# isort: skip_file
import logging
import os
import sys

logger = logging.getLogger(__name__)


def _configure_system():
    import os
    import platform
    import sys

    """Wraps system configuration to avoid 'leaking' variables into ray."""

    # Sanity check pickle5 if it has been installed.
    if "pickle5" in sys.modules:
        if sys.version_info >= (3, 8):
            logger.warning(
                "Package pickle5 becomes unnecessary in Python 3.8 and above. "
                "Its presence may confuse libraries including Ray. "
                "Please uninstall the package."
            )

        import pkg_resources

        try:
            version_info = pkg_resources.require("pickle5")
            version = tuple(int(n) for n in version_info[0].version.split("."))
            if version < (0, 0, 10):
                logger.warning(
                    "Although not used by Ray, a version of pickle5 that leaks memory "
                    "is found in the environment. Please run 'pip install pickle5 -U' "
                    "to upgrade."
                )
        except pkg_resources.DistributionNotFound:
            logger.warning(
                "You are using the 'pickle5' module, but "
                "the exact version is unknown (possibly carried as "
                "an internal component by another module). Please "
                "make sure you are using pickle5 >= 0.0.10 because "
                "previous versions may leak memory."
            )

    # MUST add pickle5 to the import path because it will be imported by some
    # raylet modules.
    #
    # When running Python version < 3.8, Ray needs to use pickle5 instead of
    # Python's built-in pickle. Add the directory containing pickle5 to the
    # Python path so that we find the pickle5 version packaged with Ray and
    # not a pre-existing pickle5.
    if sys.version_info < (3, 8):
        pickle5_path = os.path.join(
            os.path.abspath(os.path.dirname(__file__)), "pickle5_files"
        )
        sys.path.insert(0, pickle5_path)

    # Check that grpc can actually be imported on Apple Silicon. Some package
    # managers (such as `pip`) can't properly install the grpcio library yet,
    # so provide a proactive error message if that's the case.
    if platform.system() == "Darwin" and platform.machine() == "arm64":
        try:
            import grpc  # noqa: F401
        except ImportError:
            raise ImportError(
                "Failed to import grpc on Apple Silicon. On Apple"
                " Silicon machines, try `pip uninstall grpcio; conda "
                "install grpcio`. Check out "
                "https://docs.ray.io/en/master/ray-overview/installation.html"
                "#m1-mac-apple-silicon-support for more details."
            )

    if "OMP_NUM_THREADS" not in os.environ:
        logger.debug(
            "[ray] Forcing OMP_NUM_THREADS=1 to avoid performance "
            "degradation with many workers (issue #6998). You can "
            "override this by explicitly setting OMP_NUM_THREADS."
        )
        os.environ["OMP_NUM_THREADS"] = "1"

    # Importing psutil & setproctitle. Must be before ray._raylet is
    # initialized.
    thirdparty_files = os.path.join(
        os.path.abspath(os.path.dirname(__file__)), "thirdparty_files"
    )
    sys.path.insert(0, thirdparty_files)

    if (
        platform.system() == "Linux"
        and "Microsoft".lower() in platform.release().lower()
    ):
        import ray._private.compat  # noqa: E402

        ray._private.compat.patch_psutil()

    # Expose ray ABI symbols which may be dependent by other shared
    # libraries such as _streaming.so. See BUILD.bazel:_raylet
    python_shared_lib_suffix = ".so" if sys.platform != "win32" else ".pyd"
    so_path = os.path.join(
        os.path.dirname(__file__), "_raylet" + python_shared_lib_suffix
    )
    if os.path.exists(so_path):
        import ctypes
        from ctypes import CDLL

        CDLL(so_path, ctypes.RTLD_GLOBAL)


_configure_system()
# Delete configuration function.
del _configure_system

# Replaced with the current commit when building the wheels.
__commit__ = "{{RAY_COMMIT_SHA}}"
__version__ = "3.0.0.dev0"

import ray._raylet  # noqa: E402

from ray._raylet import (  # noqa: E402,F401
    ActorClassID,
    ActorID,
    NodeID,
    Config as _Config,
    JobID,
    WorkerID,
    FunctionID,
    ObjectID,
    ObjectRef,
    ObjectRefGenerator,
    TaskID,
    UniqueID,
    Language,
    PlacementGroupID,
)

_config = _Config()

from ray._private.state import (  # noqa: E402,F401
    nodes,
    timeline,
    cluster_resources,
    available_resources,
)
from ray._private.worker import (  # noqa: E402,F401
    LOCAL_MODE,
    SCRIPT_MODE,
    WORKER_MODE,
    RESTORE_WORKER_MODE,
    SPILL_WORKER_MODE,
    cancel,
    get,
    get_actor,
    get_gpu_ids,
    init,
    is_initialized,
    put,
    kill,
    remote,
    shutdown,
    wait,
)

# We import ray.actor because some code is run in actor.py which initializes
# some functions in the worker.
import ray.actor  # noqa: E402,F401
from ray.actor import method  # noqa: E402,F401

<<<<<<< HEAD
# # TODO(qwang): We should remove this exporting in Ray2.0.
from ray.cross_language import java_function, java_actor_class  # noqa: E402
from ray.runtime_context import get_runtime_context  # noqa: E402
from ray import autoscaler  # noqa:E402
from ray import data  # noqa: E402,F401
=======
# TODO(qwang): We should remove this exporting in Ray2.0.
from ray.cross_language import java_function, java_actor_class  # noqa: E402,F401
from ray.runtime_context import get_runtime_context  # noqa: E402,F401
from ray import autoscaler  # noqa: E402,F401
>>>>>>> 87b821cc
from ray import internal  # noqa: E402,F401
from ray import util  # noqa: E402,F401
from ray import _private  # noqa: E402,F401

# We import ClientBuilder so that modules can inherit from `ray.ClientBuilder`.
from ray.client_builder import client, ClientBuilder  # noqa: E402,F401


class _DeprecationWrapper:
    def __init__(self, name, real_worker):
        self._name = name
        self._real_worker = real_worker
        self._warned = set()

    def __getattr__(self, attr):
        value = getattr(self._real_worker, attr)
        if attr not in self._warned:
            self._warned.add(attr)
            logger.warning(
                f"DeprecationWarning: `ray.{self._name}.{attr}` is a private "
                "attribute and access will be removed in a future Ray version."
            )
        return value


# TODO(ekl) remove this entirely after 3rd party libraries are all migrated.
worker = _DeprecationWrapper("worker", ray._private.worker)
ray_constants = _DeprecationWrapper("ray_constants", ray._private.ray_constants)
serialization = _DeprecationWrapper("serialization", ray._private.serialization)
state = _DeprecationWrapper("state", ray._private.state)


_subpackages = [
    "data",
    "workflow",
]

__all__ = [
    "__version__",
    "_config",
    "get_runtime_context",
    "actor",
    "autoscaler",
    "available_resources",
    "cancel",
    "client",
    "ClientBuilder",
    "cluster_resources",
    "get",
    "get_actor",
    "get_gpu_ids",
    "init",
    "internal",
    "is_initialized",
    "java_actor_class",
    "java_function",
    "cpp_function",
    "kill",
    "Language",
    "method",
    "nodes",
    "put",
    "remote",
    "shutdown",
    "show_in_dashboard",
    "timeline",
    "util",
    "wait",
    "widgets",
    "LOCAL_MODE",
    "SCRIPT_MODE",
    "WORKER_MODE",
] + _subpackages

# ID types
__all__ += [
    "ActorClassID",
    "ActorID",
    "NodeID",
    "JobID",
    "WorkerID",
    "FunctionID",
    "ObjectID",
    "ObjectRef",
    "ObjectRefGenerator",
    "TaskID",
    "UniqueID",
    "PlacementGroupID",
]

if sys.version_info < (3, 7):
    # TODO(Clark): Remove this one we drop Python 3.6 support.
    from ray import data  # noqa: F401
    from ray import workflow  # noqa: F401
else:
    # Delay importing of expensive, isolated subpackages.
    def __getattr__(name: str):
        import importlib

        if name in _subpackages:
            return importlib.import_module("." + name, __name__)
        raise AttributeError(f"module {__name__!r} has no attribute {name!r}")


del os
del logging
del sys<|MERGE_RESOLUTION|>--- conflicted
+++ resolved
@@ -165,18 +165,9 @@
 import ray.actor  # noqa: E402,F401
 from ray.actor import method  # noqa: E402,F401
 
-<<<<<<< HEAD
-# # TODO(qwang): We should remove this exporting in Ray2.0.
-from ray.cross_language import java_function, java_actor_class  # noqa: E402
-from ray.runtime_context import get_runtime_context  # noqa: E402
-from ray import autoscaler  # noqa:E402
-from ray import data  # noqa: E402,F401
-=======
 # TODO(qwang): We should remove this exporting in Ray2.0.
 from ray.cross_language import java_function, java_actor_class  # noqa: E402,F401
 from ray.runtime_context import get_runtime_context  # noqa: E402,F401
-from ray import autoscaler  # noqa: E402,F401
->>>>>>> 87b821cc
 from ray import internal  # noqa: E402,F401
 from ray import util  # noqa: E402,F401
 from ray import _private  # noqa: E402,F401
@@ -271,6 +262,7 @@
     # TODO(Clark): Remove this one we drop Python 3.6 support.
     from ray import data  # noqa: F401
     from ray import workflow  # noqa: F401
+    from ray import autoscaler  # noqa: E402,F401
 else:
     # Delay importing of expensive, isolated subpackages.
     def __getattr__(name: str):
