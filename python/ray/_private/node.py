import atexit
import collections
import datetime
import errno
import json
import logging
import os
import random
import signal
import socket
import subprocess
import sys
import tempfile
import threading
import time
import traceback
from collections import defaultdict
from typing import Dict, Optional, Tuple, IO, AnyStr

from filelock import FileLock
from pathlib import Path

import ray
import ray._private.ray_constants as ray_constants
import ray._private.services
import ray._private.utils
from ray._private import storage
from ray._raylet import GcsClient, get_session_key_from_storage
from ray._private.resource_spec import ResourceSpec
from ray._private.services import serialize_config, get_address
from ray._private.utils import open_log, try_to_create_directory, try_to_symlink

# Logger for this module. It should be configured at the entry point
# into the program using Ray. Ray configures it by default automatically
# using logging.basicConfig in its entry/init points.
logger = logging.getLogger(__name__)


class Node:
    """An encapsulation of the Ray processes on a single node.

    This class is responsible for starting Ray processes and killing them,
    and it also controls the temp file policy.

    Attributes:
        all_processes: A mapping from process type (str) to a list of
            ProcessInfo objects. All lists have length one except for the Redis
            server list, which has multiple.
    """

    def __init__(
        self,
        ray_params,
        head: bool = False,
        shutdown_at_exit: bool = True,
        spawn_reaper: bool = True,
        connect_only: bool = False,
        default_worker: bool = False,
    ):
        """Start a node.

        Args:
            ray_params: The RayParams to use to configure the node.
            head: True if this is the head node, which means it will
                start additional processes like the Redis servers, monitor
                processes, and web UI.
            shutdown_at_exit: If true, spawned processes will be cleaned
                up if this process exits normally.
            spawn_reaper: If true, spawns a process that will clean up
                other spawned processes if this process dies unexpectedly.
            connect_only: If true, connect to the node without starting
                new processes.
            default_worker: Whether it's running from a ray worker or not
        """
        if shutdown_at_exit:
            if connect_only:
                raise ValueError(
                    "'shutdown_at_exit' and 'connect_only' cannot both be true."
                )
            self._register_shutdown_hooks()
        self._default_worker = default_worker
        self.head = head
        self.kernel_fate_share = bool(
            spawn_reaper and ray._private.utils.detect_fate_sharing_support()
        )
        self.all_processes: dict = {}
        self.removal_lock = threading.Lock()

        # Set up external Redis when `RAY_REDIS_ADDRESS` is specified.
        redis_address_env = os.environ.get("RAY_REDIS_ADDRESS")
        if ray_params.external_addresses is None and redis_address_env is not None:
            external_redis = redis_address_env.split(",")

            # Reuse primary Redis as Redis shard when there's only one
            # instance provided.
            if len(external_redis) == 1:
                external_redis.append(external_redis[0])
            [primary_redis_ip, port] = external_redis[0].rsplit(":", 1)
            ray_params.external_addresses = external_redis
            ray_params.num_redis_shards = len(external_redis) - 1

        if (
            ray_params._system_config
            and len(ray_params._system_config) > 0
            and (not head and not connect_only)
        ):
            raise ValueError(
                "System config parameters can only be set on the head node."
            )

        ray_params.update_if_absent(
            include_log_monitor=True,
            resources={},
            temp_dir=ray._private.utils.get_ray_temp_dir(),
            worker_path=os.path.join(
                os.path.dirname(os.path.abspath(__file__)),
                "workers",
                "default_worker.py",
            ),
            setup_worker_path=os.path.join(
                os.path.dirname(os.path.abspath(__file__)),
                "workers",
                ray_constants.SETUP_WORKER_FILENAME,
            ),
        )

        self._resource_spec = None
        self._localhost = socket.gethostbyname("localhost")
        self._ray_params = ray_params
        self._config = ray_params._system_config or {}

        self._dashboard_agent_listen_port = ray_params.dashboard_agent_listen_port
        self._dashboard_grpc_port = ray_params.dashboard_grpc_port

        # Configure log rotation parameters.
        self.max_bytes = int(
            os.getenv("RAY_ROTATION_MAX_BYTES", ray_constants.LOGGING_ROTATE_BYTES)
        )
        self.backup_count = int(
            os.getenv(
                "RAY_ROTATION_BACKUP_COUNT", ray_constants.LOGGING_ROTATE_BACKUP_COUNT
            )
        )

        assert self.max_bytes >= 0
        assert self.backup_count >= 0

        self._redis_address = ray_params.redis_address
        if head:
            ray_params.update_if_absent(num_redis_shards=1)
        self._gcs_address = ray_params.gcs_address
        self._gcs_client = None

        if not self.head:
            self.validate_ip_port(self.address)
            self._init_gcs_client()

        # Register the temp dir.
<<<<<<< HEAD
        self._session_name = ray_params.session_name

        if self._session_name is None:
            if head:
=======
        if head:
            # We expect this the first time we initialize a cluster, but not during
            # subsequent restarts of the head node.
            maybe_key = self.check_persisted_session_name()
            if maybe_key is None:
>>>>>>> 25c0e571
                # date including microsecond
                date_str = datetime.datetime.today().strftime("%Y-%m-%d_%H-%M-%S_%f")
                self._session_name = f"session_{date_str}_{os.getpid()}"
            else:
<<<<<<< HEAD
=======
                self._session_name = ray._private.utils.decode(maybe_key)
        else:
            if ray_params.session_name is None:
>>>>>>> 25c0e571
                assert not self._default_worker
                session_name = ray._private.utils.internal_kv_get_with_retry(
                    self.get_gcs_client(),
                    "session_name",
                    ray_constants.KV_NAMESPACE_SESSION,
                    num_retries=ray_constants.NUM_REDIS_GET_RETRIES,
                )
                self._session_name = ray._private.utils.decode(session_name)

        # Initialize webui url
        if head:
            self._webui_url = None
        else:
            if ray_params.webui is None:
                assert not self._default_worker
                self._webui_url = ray._private.services.get_webui_url_from_internal_kv()
            else:
                self._webui_url = (
                    f"{ray_params.dashboard_host}:{ray_params.dashboard_port}"
                )

        # It creates a session_dir.
        self._init_temp()

        node_ip_address = ray_params.node_ip_address
        if node_ip_address is None:
            if connect_only:
                node_ip_address = self._wait_and_get_for_node_address()
            else:
                node_ip_address = ray.util.get_node_ip_address()

        assert node_ip_address is not None
        ray_params.update_if_absent(
            node_ip_address=node_ip_address, raylet_ip_address=node_ip_address
        )
        self._node_ip_address = node_ip_address
        if not connect_only:
            self._write_node_ip_address(node_ip_address)

        if ray_params.raylet_ip_address:
            raylet_ip_address = ray_params.raylet_ip_address
        else:
            raylet_ip_address = node_ip_address

        if raylet_ip_address != node_ip_address and (not connect_only or head):
            raise ValueError(
                "The raylet IP address should only be different than the node "
                "IP address when connecting to an existing raylet; i.e., when "
                "head=False and connect_only=True."
            )
        self._raylet_ip_address = raylet_ip_address

        # Validate and initialize the persistent storage API.
        if head:
            storage._init_storage(ray_params.storage, is_head=True)
        else:
            if not self._default_worker:
                storage_uri = ray._private.services.get_storage_uri_from_internal_kv()
            else:
                storage_uri = ray_params.storage
            storage._init_storage(storage_uri, is_head=False)

        # If it is a head node, try validating if
        # external storage is configurable.
        if head:
            self.validate_external_storage()

        if connect_only:
            # Get socket names from the configuration.
            self._plasma_store_socket_name = ray_params.plasma_store_socket_name
            self._raylet_socket_name = ray_params.raylet_socket_name

            # If user does not provide the socket name, get it from Redis.
            if (
                self._plasma_store_socket_name is None
                or self._raylet_socket_name is None
                or self._ray_params.node_manager_port is None
            ):
                # Get the address info of the processes to connect to
                # from Redis or GCS.
                node_info = ray._private.services.get_node_to_connect_for_driver(
                    self.gcs_address,
                    self._raylet_ip_address,
                )
                self._plasma_store_socket_name = node_info["object_store_socket_name"]
                self._raylet_socket_name = node_info["raylet_socket_name"]
                self._ray_params.node_manager_port = node_info["node_manager_port"]
        else:
            # If the user specified a socket name, use it.
            self._plasma_store_socket_name = self._prepare_socket_file(
                self._ray_params.plasma_store_socket_name, default_prefix="plasma_store"
            )
            self._raylet_socket_name = self._prepare_socket_file(
                self._ray_params.raylet_socket_name, default_prefix="raylet"
            )

        self.metrics_agent_port = self._get_cached_port(
            "metrics_agent_port", default_port=ray_params.metrics_agent_port
        )
        self._metrics_export_port = self._get_cached_port(
            "metrics_export_port", default_port=ray_params.metrics_export_port
        )
        self._dashboard_agent_listen_port = self._get_cached_port(
            "dashboard_agent_listen_port",
            default_port=ray_params.dashboard_agent_listen_port,
        )
        self._runtime_env_agent_port = self._get_cached_port(
            "runtime_env_agent_port",
            default_port=ray_params.runtime_env_agent_port,
        )

        ray_params.update_if_absent(
            metrics_agent_port=self.metrics_agent_port,
            metrics_export_port=self._metrics_export_port,
            dashboard_agent_listen_port=self._dashboard_agent_listen_port,
            runtime_env_agent_port=self._runtime_env_agent_port,
        )

        # Pick a GCS server port.
        if head:
            gcs_server_port = os.getenv(ray_constants.GCS_PORT_ENVIRONMENT_VARIABLE)
            if gcs_server_port:
                ray_params.update_if_absent(gcs_server_port=int(gcs_server_port))
            if ray_params.gcs_server_port is None or ray_params.gcs_server_port == 0:
                ray_params.gcs_server_port = self._get_cached_port("gcs_server_port")

        if not connect_only and spawn_reaper and not self.kernel_fate_share:
            self.start_reaper_process()
        if not connect_only:
            self._ray_params.update_pre_selected_port()

        # Start processes.
        if head:
            self.start_head_processes()

        if not connect_only:
            self.start_ray_processes()
            # we should update the address info after the node has been started
            try:
                ray._private.services.wait_for_node(
                    self.gcs_address,
                    self._plasma_store_socket_name,
                )
            except TimeoutError as te:
                raise Exception(
                    "The current node timed out during startup. This "
                    "could happen because some of the Ray processes "
                    "failed to startup."
                ) from te
            node_info = ray._private.services.get_node_to_connect_for_driver(
                self.gcs_address,
                self._raylet_ip_address,
            )
            if self._ray_params.node_manager_port == 0:
                self._ray_params.node_manager_port = node_info["node_manager_port"]

        # Makes sure the Node object has valid addresses after setup.
        self.validate_ip_port(self.address)
        self.validate_ip_port(self.gcs_address)
        self._record_stats()

    def check_persisted_session_name(self):
        if self._ray_params.external_addresses is None:
            return None
        self._redis_address = self._ray_params.external_addresses[0]
        redis_ip_address, redis_port, enable_redis_ssl = get_address(
            self._redis_address,
        )
        # Address is ip:port or redis://ip:port
        if int(redis_port) < 0:
            raise ValueError(
                f"Invalid Redis port provided: {redis_port}."
                "The port must be a non-negative integer."
            )

        return get_session_key_from_storage(
            redis_ip_address,
            int(redis_port),
            self._ray_params.redis_password,
            enable_redis_ssl,
            serialize_config(self._config),
            b"session_name",
        )

    @staticmethod
    def validate_ip_port(ip_port):
        """Validates the address is in the ip:port format"""
        _, _, port = ip_port.rpartition(":")
        if port == ip_port:
            raise ValueError(f"Port is not specified for address {ip_port}")
        try:
            _ = int(port)
        except ValueError:
            raise ValueError(
                f"Unable to parse port number from {port} (full address = {ip_port})"
            )

    def check_version_info(self):
        """Check if the Python and Ray version of this process matches that in GCS.

        This will be used to detect if workers or drivers are started using
        different versions of Python, or Ray.

        Raises:
            Exception: An exception is raised if there is a version mismatch.
        """
        import ray._private.usage.usage_lib as ray_usage_lib

        cluster_metadata = ray_usage_lib.get_cluster_metadata(self.get_gcs_client())
        if cluster_metadata is None:
            cluster_metadata = ray_usage_lib.get_cluster_metadata(self.get_gcs_client())

        if not cluster_metadata:
            return
        ray._private.utils.check_version_info(cluster_metadata)

    def _register_shutdown_hooks(self):
        # Register the atexit handler. In this case, we shouldn't call sys.exit
        # as we're already in the exit procedure.
        def atexit_handler(*args):
            self.kill_all_processes(check_alive=False, allow_graceful=True)

        atexit.register(atexit_handler)

        # Register the handler to be called if we get a SIGTERM.
        # In this case, we want to exit with an error code (1) after
        # cleaning up child processes.
        def sigterm_handler(signum, frame):
            self.kill_all_processes(check_alive=False, allow_graceful=True)
            sys.exit(1)

        ray._private.utils.set_sigterm_handler(sigterm_handler)

    def _init_temp(self):
        # Create a dictionary to store temp file index.
        self._incremental_dict = collections.defaultdict(lambda: 0)

        if self.head:
            self._temp_dir = self._ray_params.temp_dir
        else:
            if self._ray_params.temp_dir is None:
                assert not self._default_worker
                temp_dir = ray._private.utils.internal_kv_get_with_retry(
                    self.get_gcs_client(),
                    "temp_dir",
                    ray_constants.KV_NAMESPACE_SESSION,
                    num_retries=ray_constants.NUM_REDIS_GET_RETRIES,
                )
                self._temp_dir = ray._private.utils.decode(temp_dir)
            else:
                self._temp_dir = self._ray_params.temp_dir

        try_to_create_directory(self._temp_dir)

        if self.head:
            self._session_dir = os.path.join(self._temp_dir, self._session_name)
        else:
            if self._temp_dir is None or self._session_name is None:
                assert not self._default_worker
                session_dir = ray._private.utils.internal_kv_get_with_retry(
                    self.get_gcs_client(),
                    "session_dir",
                    ray_constants.KV_NAMESPACE_SESSION,
                    num_retries=ray_constants.NUM_REDIS_GET_RETRIES,
                )
                self._session_dir = ray._private.utils.decode(session_dir)
            else:
                self._session_dir = os.path.join(self._temp_dir, self._session_name)
        session_symlink = os.path.join(self._temp_dir, ray_constants.SESSION_LATEST)

        # Send a warning message if the session exists.
        try_to_create_directory(self._session_dir)
        try_to_symlink(session_symlink, self._session_dir)
        # Create a directory to be used for socket files.
        self._sockets_dir = os.path.join(self._session_dir, "sockets")
        try_to_create_directory(self._sockets_dir)
        # Create a directory to be used for process log files.
        self._logs_dir = os.path.join(self._session_dir, "logs")
        try_to_create_directory(self._logs_dir)
        old_logs_dir = os.path.join(self._logs_dir, "old")
        try_to_create_directory(old_logs_dir)
        # Create a directory to be used for runtime environment.
        self._runtime_env_dir = os.path.join(
            self._session_dir, self._ray_params.runtime_env_dir_name
        )
        try_to_create_directory(self._runtime_env_dir)

    def _get_node_labels(self):
        def merge_labels(env_override_labels, params_labels):
            """Merges two dictionaries, picking from the
            first in the event of a conflict. Also emit a warning on every
            conflict.
            """

            result = params_labels.copy()
            result.update(env_override_labels)

            for key in set(env_override_labels.keys()).intersection(
                set(params_labels.keys())
            ):
                if params_labels[key] != env_override_labels[key]:
                    logger.warning(
                        "Autoscaler is overriding your label:"
                        f"{key}: {params_labels[key]} to "
                        f"{key}: {env_override_labels[key]}."
                    )
            return result

        env_override_labels = {}
        env_override_labels_string = os.getenv(
            ray_constants.LABELS_ENVIRONMENT_VARIABLE
        )
        if env_override_labels_string:
            try:
                env_override_labels = json.loads(env_override_labels_string)
            except Exception:
                logger.exception(f"Failed to load {env_override_labels_string}")
                raise
            logger.info(f"Autoscaler overriding labels: {env_override_labels}.")

        return merge_labels(env_override_labels, self._ray_params.labels or {})

    def get_resource_spec(self):
        """Resolve and return the current resource spec for the node."""

        def merge_resources(env_dict, params_dict):
            """Separates special case params and merges two dictionaries, picking from the
            first in the event of a conflict. Also emit a warning on every
            conflict.
            """
            num_cpus = env_dict.pop("CPU", None)
            num_gpus = env_dict.pop("GPU", None)
            memory = env_dict.pop("memory", None)
            object_store_memory = env_dict.pop("object_store_memory", None)

            result = params_dict.copy()
            result.update(env_dict)

            for key in set(env_dict.keys()).intersection(set(params_dict.keys())):
                if params_dict[key] != env_dict[key]:
                    logger.warning(
                        "Autoscaler is overriding your resource:"
                        f"{key}: {params_dict[key]} with {env_dict[key]}."
                    )
            return num_cpus, num_gpus, memory, object_store_memory, result

        if not self._resource_spec:
            env_resources = {}
            env_string = os.getenv(ray_constants.RESOURCES_ENVIRONMENT_VARIABLE)
            if env_string:
                try:
                    env_resources = json.loads(env_string)
                except Exception:
                    logger.exception(f"Failed to load {env_string}")
                    raise
                logger.debug(f"Autoscaler overriding resources: {env_resources}.")
            (
                num_cpus,
                num_gpus,
                memory,
                object_store_memory,
                resources,
            ) = merge_resources(env_resources, self._ray_params.resources)
            self._resource_spec = ResourceSpec(
                self._ray_params.num_cpus if num_cpus is None else num_cpus,
                self._ray_params.num_gpus if num_gpus is None else num_gpus,
                self._ray_params.memory if memory is None else memory,
                self._ray_params.object_store_memory
                if object_store_memory is None
                else object_store_memory,
                resources,
                self._ray_params.redis_max_memory,
            ).resolve(is_head=self.head, node_ip_address=self.node_ip_address)
        return self._resource_spec

    @property
    def session_name(self):
        """Get the session name (cluster ID)."""
        return self._session_name

    @property
    def node_ip_address(self):
        """Get the IP address of this node."""
        return self._node_ip_address

    @property
    def raylet_ip_address(self):
        """Get the IP address of the raylet that this node connects to."""
        return self._raylet_ip_address

    @property
    def address(self):
        """Get the address for bootstrapping, e.g. the address to pass to
        `ray start` or `ray.init()` to start worker nodes, that has been
        converted to ip:port format.
        """
        return self._gcs_address

    @property
    def gcs_address(self):
        """Get the gcs address."""
        assert self._gcs_address is not None, "Gcs address is not set"
        return self._gcs_address

    @property
    def redis_address(self):
        """Get the cluster Redis address."""
        return self._redis_address

    @property
    def redis_password(self):
        """Get the cluster Redis password"""
        return self._ray_params.redis_password

    @property
    def object_ref_seed(self):
        """Get the seed for deterministic generation of object refs"""
        return self._ray_params.object_ref_seed

    @property
    def plasma_store_socket_name(self):
        """Get the node's plasma store socket name."""
        return self._plasma_store_socket_name

    @property
    def unique_id(self):
        """Get a unique identifier for this node."""
        return f"{self.node_ip_address}:{self._plasma_store_socket_name}"

    @property
    def webui_url(self):
        """Get the cluster's web UI url."""
        return self._webui_url

    @property
    def raylet_socket_name(self):
        """Get the node's raylet socket name."""
        return self._raylet_socket_name

    @property
    def node_manager_port(self):
        """Get the node manager's port."""
        return self._ray_params.node_manager_port

    @property
    def metrics_export_port(self):
        """Get the port that exposes metrics"""
        return self._metrics_export_port

    @property
    def runtime_env_agent_port(self):
        """Get the port that exposes runtime env agent as http"""
        return self._runtime_env_agent_port

    @property
    def runtime_env_agent_address(self):
        """Get the address that exposes runtime env agent as http"""
        return f"http://{self._raylet_ip_address}:{self._runtime_env_agent_port}"

    @property
    def dashboard_agent_listen_port(self):
        """Get the dashboard agent's listen port"""
        return self._dashboard_agent_listen_port

    @property
    def dashboard_grpc_port(self):
        """Get the dashboard head grpc port"""
        return self._dashboard_grpc_port

    @property
    def logging_config(self):
        """Get the logging config of the current node."""
        return {
            "log_rotation_max_bytes": self.max_bytes,
            "log_rotation_backup_count": self.backup_count,
        }

    @property
    def address_info(self):
        """Get a dictionary of addresses."""
        return {
            "node_ip_address": self._node_ip_address,
            "raylet_ip_address": self._raylet_ip_address,
            "redis_address": self.redis_address,
            "object_store_address": self._plasma_store_socket_name,
            "raylet_socket_name": self._raylet_socket_name,
            "webui_url": self._webui_url,
            "session_dir": self._session_dir,
            "metrics_export_port": self._metrics_export_port,
            "gcs_address": self.gcs_address,
            "address": self.address,
            "dashboard_agent_listen_port": self.dashboard_agent_listen_port,
        }

    def is_head(self):
        return self.head

    def get_gcs_client(self):
        if self._gcs_client is None:
            self._init_gcs_client()
        return self._gcs_client

    def _init_gcs_client(self):
        if self.head:
            gcs_process = self.all_processes[ray_constants.PROCESS_TYPE_GCS_SERVER][
                0
            ].process
        else:
            gcs_process = None

        for _ in range(ray_constants.NUM_REDIS_GET_RETRIES):
            gcs_address = None
            last_ex = None
            try:
                gcs_address = self.gcs_address
                client = GcsClient(
                    address=gcs_address,
                    cluster_id=self._ray_params.cluster_id,
                )
                self.cluster_id = client.get_cluster_id()
                if self.head:
                    # Send a simple request to make sure GCS is alive
                    # if it's a head node.
                    client.internal_kv_get(b"dummy", None)
                self._gcs_client = client
                break
            except Exception:
                if gcs_process is not None and gcs_process.poll() is not None:
                    # GCS has exited.
                    break
                last_ex = traceback.format_exc()
                logger.debug(f"Connecting to GCS: {last_ex}")
                time.sleep(1)

        if self._gcs_client is None:
            if hasattr(self, "_logs_dir"):
                with open(os.path.join(self._logs_dir, "gcs_server.err")) as err:
                    # Use " C " or " E " to exclude the stacktrace.
                    # This should work for most cases, especitally
                    # it's when GCS is starting. Only display last 10 lines of logs.
                    errors = [e for e in err.readlines() if " C " in e or " E " in e][
                        -10:
                    ]
                error_msg = "\n" + "".join(errors) + "\n"
                raise RuntimeError(
                    f"Failed to {'start' if self.head else 'connect to'} GCS. "
                    f" Last {len(errors)} lines of error files:"
                    f"{error_msg}."
                    f"Please check {os.path.join(self._logs_dir, 'gcs_server.out')}"
                    " for details"
                )
            else:
                raise RuntimeError(
                    f"Failed to {'start' if self.head else 'connect to'} GCS."
                )

        ray.experimental.internal_kv._initialize_internal_kv(self._gcs_client)

    def get_temp_dir_path(self):
        """Get the path of the temporary directory."""
        return self._temp_dir

    def get_runtime_env_dir_path(self):
        """Get the path of the runtime env."""
        return self._runtime_env_dir

    def get_session_dir_path(self):
        """Get the path of the session directory."""
        return self._session_dir

    def get_logs_dir_path(self):
        """Get the path of the log files directory."""
        return self._logs_dir

    def get_sockets_dir_path(self):
        """Get the path of the sockets directory."""
        return self._sockets_dir

    def _make_inc_temp(
        self, suffix: str = "", prefix: str = "", directory_name: Optional[str] = None
    ):
        """Return an incremental temporary file name. The file is not created.

        Args:
            suffix: The suffix of the temp file.
            prefix: The prefix of the temp file.
            directory_name (str) : The base directory of the temp file.

        Returns:
            A string of file name. If there existing a file having
                the same name, the returned name will look like
                "{directory_name}/{prefix}.{unique_index}{suffix}"
        """
        if directory_name is None:
            directory_name = ray._private.utils.get_ray_temp_dir()
        directory_name = os.path.expanduser(directory_name)
        index = self._incremental_dict[suffix, prefix, directory_name]
        # `tempfile.TMP_MAX` could be extremely large,
        # so using `range` in Python2.x should be avoided.
        while index < tempfile.TMP_MAX:
            if index == 0:
                filename = os.path.join(directory_name, prefix + suffix)
            else:
                filename = os.path.join(
                    directory_name, prefix + "." + str(index) + suffix
                )
            index += 1
            if not os.path.exists(filename):
                # Save the index.
                self._incremental_dict[suffix, prefix, directory_name] = index
                return filename

        raise FileExistsError(errno.EEXIST, "No usable temporary filename found")

    def should_redirect_logs(self):
        redirect_output = self._ray_params.redirect_output
        if redirect_output is None:
            # Fall back to stderr redirect environment variable.
            redirect_output = (
                os.environ.get(
                    ray_constants.LOGGING_REDIRECT_STDERR_ENVIRONMENT_VARIABLE
                )
                != "1"
            )
        return redirect_output

    def get_log_file_handles(
        self,
        name: str,
        unique: bool = False,
        create_out: bool = True,
        create_err: bool = True,
    ) -> Tuple[Optional[IO[AnyStr]], Optional[IO[AnyStr]]]:
        """Open log files with partially randomized filenames, returning the
        file handles. If output redirection has been disabled, no files will
        be opened and `(None, None)` will be returned.

        Args:
            name: descriptive string for this log file.
            unique: if true, a counter will be attached to `name` to
                ensure the returned filename is not already used.
            create_out: if True, create a .out file.
            create_err: if True, create a .err file.

        Returns:
            A tuple of two file handles for redirecting optional (stdout, stderr),
            or `(None, None)` if output redirection is disabled.
        """
        if not self.should_redirect_logs():
            return None, None

        log_stdout = None
        log_stderr = None

        if create_out:
            log_stdout = open_log(self._get_log_file_name(name, "out", unique=unique))
        if create_err:
            log_stderr = open_log(self._get_log_file_name(name, "err", unique=unique))
        return log_stdout, log_stderr

    def _get_log_file_name(
        self,
        name: str,
        suffix: str,
        unique: bool = False,
    ) -> str:
        """Generate partially randomized filenames for log files.

        Args:
            name: descriptive string for this log file.
            suffix: suffix of the file. Usually it is .out of .err.
            unique: if true, a counter will be attached to `name` to
                ensure the returned filename is not already used.

        Returns:
            A tuple of two file names for redirecting (stdout, stderr).
        """
        # strip if the suffix is something like .out.
        suffix = suffix.strip(".")

        if unique:
            filename = self._make_inc_temp(
                suffix=f".{suffix}", prefix=name, directory_name=self._logs_dir
            )
        else:
            filename = os.path.join(self._logs_dir, f"{name}.{suffix}")
        return filename

    def _get_unused_port(self, allocated_ports=None):
        if allocated_ports is None:
            allocated_ports = set()

        s = socket.socket(socket.AF_INET, socket.SOCK_STREAM)
        s.bind(("", 0))
        port = s.getsockname()[1]

        # Try to generate a port that is far above the 'next available' one.
        # This solves issue #8254 where GRPC fails because the port assigned
        # from this method has been used by a different process.
        for _ in range(ray_constants.NUM_PORT_RETRIES):
            new_port = random.randint(port, 65535)
            if new_port in allocated_ports:
                # This port is allocated for other usage already,
                # so we shouldn't use it even if it's not in use right now.
                continue
            new_s = socket.socket(socket.AF_INET, socket.SOCK_STREAM)
            try:
                new_s.bind(("", new_port))
            except OSError:
                new_s.close()
                continue
            s.close()
            new_s.close()
            return new_port
        logger.error("Unable to succeed in selecting a random port.")
        s.close()
        return port

    def _prepare_socket_file(self, socket_path: str, default_prefix: str):
        """Prepare the socket file for raylet and plasma.

        This method helps to prepare a socket file.
        1. Make the directory if the directory does not exist.
        2. If the socket file exists, do nothing (this just means we aren't the
           first worker on the node).

        Args:
            socket_path: the socket file to prepare.
        """
        result = socket_path
        is_mac = sys.platform.startswith("darwin")
        if sys.platform == "win32":
            if socket_path is None:
                result = f"tcp://{self._localhost}" f":{self._get_unused_port()}"
        else:
            if socket_path is None:
                result = self._make_inc_temp(
                    prefix=default_prefix, directory_name=self._sockets_dir
                )
            else:
                try_to_create_directory(os.path.dirname(socket_path))

            # Check socket path length to make sure it's short enough
            maxlen = (104 if is_mac else 108) - 1  # sockaddr_un->sun_path
            if len(result.split("://", 1)[-1].encode("utf-8")) > maxlen:
                raise OSError(
                    f"AF_UNIX path length cannot exceed {maxlen} bytes: {result!r}"
                )
        return result

    def _get_cached_port(
        self, port_name: str, default_port: Optional[int] = None
    ) -> int:
        """Get a port number from a cache on this node.

        Different driver processes on a node should use the same ports for
        some purposes, e.g. exporting metrics.  This method returns a port
        number for the given port name and caches it in a file.  If the
        port isn't already cached, an unused port is generated and cached.

        Args:
            port_name: the name of the port, e.g. metrics_export_port
            default_port (Optional[int]): The port to return and cache if no
            port has already been cached for the given port_name.  If None, an
            unused port is generated and cached.
        Returns:
            port: the port number.
        """
        file_path = os.path.join(self.get_session_dir_path(), "ports_by_node.json")

        # Make sure only the ports in RAY_CACHED_PORTS are cached.
        assert port_name in ray_constants.RAY_ALLOWED_CACHED_PORTS

        # Maps a Node.unique_id to a dict that maps port names to port numbers.
        ports_by_node: Dict[str, Dict[str, int]] = defaultdict(dict)

        with FileLock(file_path + ".lock"):
            if not os.path.exists(file_path):
                with open(file_path, "w") as f:
                    json.dump({}, f)

            with open(file_path, "r") as f:
                ports_by_node.update(json.load(f))

            if (
                self.unique_id in ports_by_node
                and port_name in ports_by_node[self.unique_id]
            ):
                # The port has already been cached at this node, so use it.
                port = int(ports_by_node[self.unique_id][port_name])
            else:
                # Pick a new port to use and cache it at this node.
                port = default_port or self._get_unused_port(
                    set(ports_by_node[self.unique_id].values())
                )
                ports_by_node[self.unique_id][port_name] = port
                with open(file_path, "w") as f:
                    json.dump(ports_by_node, f)

        return port

    def _wait_and_get_for_node_address(self, timeout_s: int = 60) -> str:
        """Wait until the node_ip_address.json file is avialable.

        node_ip_address.json is created when a ray instance is started.

        Args:
            timeout_s: If the ip address is not found within this
                timeout, it will raise ValueError.
        Returns:
            The node_ip_address of the current session if it finds it
            within timeout_s.
        """
        for i in range(timeout_s):
            node_ip_address = self._get_cached_node_ip_address()

            if node_ip_address is not None:
                return node_ip_address

            time.sleep(1)
            if i % 10 == 0:
                logger.info(
                    "Can't find a `node_ip_address.json` file from "
                    f"{self.get_session_dir_path()}. "
                    "Have you started Ray instsance using "
                    "`ray start` or `ray.init`?"
                )

        raise ValueError(
            "Can't find a `node_ip_address.json` file from "
            f"{self.get_session_dir_path()}. "
            f"for {timeout_s} seconds. "
            "A ray instance hasn't started. "
            "Did you do `ray start` or `ray.init` on this host?"
        )

    def _get_cached_node_ip_address(self) -> str:
        """Get a node address cached on this session.

        If a ray instance is started by `ray start --node-ip-address`,
        the node ip address is cached to a file node_ip_address.json.
        Otherwise, the file exists, but it is emptyl.

        This API is process-safe, meaning the file access is protected by
        a file lock.

        Returns:
            node_ip_address cached on the current node. None if the node
            the file doesn't exist, meaning ray instance hasn't been
            started on a current node. If node_ip_address is not written
            to a file, it means --node-ip-address is not given, and in this
            case, we find the IP address ourselves.
        """
        assert hasattr(self, "_session_dir")
        file_path = Path(
            os.path.join(self.get_session_dir_path(), "node_ip_address.json")
        )
        cached_node_ip_address = {}

        with FileLock(str(file_path.absolute()) + ".lock"):
            if not file_path.exists():
                return None

            with file_path.open() as f:
                cached_node_ip_address.update(json.load(f))

            if "node_ip_address" in cached_node_ip_address:
                return cached_node_ip_address["node_ip_address"]
            else:
                return ray.util.get_node_ip_address()

    def _write_node_ip_address(self, node_ip_address: Optional[str]) -> None:
        """Write a node ip address of the current session to
        node_ip_address.json.

        If a ray instance is started by `ray start --node-ip-address`,
        the node ip address is cached to a file node_ip_address.json.

        This API is process-safe, meaning the file access is protected by
        a file lock.

        The file contains a single string node_ip_address. It nothing
        is written, --node-ip-address is not given. In this case, Ray
        resolves the IP address on its own. It assumes in a single node,
        you can have only 1 IP address (which is the assumption ray
        has in general).

        node_ip_address is the ip address of the current node.

        Args:
            node_ip_address: The node IP address of the current node.
                If None, it means the node ip address is not given
                by --node-ip-address. In this case, we don't write
                anything to a file.
        """
        assert hasattr(self, "_session_dir")

        file_path = Path(
            os.path.join(self.get_session_dir_path(), "node_ip_address.json")
        )
        cached_node_ip_address = {}

        with FileLock(str(file_path.absolute()) + ".lock"):
            if not file_path.exists():
                with file_path.open(mode="w") as f:
                    json.dump({}, f)

            with file_path.open() as f:
                cached_node_ip_address.update(json.load(f))

            if node_ip_address is not None:
                cached_node_ip_address["node_ip_address"] = node_ip_address
                with file_path.open(mode="w") as f:
                    json.dump(cached_node_ip_address, f)

    def start_reaper_process(self):
        """
        Start the reaper process.

        This must be the first process spawned and should only be called when
        ray processes should be cleaned up if this process dies.
        """
        assert (
            not self.kernel_fate_share
        ), "a reaper should not be used with kernel fate-sharing"
        process_info = ray._private.services.start_reaper(fate_share=False)
        assert ray_constants.PROCESS_TYPE_REAPER not in self.all_processes
        if process_info is not None:
            self.all_processes[ray_constants.PROCESS_TYPE_REAPER] = [
                process_info,
            ]

    def start_log_monitor(self):
        """Start the log monitor."""
        # Only redirect logs to .err. .err file is only useful when the
        # component has an unexpected output to stdout/stderr.
        _, stderr_file = self.get_log_file_handles(
            "log_monitor", unique=True, create_out=False
        )
        process_info = ray._private.services.start_log_monitor(
            self._logs_dir,
            self.gcs_address,
            fate_share=self.kernel_fate_share,
            max_bytes=self.max_bytes,
            backup_count=self.backup_count,
            redirect_logging=self.should_redirect_logs(),
            stdout_file=stderr_file,
            stderr_file=stderr_file,
        )
        assert ray_constants.PROCESS_TYPE_LOG_MONITOR not in self.all_processes
        self.all_processes[ray_constants.PROCESS_TYPE_LOG_MONITOR] = [
            process_info,
        ]

    def start_api_server(
        self, *, include_dashboard: Optional[bool], raise_on_failure: bool
    ):
        """Start the dashboard.

        Args:
            include_dashboard: If true, this will load all dashboard-related modules
                when starting the API server. Otherwise, it will only
                start the modules that are not relevant to the dashboard.
            raise_on_failure: If true, this will raise an exception
                if we fail to start the API server. Otherwise it will print
                a warning if we fail to start the API server.
        """
        # Only redirect logs to .err. .err file is only useful when the
        # component has an unexpected output to stdout/stderr.
        _, stderr_file = self.get_log_file_handles(
            "dashboard", unique=True, create_out=False
        )
        self._webui_url, process_info = ray._private.services.start_api_server(
            include_dashboard,
            raise_on_failure,
            self._ray_params.dashboard_host,
            self.gcs_address,
            self._node_ip_address,
            self._temp_dir,
            self._logs_dir,
            self._session_dir,
            port=self._ray_params.dashboard_port,
            dashboard_grpc_port=self._ray_params.dashboard_grpc_port,
            fate_share=self.kernel_fate_share,
            max_bytes=self.max_bytes,
            backup_count=self.backup_count,
            redirect_logging=self.should_redirect_logs(),
            stdout_file=stderr_file,
            stderr_file=stderr_file,
        )
        assert ray_constants.PROCESS_TYPE_DASHBOARD not in self.all_processes
        if process_info is not None:
            self.all_processes[ray_constants.PROCESS_TYPE_DASHBOARD] = [
                process_info,
            ]
            self.get_gcs_client().internal_kv_put(
                b"webui:url",
                self._webui_url.encode(),
                True,
                ray_constants.KV_NAMESPACE_DASHBOARD,
            )

    def start_gcs_server(self):
        """Start the gcs server."""
        gcs_server_port = self._ray_params.gcs_server_port
        assert gcs_server_port > 0
        assert self._gcs_address is None, "GCS server is already running."
        assert self._gcs_client is None, "GCS client is already connected."
        # TODO(mwtian): append date time so restarted GCS uses different files.
        stdout_file, stderr_file = self.get_log_file_handles("gcs_server", unique=True)
        process_info = ray._private.services.start_gcs_server(
            self.redis_address,
            self._logs_dir,
            self.session_name,
            stdout_file=stdout_file,
            stderr_file=stderr_file,
            redis_password=self._ray_params.redis_password,
            config=self._config,
            fate_share=self.kernel_fate_share,
            gcs_server_port=gcs_server_port,
            metrics_agent_port=self._ray_params.metrics_agent_port,
            node_ip_address=self._node_ip_address,
        )
        assert ray_constants.PROCESS_TYPE_GCS_SERVER not in self.all_processes
        self.all_processes[ray_constants.PROCESS_TYPE_GCS_SERVER] = [
            process_info,
        ]
        # Connecting via non-localhost address may be blocked by firewall rule,
        # e.g. https://github.com/ray-project/ray/issues/15780
        # TODO(mwtian): figure out a way to use 127.0.0.1 for local connection
        # when possible.
        self._gcs_address = f"{self._node_ip_address}:" f"{gcs_server_port}"

    def start_raylet(
        self,
        plasma_directory: str,
        object_store_memory: int,
        use_valgrind: bool = False,
        use_profiler: bool = False,
    ):
        """Start the raylet.

        Args:
            use_valgrind: True if we should start the process in
                valgrind.
            use_profiler: True if we should start the process in the
                valgrind profiler.
        """
        stdout_file, stderr_file = self.get_log_file_handles("raylet", unique=True)
        process_info = ray._private.services.start_raylet(
            self.redis_address,
            self.gcs_address,
            self._node_ip_address,
            self._ray_params.node_manager_port,
            self._raylet_socket_name,
            self._plasma_store_socket_name,
            self.cluster_id,
            self._ray_params.worker_path,
            self._ray_params.setup_worker_path,
            self._ray_params.storage,
            self._temp_dir,
            self._session_dir,
            self._runtime_env_dir,
            self._logs_dir,
            self.get_resource_spec(),
            plasma_directory,
            object_store_memory,
            self.session_name,
            is_head_node=self.is_head(),
            min_worker_port=self._ray_params.min_worker_port,
            max_worker_port=self._ray_params.max_worker_port,
            worker_port_list=self._ray_params.worker_port_list,
            object_manager_port=self._ray_params.object_manager_port,
            redis_password=self._ray_params.redis_password,
            metrics_agent_port=self._ray_params.metrics_agent_port,
            runtime_env_agent_port=self._ray_params.runtime_env_agent_port,
            metrics_export_port=self._metrics_export_port,
            dashboard_agent_listen_port=self._ray_params.dashboard_agent_listen_port,
            use_valgrind=use_valgrind,
            use_profiler=use_profiler,
            stdout_file=stdout_file,
            stderr_file=stderr_file,
            config=self._config,
            huge_pages=self._ray_params.huge_pages,
            fate_share=self.kernel_fate_share,
            socket_to_use=None,
            max_bytes=self.max_bytes,
            backup_count=self.backup_count,
            ray_debugger_external=self._ray_params.ray_debugger_external,
            env_updates=self._ray_params.env_vars,
            node_name=self._ray_params.node_name,
            webui=self._webui_url,
            labels=self._get_node_labels(),
        )
        assert ray_constants.PROCESS_TYPE_RAYLET not in self.all_processes
        self.all_processes[ray_constants.PROCESS_TYPE_RAYLET] = [process_info]

    def start_worker(self):
        """Start a worker process."""
        raise NotImplementedError

    def start_monitor(self):
        """Start the monitor.

        Autoscaling output goes to these monitor.err/out files, and
        any modification to these files may break existing
        cluster launching commands.
        """
        stdout_file, stderr_file = self.get_log_file_handles("monitor", unique=True)
        process_info = ray._private.services.start_monitor(
            self.gcs_address,
            self._logs_dir,
            stdout_file=stdout_file,
            stderr_file=stderr_file,
            autoscaling_config=self._ray_params.autoscaling_config,
            fate_share=self.kernel_fate_share,
            max_bytes=self.max_bytes,
            backup_count=self.backup_count,
            monitor_ip=self._node_ip_address,
        )
        assert ray_constants.PROCESS_TYPE_MONITOR not in self.all_processes
        self.all_processes[ray_constants.PROCESS_TYPE_MONITOR] = [process_info]

    def start_ray_client_server(self):
        """Start the ray client server process."""
        stdout_file, stderr_file = self.get_log_file_handles(
            "ray_client_server", unique=True
        )
        process_info = ray._private.services.start_ray_client_server(
            self.address,
            self._node_ip_address,
            self._ray_params.ray_client_server_port,
            stdout_file=stdout_file,
            stderr_file=stderr_file,
            redis_password=self._ray_params.redis_password,
            fate_share=self.kernel_fate_share,
            runtime_env_agent_address=self.runtime_env_agent_address,
        )
        assert ray_constants.PROCESS_TYPE_RAY_CLIENT_SERVER not in self.all_processes
        self.all_processes[ray_constants.PROCESS_TYPE_RAY_CLIENT_SERVER] = [
            process_info
        ]

    def _write_cluster_info_to_kv(self):
        """Write the cluster metadata to GCS.
        Cluster metadata is always recorded, but they are
        not reported unless usage report is enabled.
        Check `usage_stats_head.py` for more details.
        """
        # Make sure the cluster metadata wasn't reported before.
        import ray._private.usage.usage_lib as ray_usage_lib

        ray_usage_lib.put_cluster_metadata(self.get_gcs_client())
        # Make sure GCS is up.
        added = self.get_gcs_client().internal_kv_put(
            b"session_name",
            self._session_name.encode(),
            False,
            ray_constants.KV_NAMESPACE_SESSION,
        )
        if not added:
            curr_val = self.get_gcs_client().internal_kv_get(
                b"session_name", ray_constants.KV_NAMESPACE_SESSION
            )
            assert curr_val != self._session_name, (
                f"Session name {self._session_name} does not match "
                f"persisted value {curr_val}. Perhaps there was an "
                f"error connecting to Redis."
            )

        self.get_gcs_client().internal_kv_put(
            b"session_dir",
            self._session_dir.encode(),
            True,
            ray_constants.KV_NAMESPACE_SESSION,
        )
        self.get_gcs_client().internal_kv_put(
            b"temp_dir",
            self._temp_dir.encode(),
            True,
            ray_constants.KV_NAMESPACE_SESSION,
        )
        if self._ray_params.storage is not None:
            self.get_gcs_client().internal_kv_put(
                b"storage",
                self._ray_params.storage.encode(),
                True,
                ray_constants.KV_NAMESPACE_SESSION,
            )
        # Add tracing_startup_hook to redis / internal kv manually
        # since internal kv is not yet initialized.
        if self._ray_params.tracing_startup_hook:
            self.get_gcs_client().internal_kv_put(
                b"tracing_startup_hook",
                self._ray_params.tracing_startup_hook.encode(),
                True,
                ray_constants.KV_NAMESPACE_TRACING,
            )

    def start_head_processes(self):
        """Start head processes on the node."""
        logger.debug(
            f"Process STDOUT and STDERR is being " f"redirected to {self._logs_dir}."
        )
        assert self._gcs_address is None
        assert self._gcs_client is None

        self.start_gcs_server()
        assert self.get_gcs_client() is not None
        self._write_cluster_info_to_kv()

        if not self._ray_params.no_monitor:
            self.start_monitor()

        if self._ray_params.ray_client_server_port:
            self.start_ray_client_server()

        if self._ray_params.include_dashboard is None:
            # Default
            raise_on_api_server_failure = False
        else:
            raise_on_api_server_failure = self._ray_params.include_dashboard

        self.start_api_server(
            include_dashboard=self._ray_params.include_dashboard,
            raise_on_failure=raise_on_api_server_failure,
        )

    def start_ray_processes(self):
        """Start all of the processes on the node."""
        logger.debug(
            f"Process STDOUT and STDERR is being " f"redirected to {self._logs_dir}."
        )

        # Clean up external storage in case a previous Raylet instance crashed
        # on this node and spilled objects remain on disk.
        if not self.head:
            # Get the system config from GCS first if this is a non-head node.
            gcs_options = ray._raylet.GcsClientOptions.from_gcs_address(
                self.gcs_address
            )
            global_state = ray._private.state.GlobalState()
            global_state._initialize_global_state(gcs_options)
            new_config = global_state.get_system_config()
            assert self._config.items() <= new_config.items(), (
                "The system config from GCS is not a superset of the local"
                " system config. There might be a configuration inconsistency"
                " issue between the head node and non-head nodes."
                f" Local system config: {self._config},"
                f" GCS system config: {new_config}"
            )
            self._config = new_config
        self.destroy_external_storage()

        # Make sure we don't call `determine_plasma_store_config` multiple
        # times to avoid printing multiple warnings.
        resource_spec = self.get_resource_spec()
        (
            plasma_directory,
            object_store_memory,
        ) = ray._private.services.determine_plasma_store_config(
            resource_spec.object_store_memory,
            plasma_directory=self._ray_params.plasma_directory,
            huge_pages=self._ray_params.huge_pages,
        )
        self.start_raylet(plasma_directory, object_store_memory)
        if self._ray_params.include_log_monitor:
            self.start_log_monitor()

    def _kill_process_type(
        self,
        process_type,
        allow_graceful: bool = False,
        check_alive: bool = True,
        wait: bool = False,
    ):
        """Kill a process of a given type.

        If the process type is PROCESS_TYPE_REDIS_SERVER, then we will kill all
        of the Redis servers.

        If the process was started in valgrind, then we will raise an exception
        if the process has a non-zero exit code.

        Args:
            process_type: The type of the process to kill.
            allow_graceful: Send a SIGTERM first and give the process
                time to exit gracefully. If that doesn't work, then use
                SIGKILL. We usually want to do this outside of tests.
            check_alive: If true, then we expect the process to be alive
                and will raise an exception if the process is already dead.
            wait: If true, then this method will not return until the
                process in question has exited.

        Raises:
            This process raises an exception in the following cases:
                1. The process had already died and check_alive is true.
                2. The process had been started in valgrind and had a non-zero
                   exit code.
        """

        # Ensure thread safety
        with self.removal_lock:
            self._kill_process_impl(
                process_type,
                allow_graceful=allow_graceful,
                check_alive=check_alive,
                wait=wait,
            )

    def _kill_process_impl(
        self, process_type, allow_graceful=False, check_alive=True, wait=False
    ):
        """See `_kill_process_type`."""
        if process_type not in self.all_processes:
            return
        process_infos = self.all_processes[process_type]
        if process_type != ray_constants.PROCESS_TYPE_REDIS_SERVER:
            assert len(process_infos) == 1
        for process_info in process_infos:
            process = process_info.process
            # Handle the case where the process has already exited.
            if process.poll() is not None:
                if check_alive:
                    raise RuntimeError(
                        "Attempting to kill a process of type "
                        f"'{process_type}', but this process is already dead."
                    )
                else:
                    continue

            if process_info.use_valgrind:
                process.terminate()
                process.wait()
                if process.returncode != 0:
                    message = (
                        "Valgrind detected some errors in process of "
                        f"type {process_type}. Error code {process.returncode}."
                    )
                    if process_info.stdout_file is not None:
                        with open(process_info.stdout_file, "r") as f:
                            message += "\nPROCESS STDOUT:\n" + f.read()
                    if process_info.stderr_file is not None:
                        with open(process_info.stderr_file, "r") as f:
                            message += "\nPROCESS STDERR:\n" + f.read()
                    raise RuntimeError(message)
                continue

            if process_info.use_valgrind_profiler:
                # Give process signal to write profiler data.
                os.kill(process.pid, signal.SIGINT)
                # Wait for profiling data to be written.
                time.sleep(0.1)

            if allow_graceful:
                process.terminate()
                # Allow the process one second to exit gracefully.
                timeout_seconds = 1
                try:
                    process.wait(timeout_seconds)
                except subprocess.TimeoutExpired:
                    pass

            # If the process did not exit, force kill it.
            if process.poll() is None:
                process.kill()
                # The reason we usually don't call process.wait() here is that
                # there's some chance we'd end up waiting a really long time.
                if wait:
                    process.wait()

        del self.all_processes[process_type]

    def kill_redis(self, check_alive: bool = True):
        """Kill the Redis servers.

        Args:
            check_alive: Raise an exception if any of the processes
                were already dead.
        """
        self._kill_process_type(
            ray_constants.PROCESS_TYPE_REDIS_SERVER, check_alive=check_alive
        )

    def kill_raylet(self, check_alive: bool = True):
        """Kill the raylet.

        Args:
            check_alive: Raise an exception if the process was already
                dead.
        """
        self._kill_process_type(
            ray_constants.PROCESS_TYPE_RAYLET, check_alive=check_alive
        )

    def kill_log_monitor(self, check_alive: bool = True):
        """Kill the log monitor.

        Args:
            check_alive: Raise an exception if the process was already
                dead.
        """
        self._kill_process_type(
            ray_constants.PROCESS_TYPE_LOG_MONITOR, check_alive=check_alive
        )

    def kill_reporter(self, check_alive: bool = True):
        """Kill the reporter.

        Args:
            check_alive: Raise an exception if the process was already
                dead.
        """
        self._kill_process_type(
            ray_constants.PROCESS_TYPE_REPORTER, check_alive=check_alive
        )

    def kill_dashboard(self, check_alive: bool = True):
        """Kill the dashboard.

        Args:
            check_alive: Raise an exception if the process was already
                dead.
        """
        self._kill_process_type(
            ray_constants.PROCESS_TYPE_DASHBOARD, check_alive=check_alive
        )

    def kill_monitor(self, check_alive: bool = True):
        """Kill the monitor.

        Args:
            check_alive: Raise an exception if the process was already
                dead.
        """
        self._kill_process_type(
            ray_constants.PROCESS_TYPE_MONITOR, check_alive=check_alive
        )

    def kill_gcs_server(self, check_alive: bool = True):
        """Kill the gcs server.

        Args:
            check_alive: Raise an exception if the process was already
                dead.
        """
        self._kill_process_type(
            ray_constants.PROCESS_TYPE_GCS_SERVER, check_alive=check_alive, wait=True
        )
        # Clear GCS client and address to indicate no GCS server is running.
        self._gcs_address = None
        self._gcs_client = None

    def kill_reaper(self, check_alive: bool = True):
        """Kill the reaper process.

        Args:
            check_alive: Raise an exception if the process was already
                dead.
        """
        self._kill_process_type(
            ray_constants.PROCESS_TYPE_REAPER, check_alive=check_alive
        )

    def kill_all_processes(self, check_alive=True, allow_graceful=False, wait=False):
        """Kill all of the processes.

        Note that This is slower than necessary because it calls kill, wait,
        kill, wait, ... instead of kill, kill, ..., wait, wait, ...

        Args:
            check_alive: Raise an exception if any of the processes were
                already dead.
            wait: If true, then this method will not return until the
                process in question has exited.
        """
        # Kill the raylet first. This is important for suppressing errors at
        # shutdown because we give the raylet a chance to exit gracefully and
        # clean up its child worker processes. If we were to kill the plasma
        # store (or Redis) first, that could cause the raylet to exit
        # ungracefully, leading to more verbose output from the workers.
        if ray_constants.PROCESS_TYPE_RAYLET in self.all_processes:
            self._kill_process_type(
                ray_constants.PROCESS_TYPE_RAYLET,
                check_alive=check_alive,
                allow_graceful=allow_graceful,
                wait=wait,
            )

        if ray_constants.PROCESS_TYPE_GCS_SERVER in self.all_processes:
            self._kill_process_type(
                ray_constants.PROCESS_TYPE_GCS_SERVER,
                check_alive=check_alive,
                allow_graceful=allow_graceful,
                wait=wait,
            )

        # We call "list" to copy the keys because we are modifying the
        # dictionary while iterating over it.
        for process_type in list(self.all_processes.keys()):
            # Need to kill the reaper process last in case we die unexpectedly
            # while cleaning up.
            if process_type != ray_constants.PROCESS_TYPE_REAPER:
                self._kill_process_type(
                    process_type,
                    check_alive=check_alive,
                    allow_graceful=allow_graceful,
                    wait=wait,
                )

        if ray_constants.PROCESS_TYPE_REAPER in self.all_processes:
            self._kill_process_type(
                ray_constants.PROCESS_TYPE_REAPER,
                check_alive=check_alive,
                allow_graceful=allow_graceful,
                wait=wait,
            )

    def live_processes(self):
        """Return a list of the live processes.

        Returns:
            A list of the live processes.
        """
        result = []
        for process_type, process_infos in self.all_processes.items():
            for process_info in process_infos:
                if process_info.process.poll() is None:
                    result.append((process_type, process_info.process))
        return result

    def dead_processes(self):
        """Return a list of the dead processes.

        Note that this ignores processes that have been explicitly killed,
        e.g., via a command like node.kill_raylet().

        Returns:
            A list of the dead processes ignoring the ones that have been
                explicitly killed.
        """
        result = []
        for process_type, process_infos in self.all_processes.items():
            for process_info in process_infos:
                if process_info.process.poll() is not None:
                    result.append((process_type, process_info.process))
        return result

    def any_processes_alive(self):
        """Return true if any processes are still alive.

        Returns:
            True if any process is still alive.
        """
        return any(self.live_processes())

    def remaining_processes_alive(self):
        """Return true if all remaining processes are still alive.

        Note that this ignores processes that have been explicitly killed,
        e.g., via a command like node.kill_raylet().

        Returns:
            True if any process that wasn't explicitly killed is still alive.
        """
        return not any(self.dead_processes())

    def destroy_external_storage(self):
        object_spilling_config = self._config.get("object_spilling_config", {})
        if object_spilling_config:
            object_spilling_config = json.loads(object_spilling_config)
            from ray._private import external_storage

            storage = external_storage.setup_external_storage(
                object_spilling_config, self._session_name
            )
            storage.destroy_external_storage()

    def validate_external_storage(self):
        """Make sure we can setup the object spilling external storage.
        This will also fill up the default setting for object spilling
        if not specified.
        """
        object_spilling_config = self._config.get("object_spilling_config", {})
        automatic_spilling_enabled = self._config.get(
            "automatic_object_spilling_enabled", True
        )
        if not automatic_spilling_enabled:
            return

        if not object_spilling_config:
            object_spilling_config = os.environ.get("RAY_object_spilling_config", "")

        # If the config is not specified, we fill up the default.
        if not object_spilling_config:
            object_spilling_config = json.dumps(
                {"type": "filesystem", "params": {"directory_path": self._session_dir}}
            )

        # Try setting up the storage.
        # Configure the proper system config.
        # We need to set both ray param's system config and self._config
        # because they could've been diverged at this point.
        deserialized_config = json.loads(object_spilling_config)
        self._ray_params._system_config[
            "object_spilling_config"
        ] = object_spilling_config
        self._config["object_spilling_config"] = object_spilling_config

        is_external_storage_type_fs = deserialized_config["type"] == "filesystem"
        self._ray_params._system_config[
            "is_external_storage_type_fs"
        ] = is_external_storage_type_fs
        self._config["is_external_storage_type_fs"] = is_external_storage_type_fs

        # Validate external storage usage.
        from ray._private import external_storage

        external_storage.setup_external_storage(deserialized_config, self._session_name)
        external_storage.reset_external_storage()

    def _record_stats(self):
        # Initialize the internal kv so that the metrics can be put
        from ray._private.usage.usage_lib import TagKey, record_extra_usage_tag

        if not ray.experimental.internal_kv._internal_kv_initialized():
            ray.experimental.internal_kv._initialize_internal_kv(self.get_gcs_client)
        assert ray.experimental.internal_kv._internal_kv_initialized()
        if self.head:
            # record head node stats
            gcs_storage_type = (
                "redis" if os.environ.get("RAY_REDIS_ADDRESS") is not None else "memory"
            )
            record_extra_usage_tag(TagKey.GCS_STORAGE, gcs_storage_type)<|MERGE_RESOLUTION|>--- conflicted
+++ resolved
@@ -156,28 +156,19 @@
             self._init_gcs_client()
 
         # Register the temp dir.
-<<<<<<< HEAD
         self._session_name = ray_params.session_name
-
         if self._session_name is None:
             if head:
-=======
-        if head:
-            # We expect this the first time we initialize a cluster, but not during
-            # subsequent restarts of the head node.
-            maybe_key = self.check_persisted_session_name()
-            if maybe_key is None:
->>>>>>> 25c0e571
-                # date including microsecond
-                date_str = datetime.datetime.today().strftime("%Y-%m-%d_%H-%M-%S_%f")
-                self._session_name = f"session_{date_str}_{os.getpid()}"
+                # We expect this the first time we initialize a cluster, but not during
+                # subsequent restarts of the head node.
+                maybe_key = self.check_persisted_session_name()
+                if maybe_key is None:
+                    # date including microsecond
+                    date_str = datetime.datetime.today().strftime("%Y-%m-%d_%H-%M-%S_%f")
+                    self._session_name = f"session_{date_str}_{os.getpid()}"
+                else:
+                    self._session_name = ray._private.utils.decode(maybe_key)
             else:
-<<<<<<< HEAD
-=======
-                self._session_name = ray._private.utils.decode(maybe_key)
-        else:
-            if ray_params.session_name is None:
->>>>>>> 25c0e571
                 assert not self._default_worker
                 session_name = ray._private.utils.internal_kv_get_with_retry(
                     self.get_gcs_client(),
