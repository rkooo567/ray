import base64
import collections
import errno
import io
import json
import logging
import multiprocessing
import os
from pathlib import Path
import mmap
import random
import shutil
import signal
import socket
import subprocess
import sys
import time
from typing import Optional, List
import uuid

# Ray modules
import ray
import ray.ray_constants as ray_constants
from ray._raylet import GcsClientOptions
from ray._private.gcs_utils import GcsClient, use_gcs_for_bootstrap
import redis
from ray.core.generated.common_pb2 import Language

# Import psutil and colorama after ray so the packaged version is used.
import colorama
import psutil

resource = None
if sys.platform != "win32":
    import resource

EXE_SUFFIX = ".exe" if sys.platform == "win32" else ""

# True if processes are run in the valgrind profiler.
RUN_RAYLET_PROFILER = False

# Location of the redis server.
RAY_HOME = os.path.join(os.path.dirname(os.path.dirname(__file__)), "../..")
RAY_PATH = os.path.abspath(os.path.dirname(os.path.dirname(__file__)))
RAY_PRIVATE_DIR = "_private"
AUTOSCALER_PRIVATE_DIR = "autoscaler/_private"
REDIS_EXECUTABLE = os.path.join(
    RAY_PATH, "core/src/ray/thirdparty/redis/src/redis-server" + EXE_SUFFIX)

# Location of the raylet executables.
RAYLET_EXECUTABLE = os.path.join(RAY_PATH,
                                 "core/src/ray/raylet/raylet" + EXE_SUFFIX)
GCS_SERVER_EXECUTABLE = os.path.join(
    RAY_PATH, "core/src/ray/gcs/gcs_server" + EXE_SUFFIX)

# Location of the cpp default worker executables.
DEFAULT_WORKER_EXECUTABLE = os.path.join(RAY_PATH,
                                         "cpp/default_worker" + EXE_SUFFIX)

# Location of the native libraries.
DEFAULT_NATIVE_LIBRARY_PATH = os.path.join(RAY_PATH, "cpp/lib")

DASHBOARD_DEPENDENCY_ERROR_MESSAGE = (
    "Not all Ray Dashboard dependencies were "
    "found. To use the dashboard please "
    "install Ray using `pip install "
    "ray[default]`.")

RAY_JEMALLOC_LIB_PATH = "RAY_JEMALLOC_LIB_PATH"
RAY_JEMALLOC_CONF = "RAY_JEMALLOC_CONF"
RAY_JEMALLOC_PROFILE = "RAY_JEMALLOC_PROFILE"

# Logger for this module. It should be configured at the entry point
# into the program using Ray. Ray provides a default configuration at
# entry/init points.
logger = logging.getLogger(__name__)

ProcessInfo = collections.namedtuple("ProcessInfo", [
    "process",
    "stdout_file",
    "stderr_file",
    "use_valgrind",
    "use_gdb",
    "use_valgrind_profiler",
    "use_perftools_profiler",
    "use_tmux",
])


def _get_gcs_client_options(redis_address, redis_password, gcs_server_address):
    if not use_gcs_for_bootstrap():
        redis_ip_address, redis_port = redis_address.split(":")
        wait_for_redis_to_start(redis_ip_address, redis_port, redis_password)
        return GcsClientOptions.from_redis_address(redis_address,
                                                   redis_password)
    else:
        return GcsClientOptions.from_gcs_address(gcs_server_address)


def serialize_config(config):
    return base64.b64encode(json.dumps(config).encode("utf-8")).decode("utf-8")


def propagate_jemalloc_env_var(*, jemalloc_path: str, jemalloc_conf: str,
                               jemalloc_comps: List[str], process_type: str):
    """Read the jemalloc memory profiling related
        env var and return the dictionary that translates
        them to proper jemalloc related env vars.

        For example, if users specify `RAY_JEMALLOC_LIB_PATH`,
        it is translated into `LD_PRELOAD` which is needed to
        run Jemalloc as a shared library.

        Params:
            jemalloc_path (str): The path to the jemalloc shared library.
            jemalloc_conf (str): `,` separated string of jemalloc config.
            jemalloc_comps List(str): The list of Ray components
                that we will profile.
            process_type (str): The process type that needs jemalloc
                env var for memory profiling. If it doesn't match one of
                jemalloc_comps, the function will return an empty dict.

        Returns:
            dictionary of {env_var: value}
                that are needed to jemalloc profiling. The caller can
                call `dict.update(return_value_of_this_func)` to
                update the dict of env vars. If the process_type doesn't
                match jemalloc_comps, it will return an empty dict.
    """
    assert isinstance(jemalloc_comps, list)
    assert process_type is not None
    process_type = process_type.lower()
    if (not jemalloc_path or process_type not in jemalloc_comps):
        return {}

    env_vars = {
        "LD_PRELOAD": jemalloc_path,
    }
    if jemalloc_conf:
        env_vars.update({"MALLOC_CONF": jemalloc_conf})
    return env_vars


class ConsolePopen(subprocess.Popen):
    if sys.platform == "win32":

        def terminate(self):
            if isinstance(self.stdin, io.IOBase):
                self.stdin.close()
            if self._use_signals:
                self.send_signal(signal.CTRL_BREAK_EVENT)
            else:
                super(ConsolePopen, self).terminate()

        def __init__(self, *args, **kwargs):
            # CREATE_NEW_PROCESS_GROUP is used to send Ctrl+C on Windows:
            # https://docs.python.org/3/library/subprocess.html#subprocess.Popen.send_signal
            new_pgroup = subprocess.CREATE_NEW_PROCESS_GROUP
            flags_to_add = 0
            if ray._private.utils.detect_fate_sharing_support():
                # If we don't have kernel-mode fate-sharing, then don't do this
                # because our children need to be in out process group for
                # the process reaper to properly terminate them.
                flags_to_add = new_pgroup
            flags_key = "creationflags"
            if flags_to_add:
                kwargs[flags_key] = (kwargs.get(flags_key) or 0) | flags_to_add
            self._use_signals = (kwargs[flags_key] & new_pgroup)
            super(ConsolePopen, self).__init__(*args, **kwargs)


def address(ip_address, port):
    return ip_address + ":" + str(port)


def new_port(lower_bound=10000, upper_bound=65535, denylist=None):
    if not denylist:
        denylist = set()
    port = random.randint(lower_bound, upper_bound)
    retry = 0
    while port in denylist:
        if retry > 100:
            break
        port = random.randint(lower_bound, upper_bound)
        retry += 1
    if retry > 100:
        raise ValueError("Failed to find a new port from the range "
                         f"{lower_bound}-{upper_bound}. Denylist: {denylist}")
    return port


def _find_address_from_flag(flag: str):
    """
    Attempts to find all valid Ray addresses on this node, specified by the
    flag.

    Params:
        flag: `--redis-address` or `--gcs-address`
    Returns:
        Set of detected addresses.
    """
    # Using Redis address `--redis-address` as an example:
    # Currently, this extracts the deprecated --redis-address from the command
    # that launched the raylet running on this node, if any. Anyone looking to
    # edit this function should be warned that these commands look like, for
    # example:
    # /usr/local/lib/python3.8/dist-packages/ray/core/src/ray/raylet/raylet
    # --redis_address=123.456.78.910 --node_ip_address=123.456.78.910
    # --raylet_socket_name=... --store_socket_name=... --object_manager_port=0
    # --min_worker_port=10000 --max_worker_port=19999
    # --node_manager_port=58578 --redis_port=6379
    # --maximum_startup_concurrency=8
    # --static_resource_list=node:123.456.78.910,1.0,object_store_memory,66
    # --config_list=plasma_store_as_thread,True
    # --python_worker_command=/usr/bin/python
    #     /usr/local/lib/python3.8/dist-packages/ray/workers/default_worker.py
    #     --redis-address=123.456.78.910:6379
    #     --node-ip-address=123.456.78.910 --node-manager-port=58578
    #     --object-store-name=... --raylet-name=...
    #     --temp-dir=/tmp/ray
    #     --metrics-agent-port=41856 --redis-password=[MASKED]
    #     --java_worker_command= --cpp_worker_command=
    #     --redis_password=[MASKED] --temp_dir=/tmp/ray --session_dir=...
    #     --metrics-agent-port=41856 --metrics_export_port=64229
    #     --agent_command=/usr/bin/python
    #     -u /usr/local/lib/python3.8/dist-packages/ray/dashboard/agent.py
    #         --redis-address=123.456.78.910:6379 --metrics-export-port=64229
    #         --dashboard-agent-port=41856 --node-manager-port=58578
    #         --object-store-name=... --raylet-name=... --temp-dir=/tmp/ray
    #         --log-dir=/tmp/ray/session_2020-11-08_14-29-07_199128_278000/logs
    #         --redis-password=[MASKED] --object_store_memory=5037192806
    #         --plasma_directory=/tmp
    # Longer arguments are elided with ... but all arguments from this instance
    # are included, to provide a sense of what is in these.
    # Indeed, we had to pull --redis-address to the front of each call to make
    # this readable.
    # As you can see, this is very long and complex, which is why we can't
    # simply extract all the the arguments using regular expressions and
    # present a dict as if we never lost track of these arguments, for
    # example. Picking out --redis-address below looks like it might grab the
    # wrong thing, but double-checking that we're finding the correct process
    # by checking that the contents look like we expect would probably be prone
    # to choking in unexpected ways.
    # Notice that --redis-address appears twice. This is not a copy-paste
    # error; this is the reason why the for loop below attempts to pick out
    # every appearance of --redis-address.

    # The --redis-address here is what is now called the --address, but it
    # appears in the default_worker.py and agent.py calls as --redis-address.
    pids = psutil.pids()
    addresses = set()
    for pid in pids:
        try:
            proc = psutil.Process(pid)
            # HACK: Workaround for UNIX idiosyncrasy
            # Normally, cmdline() is supposed to return the argument list.
            # But it in some cases (such as when setproctitle is called),
            # an arbitrary string resembling a command-line is stored in
            # the first argument.
            # Explanation: https://unix.stackexchange.com/a/432681
            # More info: https://github.com/giampaolo/psutil/issues/1179
            cmdline = proc.cmdline()
            # NOTE(kfstorm): To support Windows, we can't use
            # `os.path.basename(cmdline[0]) == "raylet"` here.
            if len(cmdline) > 0 and "raylet" in os.path.basename(cmdline[0]):
                for arglist in cmdline:
                    # Given we're merely seeking --redis-address, we just split
                    # every argument on spaces for now.
                    for arg in arglist.split(" "):
                        # TODO(ekl): Find a robust solution for locating Redis.
                        if arg.startswith(flag):
                            proc_addr = arg.split("=")[1]
                            # TODO(mwtian): remove this workaround after Ray
                            # no longer sets --redis-address to None.
                            if proc_addr != "" and proc_addr != "None":
                                addresses.add(proc_addr)
        except psutil.AccessDenied:
            pass
        except psutil.NoSuchProcess:
            pass
    return addresses


def find_redis_address():
    return _find_address_from_flag("--redis-address")


def find_gcs_address():
    return _find_address_from_flag("--gcs-address")


def find_bootstrap_address():
    if use_gcs_for_bootstrap():
        return find_gcs_address()
    else:
        return find_redis_address()


def _find_redis_address_or_die():
    """Finds one Redis address unambiguously, or raise an error.

    Callers outside of this module should use
    get_ray_address_from_environment() or canonicalize_bootstrap_address()
    """
    redis_addresses = find_redis_address()
    if len(redis_addresses) > 1:
        raise ConnectionError(
            f"Found multiple active Ray instances: {redis_addresses}. "
            "Please specify the one to connect to by setting `address`.")
        sys.exit(1)
    elif not redis_addresses:
        raise ConnectionError(
            "Could not find any running Ray instance. "
            "Please specify the one to connect to by setting `address`.")
    return redis_addresses.pop()


def _find_gcs_address_or_die():
    """Find one GCS address unambiguously, or raise an error.

    Callers outside of this module should use get_ray_address_to_use_or_die()
    """
    gcs_addresses = _find_address_from_flag("--gcs-address")
    if len(gcs_addresses) > 1:
        raise ConnectionError(
            f"Found multiple active Ray instances: {gcs_addresses}. "
            "Please specify the one to connect to by setting `--address` flag "
            "or `RAY_ADDRESS` environment variable.")
        sys.exit(1)
    elif not gcs_addresses:
        raise ConnectionError(
            "Could not find any running Ray instance. "
            "Please specify the one to connect to by setting `--address` flag "
            "or `RAY_ADDRESS` environment variable.")
    return gcs_addresses.pop()


def get_ray_address_from_environment():
    """
    Attempts to find the address of Ray cluster to use, first from
    RAY_ADDRESS environment variable, then from the local Raylet.

    Returns:
        A string to pass into `ray.init(address=...)`, e.g. ip:port, `auto`.
    """
    addr = os.environ.get(ray_constants.RAY_ADDRESS_ENVIRONMENT_VARIABLE)
    if addr is None or addr == "auto":
        if use_gcs_for_bootstrap():
            addr = _find_gcs_address_or_die()
        else:
            addr = _find_redis_address_or_die()
    return addr


def wait_for_node(redis_address,
                  gcs_address,
                  node_plasma_store_socket_name,
                  redis_password=None,
                  timeout=30):
    """Wait until this node has appeared in the client table.

    Args:
        redis_address (str): The redis address.
        gcs_address (str): The gcs address
        node_plasma_store_socket_name (str): The
            plasma_store_socket_name for the given node which we wait for.
        redis_password (str): the redis password.
        timeout: The amount of time in seconds to wait before raising an
            exception.

    Raises:
        TimeoutError: An exception is raised if the timeout expires before
            the node appears in the client table.
    """
    if use_gcs_for_bootstrap():
        gcs_options = GcsClientOptions.from_gcs_address(gcs_address)
    else:
        redis_ip_address, redis_port = redis_address.split(":")
        wait_for_redis_to_start(redis_ip_address, redis_port, redis_password)
        gcs_options = GcsClientOptions.from_redis_address(
            redis_address, redis_password)
    global_state = ray.state.GlobalState()
    global_state._initialize_global_state(gcs_options)
    start_time = time.time()
    while time.time() - start_time < timeout:
        clients = global_state.node_table()
        object_store_socket_names = [
            client["ObjectStoreSocketName"] for client in clients
        ]
        if node_plasma_store_socket_name in object_store_socket_names:
            return
        else:
            time.sleep(0.1)
    raise TimeoutError("Timed out while waiting for node to startup.")


def get_node_to_connect_for_driver(redis_address,
                                   gcs_address,
                                   node_ip_address,
                                   redis_password=None):
    # Get node table from global state accessor.
    global_state = ray.state.GlobalState()
    gcs_options = _get_gcs_client_options(redis_address, redis_password,
                                          gcs_address)
    global_state._initialize_global_state(gcs_options)
    return global_state.get_node_to_connect_for_driver(node_ip_address)


def get_webui_url_from_internal_kv():
    assert ray.experimental.internal_kv._internal_kv_initialized()
    webui_url = ray.experimental.internal_kv._internal_kv_get(
        "webui:url", namespace=ray_constants.KV_NAMESPACE_DASHBOARD)
    return ray._private.utils.decode(
        webui_url) if webui_url is not None else None


def remaining_processes_alive():
    """See if the remaining processes are alive or not.

    Note that this ignores processes that have been explicitly killed,
    e.g., via a command like node.kill_raylet().

    Returns:
        True if the remaining processes started by ray.init() are alive and
            False otherwise.

    Raises:
        Exception: An exception is raised if the processes were not started by
            ray.init().
    """
    if ray.worker._global_node is None:
        raise RuntimeError("This process is not in a position to determine "
                           "whether all processes are alive or not.")
    return ray.worker._global_node.remaining_processes_alive()


def canonicalize_bootstrap_address(addr: str):
    """Canonicalizes Ray cluster bootstrap address to host:port.
    Reads address from the environment if needed.

    This function should be used to process user supplied Ray cluster address,
    via ray.init() or `--address` flags, before using the address to connect.

    Returns:
        Ray cluster address string in <host:port> format.
    """
    if addr is None or addr == "auto":
        addr = get_ray_address_from_environment()
    try:
        bootstrap_address = resolve_ip_for_localhost(addr)
    except Exception:
        logger.exception(f"Failed to convert {addr} to host:port")
        raise
    return bootstrap_address


def extract_ip_port(bootstrap_address: str):
    if ":" not in bootstrap_address:
        raise ValueError(f"Malformed address {bootstrap_address}. "
                         f"Expected '<host>:<port>'.")
    ip, _, port = bootstrap_address.rpartition(":")
    try:
        port = int(port)
    except ValueError:
        raise ValueError(f"Malformed address port {port}. Must be an integer.")
    if port < 1024 or port > 65535:
        raise ValueError(f"Invalid address port {port}. Must be between 1024 "
                         "and 65535 (inclusive).")
    return ip, port


def resolve_ip_for_localhost(address: str):
    """Convert to a remotely reachable IP if the address is "localhost"
            or "127.0.0.1". Otherwise do nothing.

    Args:
        address: This can be either a string containing a hostname (or an IP
            address) and a port or it can be just an IP address.

    Returns:
        The same address but with the local host replaced by remotely
            reachable IP.
    """
    if not address:
        raise ValueError(f"Malformed address: {address}")
    address_parts = address.split(":")
    # Make sure localhost isn't resolved to the loopback ip
    if address_parts[0] == "127.0.0.1" or address_parts[0] == "localhost":
        ip_address = get_node_ip_address()
        return ":".join([ip_address] + address_parts[1:])
    else:
        return address


def node_ip_address_from_perspective(address):
    """IP address by which the local node can be reached *from* the `address`.

    Args:
        address (str): The IP address and port of any known live service on the
            network you care about.

    Returns:
        The IP address by which the local node can be reached from the address.
    """
    ip_address, port = address.split(":")
    s = socket.socket(socket.AF_INET, socket.SOCK_DGRAM)
    try:
        # This command will raise an exception if there is no internet
        # connection.
        s.connect((ip_address, int(port)))
        node_ip_address = s.getsockname()[0]
    except OSError as e:
        node_ip_address = "127.0.0.1"
        # [Errno 101] Network is unreachable
        if e.errno == errno.ENETUNREACH:
            try:
                # try get node ip address from host name
                host_name = socket.getfqdn(socket.gethostname())
                node_ip_address = socket.gethostbyname(host_name)
            except Exception:
                pass
    finally:
        s.close()

    return node_ip_address


def get_node_ip_address(address="8.8.8.8:53"):
    if ray.worker._global_node is not None:
        return ray.worker._global_node.node_ip_address
    if sys.platform == "darwin" or sys.platform == "win32":
        # Due to the mac osx/windows firewall,
        # we use loopback ip as the ip address
        # to prevent security popups.
        return "127.0.0.1"
    return node_ip_address_from_perspective(address)


def create_redis_client(redis_address, password=None):
    """Create a Redis client.

    Args:
        The IP address, port, and password of the Redis server.

    Returns:
        A Redis client.
    """
    if not hasattr(create_redis_client, "instances"):
        create_redis_client.instances = {}

    for _ in range(ray_constants.START_REDIS_WAIT_RETRIES):
        cli = create_redis_client.instances.get(redis_address)
        if cli is None:
            redis_ip_address, redis_port = extract_ip_port(
                canonicalize_bootstrap_address(redis_address))
            cli = redis.StrictRedis(
                host=redis_ip_address, port=int(redis_port), password=password)
            create_redis_client.instances[redis_address] = cli
        try:
            cli.ping()
            return cli
        except Exception:
            create_redis_client.instances.pop(redis_address)
            time.sleep(2)

    raise RuntimeError(f"Unable to connect to Redis at {redis_address}")


def start_ray_process(command,
                      process_type,
                      fate_share,
                      env_updates=None,
                      cwd=None,
                      use_valgrind=False,
                      use_gdb=False,
                      use_valgrind_profiler=False,
                      use_perftools_profiler=False,
                      use_tmux=False,
                      stdout_file=None,
                      stderr_file=None,
                      pipe_stdin=False):
    """Start one of the Ray processes.

    TODO(rkn): We need to figure out how these commands interact. For example,
    it may only make sense to start a process in gdb if we also start it in
    tmux. Similarly, certain combinations probably don't make sense, like
    simultaneously running the process in valgrind and the profiler.

    Args:
        command (List[str]): The command to use to start the Ray process.
        process_type (str): The type of the process that is being started
            (e.g., "raylet").
        fate_share: If true, the child will be killed if its parent (us) dies.
            True must only be passed after detection of this functionality.
        env_updates (dict): A dictionary of additional environment variables to
            run the command with (in addition to the caller's environment
            variables).
        cwd (str): The directory to run the process in.
        use_valgrind (bool): True if we should start the process in valgrind.
        use_gdb (bool): True if we should start the process in gdb.
        use_valgrind_profiler (bool): True if we should start the process in
            the valgrind profiler.
        use_perftools_profiler (bool): True if we should profile the process
            using perftools.
        use_tmux (bool): True if we should start the process in tmux.
        stdout_file: A file handle opened for writing to redirect stdout to. If
            no redirection should happen, then this should be None.
        stderr_file: A file handle opened for writing to redirect stderr to. If
            no redirection should happen, then this should be None.
        pipe_stdin: If true, subprocess.PIPE will be passed to the process as
            stdin.

    Returns:
        Information about the process that was started including a handle to
            the process that was started.
    """
    # Detect which flags are set through environment variables.
    valgrind_env_var = f"RAY_{process_type.upper()}_VALGRIND"
    if os.environ.get(valgrind_env_var) == "1":
        logger.info("Detected environment variable '%s'.", valgrind_env_var)
        use_valgrind = True
    valgrind_profiler_env_var = f"RAY_{process_type.upper()}_VALGRIND_PROFILER"
    if os.environ.get(valgrind_profiler_env_var) == "1":
        logger.info("Detected environment variable '%s'.",
                    valgrind_profiler_env_var)
        use_valgrind_profiler = True
    perftools_profiler_env_var = (f"RAY_{process_type.upper()}"
                                  "_PERFTOOLS_PROFILER")
    if os.environ.get(perftools_profiler_env_var) == "1":
        logger.info("Detected environment variable '%s'.",
                    perftools_profiler_env_var)
        use_perftools_profiler = True
    tmux_env_var = f"RAY_{process_type.upper()}_TMUX"
    if os.environ.get(tmux_env_var) == "1":
        logger.info("Detected environment variable '%s'.", tmux_env_var)
        use_tmux = True
    gdb_env_var = f"RAY_{process_type.upper()}_GDB"
    if os.environ.get(gdb_env_var) == "1":
        logger.info("Detected environment variable '%s'.", gdb_env_var)
        use_gdb = True
    # Jemalloc memory profiling.
    jemalloc_lib_path = os.environ.get(RAY_JEMALLOC_LIB_PATH)
    jemalloc_conf = os.environ.get(RAY_JEMALLOC_CONF)
    jemalloc_comps = os.environ.get(RAY_JEMALLOC_PROFILE)
    jemalloc_comps = [] if not jemalloc_comps else jemalloc_comps.split(",")
    jemalloc_env_vars = propagate_jemalloc_env_var(
        jemalloc_path=jemalloc_lib_path,
        jemalloc_conf=jemalloc_conf,
        jemalloc_comps=jemalloc_comps,
        process_type=process_type)
    use_jemalloc_mem_profiler = len(jemalloc_env_vars) > 0

    if sum([
            use_gdb,
            use_valgrind,
            use_valgrind_profiler,
            use_perftools_profiler,
            use_jemalloc_mem_profiler,
    ]) > 1:
        raise ValueError("At most one of the 'use_gdb', 'use_valgrind', "
                         "'use_valgrind_profiler', 'use_perftools_profiler', "
                         "and 'use_jemalloc_mem_profiler' flags can "
                         "be used at a time.")
    if env_updates is None:
        env_updates = {}
    if not isinstance(env_updates, dict):
        raise ValueError("The 'env_updates' argument must be a dictionary.")

    modified_env = os.environ.copy()
    modified_env.update(env_updates)

    if use_gdb:
        if not use_tmux:
            raise ValueError(
                "If 'use_gdb' is true, then 'use_tmux' must be true as well.")

        # TODO(suquark): Any better temp file creation here?
        gdb_init_path = os.path.join(ray._private.utils.get_ray_temp_dir(),
                                     f"gdb_init_{process_type}_{time.time()}")
        ray_process_path = command[0]
        ray_process_args = command[1:]
        run_args = " ".join(["'{}'".format(arg) for arg in ray_process_args])
        with open(gdb_init_path, "w") as gdb_init_file:
            gdb_init_file.write(f"run {run_args}")
        command = ["gdb", ray_process_path, "-x", gdb_init_path]

    if use_valgrind:
        command = [
            "valgrind",
            "--track-origins=yes",
            "--leak-check=full",
            "--show-leak-kinds=all",
            "--leak-check-heuristics=stdstring",
            "--error-exitcode=1",
        ] + command

    if use_valgrind_profiler:
        command = ["valgrind", "--tool=callgrind"] + command

    if use_perftools_profiler:
        modified_env["LD_PRELOAD"] = os.environ["PERFTOOLS_PATH"]
        modified_env["CPUPROFILE"] = os.environ["PERFTOOLS_LOGFILE"]

    if use_jemalloc_mem_profiler:
        logger.info(f"Jemalloc profiling will be used for {process_type}. "
                    f"env vars: {jemalloc_env_vars}")
        modified_env.update(jemalloc_env_vars)

    if use_tmux:
        # The command has to be created exactly as below to ensure that it
        # works on all versions of tmux. (Tested with tmux 1.8-5, travis'
        # version, and tmux 2.1)
        command = ["tmux", "new-session", "-d", f"{' '.join(command)}"]

    if fate_share:
        assert ray._private.utils.detect_fate_sharing_support(), (
            "kernel-level fate-sharing must only be specified if "
            "detect_fate_sharing_support() has returned True")

    def preexec_fn():
        import signal
        signal.pthread_sigmask(signal.SIG_BLOCK, {signal.SIGINT})
        if fate_share and sys.platform.startswith("linux"):
            ray._private.utils.set_kill_on_parent_death_linux()

    win32_fate_sharing = fate_share and sys.platform == "win32"
    # With Windows fate-sharing, we need special care:
    # The process must be added to the job before it is allowed to execute.
    # Otherwise, there's a race condition: the process might spawn children
    # before the process itself is assigned to the job.
    # After that point, its children will not be added to the job anymore.
    CREATE_SUSPENDED = 0x00000004  # from Windows headers
    if sys.platform == "win32":
        # CreateProcess, which underlies Popen, is limited to
        # 32,767 characters, including the Unicode terminating null
        # character
        total_chrs = sum([len(x) for x in command])
        if total_chrs > 31766:
            raise ValueError(
                f"command is limited to a total of 31767 characters, "
                f"got {total_chrs}")

    process = ConsolePopen(
        command,
        env=modified_env,
        cwd=cwd,
        stdout=stdout_file,
        stderr=stderr_file,
        stdin=subprocess.PIPE if pipe_stdin else None,
        preexec_fn=preexec_fn if sys.platform != "win32" else None,
        creationflags=CREATE_SUSPENDED if win32_fate_sharing else 0)

    if win32_fate_sharing:
        try:
            ray._private.utils.set_kill_child_on_death_win32(process)
            psutil.Process(process.pid).resume()
        except (psutil.Error, OSError):
            process.kill()
            raise

    def _get_stream_name(stream):
        if stream is not None:
            try:
                return stream.name
            except AttributeError:
                return str(stream)
        return None

    return ProcessInfo(
        process=process,
        stdout_file=_get_stream_name(stdout_file),
        stderr_file=_get_stream_name(stderr_file),
        use_valgrind=use_valgrind,
        use_gdb=use_gdb,
        use_valgrind_profiler=use_valgrind_profiler,
        use_perftools_profiler=use_perftools_profiler,
        use_tmux=use_tmux)


def wait_for_redis_to_start(redis_ip_address, redis_port, password=None):
    """Wait for a Redis server to be available.

    This is accomplished by creating a Redis client and sending a random
    command to the server until the command gets through.

    Args:
        redis_ip_address (str): The IP address of the redis server.
        redis_port (int): The port of the redis server.
        password (str): The password of the redis server.

    Raises:
        Exception: An exception is raised if we could not connect with Redis.
    """
    redis_client = redis.StrictRedis(
        host=redis_ip_address, port=redis_port, password=password)
    # Wait for the Redis server to start.
    num_retries = ray_constants.START_REDIS_WAIT_RETRIES
    delay = 0.001
    for i in range(num_retries):
        try:
            # Run some random command and see if it worked.
            logger.debug(
                "Waiting for redis server at {}:{} to respond...".format(
                    redis_ip_address, redis_port))
            redis_client.client_list()
        # If the Redis service is delayed getting set up for any reason, we may
        # get a redis.ConnectionError: Error 111 connecting to host:port.
        # Connection refused.
        # Unfortunately, redis.ConnectionError is also the base class of
        # redis.AuthenticationError. We *don't* want to obscure a
        # redis.AuthenticationError, because that indicates the user provided a
        # bad password. Thus a double except clause to ensure a
        # redis.AuthenticationError isn't trapped here.
        except redis.AuthenticationError as authEx:
            raise RuntimeError("Unable to connect to Redis at {}:{}.".format(
                redis_ip_address, redis_port)) from authEx
        except redis.ConnectionError as connEx:
            if i >= num_retries - 1:
                raise RuntimeError(
                    f"Unable to connect to Redis at {redis_ip_address}:"
                    f"{redis_port} after {num_retries} retries. Check that "
                    f"{redis_ip_address}:{redis_port} is reachable from this "
                    "machine. If it is not, your firewall may be blocking "
                    "this port. If the problem is a flaky connection, try "
                    "setting the environment variable "
                    "`RAY_START_REDIS_WAIT_RETRIES` to increase the number of"
                    " attempts to ping the Redis server.") from connEx
            # Wait a little bit.
            time.sleep(delay)
            delay *= 2
        else:
            break
    else:
        raise RuntimeError(
            f"Unable to connect to Redis (after {num_retries} retries). "
            "If the Redis instance is on a different machine, check that "
            "your firewall and relevant Ray ports are configured properly. "
            "You can also set the environment variable "
            "`RAY_START_REDIS_WAIT_RETRIES` to increase the number of "
            "attempts to ping the Redis server.")


def start_reaper(fate_share=None):
    """Start the reaper process.

    This is a lightweight process that simply
    waits for its parent process to die and then terminates its own
    process group. This allows us to ensure that ray processes are always
    terminated properly so long as that process itself isn't SIGKILLed.

    Returns:
        ProcessInfo for the process that was started.
    """
    # Make ourselves a process group leader so that the reaper can clean
    # up other ray processes without killing the process group of the
    # process that started us.
    try:
        if sys.platform != "win32":
            os.setpgrp()
    except OSError as e:
        errcode = e.errno
        if errcode == errno.EPERM and os.getpgrp() == os.getpid():
            # Nothing to do; we're already a session leader.
            pass
        else:
            logger.warning("setpgrp failed, processes may not be "
                           "cleaned up properly: {}.".format(e))
            # Don't start the reaper in this case as it could result in killing
            # other user processes.
            return None

    reaper_filepath = os.path.join(RAY_PATH, RAY_PRIVATE_DIR,
                                   "ray_process_reaper.py")
    command = [sys.executable, "-u", reaper_filepath]
    process_info = start_ray_process(
        command,
        ray_constants.PROCESS_TYPE_REAPER,
        pipe_stdin=True,
        fate_share=fate_share)
    return process_info


def start_redis(node_ip_address,
                redirect_files,
                resource_spec,
                session_dir_path,
                port=None,
                redis_shard_ports=None,
                num_redis_shards=1,
                redis_max_clients=None,
                password=None,
                fate_share=None,
                external_addresses=None,
                port_denylist=None):
    """Start the Redis global state store.

    Args:
        node_ip_address: The IP address of the current node. This is only used
            for recording the log filenames in Redis.
        redirect_files: The list of (stdout, stderr) file pairs.
        resource_spec (ResourceSpec): Resources for the node.
        session_dir_path (str): Path to the session directory of
            this Ray cluster.
        port (int): If provided, the primary Redis shard will be started on
            this port.
        redis_shard_ports: A list of the ports to use for the non-primary Redis
            shards.
        num_redis_shards (int): If provided, the number of Redis shards to
            start, in addition to the primary one. The default value is one
            shard.
        redis_max_clients: If this is provided, Ray will attempt to configure
            Redis with this maxclients number.
        password (str): Prevents external clients without the password
            from connecting to Redis if provided.
        port_denylist (set): A set of denylist ports that shouldn't
            be used when allocating a new port.

    Returns:
        A tuple of the address for the primary Redis shard, a list of
            addresses for the remaining shards, and the processes that were
            started.
    """
    processes = []

    if external_addresses is not None:
        primary_redis_address = external_addresses[0]
        [primary_redis_ip, port] = primary_redis_address.split(":")
        port = int(port)
        redis_address = address(primary_redis_ip, port)
        primary_redis_client = create_redis_client(
            "%s:%s" % (primary_redis_ip, port), password=password)
        # Deleting the key to avoid duplicated rpush.
        primary_redis_client.delete("RedisShards")
    else:
        if len(redirect_files) != 1 + num_redis_shards:
            raise ValueError(
                "The number of redirect file pairs should be equal "
                "to the number of redis shards (including the "
                "primary shard) we will start.")
        if redis_shard_ports is None:
            redis_shard_ports = num_redis_shards * [None]
        elif len(redis_shard_ports) != num_redis_shards:
            raise RuntimeError(
                "The number of Redis shard ports does not match "
                "the number of Redis shards.")
        redis_executable = REDIS_EXECUTABLE

        redis_stdout_file, redis_stderr_file = redirect_files[0]
        # If no port is given, fallback to default Redis port for the primary
        # shard.
        if port is None:
            port = ray_constants.DEFAULT_PORT
            num_retries = 20
        else:
            num_retries = 1
        # Start the primary Redis shard.
        port, p = _start_redis_instance(
            redis_executable,
            session_dir_path,
            port=port,
            password=password,
            redis_max_clients=redis_max_clients,
            num_retries=num_retries,
            # Below we use None to indicate no limit on the memory of the
            # primary Redis shard.
            redis_max_memory=None,
            stdout_file=redis_stdout_file,
            stderr_file=redis_stderr_file,
            fate_share=fate_share,
            port_denylist=port_denylist,
            listen_to_localhost_only=(node_ip_address == "127.0.0.1"))
        processes.append(p)
        redis_address = address(node_ip_address, port)
        primary_redis_client = redis.StrictRedis(
            host=node_ip_address, port=port, password=password)

    # Register the number of Redis shards in the primary shard, so that clients
    # know how many redis shards to expect under RedisShards.
    primary_redis_client.set("NumRedisShards", str(num_redis_shards))

    # Calculate the redis memory.
    assert resource_spec.resolved()
    redis_max_memory = resource_spec.redis_max_memory

    # Start other Redis shards. Each Redis shard logs to a separate file,
    # prefixed by "redis-<shard number>".
    redis_shards = []
    # If Redis shard ports are not provided, start the port range of the
    # other Redis shards at a high, random port.
    last_shard_port = new_port(denylist=port_denylist) - 1
    for i in range(num_redis_shards):
        if external_addresses is not None:
            shard_address = external_addresses[i + 1]
        else:
            redis_stdout_file, redis_stderr_file = redirect_files[i + 1]
            redis_executable = REDIS_EXECUTABLE
            redis_shard_port = redis_shard_ports[i]
            # If no shard port is given, try to start this shard's Redis
            # instance on the port right after the last shard's port.
            if redis_shard_port is None:
                redis_shard_port = last_shard_port + 1
                num_retries = 20
            else:
                num_retries = 1

            redis_shard_port, p = _start_redis_instance(
                redis_executable,
                session_dir_path,
                port=redis_shard_port,
                password=password,
                redis_max_clients=redis_max_clients,
                num_retries=num_retries,
                redis_max_memory=redis_max_memory,
                stdout_file=redis_stdout_file,
                stderr_file=redis_stderr_file,
                fate_share=fate_share,
                port_denylist=port_denylist,
                listen_to_localhost_only=(node_ip_address == "127.0.0.1"))
            processes.append(p)

            shard_address = address(node_ip_address, redis_shard_port)
            last_shard_port = redis_shard_port

        redis_shards.append(shard_address)
        # Store redis shard information in the primary redis shard.
        primary_redis_client.rpush("RedisShards", shard_address)

    return redis_address, redis_shards, processes


def _start_redis_instance(executable,
                          session_dir_path,
                          port,
                          redis_max_clients=None,
                          num_retries=20,
                          stdout_file=None,
                          stderr_file=None,
                          password=None,
                          redis_max_memory=None,
                          fate_share=None,
                          port_denylist=None,
                          listen_to_localhost_only=False):
    """Start a single Redis server.

    Notes:
        We will initially try to start the Redis instance at the given port,
        and then try at most `num_retries - 1` times to start the Redis
        instance at successive random ports.

    Args:
        executable (str): Full path of the redis-server executable.
        session_dir_path (str): Path to the session directory of
            this Ray cluster.
        port (int): Try to start a Redis server at this port.
        redis_max_clients: If this is provided, Ray will attempt to configure
            Redis with this maxclients number.
        num_retries (int): The number of times to attempt to start Redis at
            successive ports.
        stdout_file: A file handle opened for writing to redirect stdout to. If
            no redirection should happen, then this should be None.
        stderr_file: A file handle opened for writing to redirect stderr to. If
            no redirection should happen, then this should be None.
        password (str): Prevents external clients without the password
            from connecting to Redis if provided.
        redis_max_memory: The max amount of memory (in bytes) to allow redis
            to use, or None for no limit. Once the limit is exceeded, redis
            will start LRU eviction of entries.
        port_denylist (set): A set of denylist ports that shouldn't
            be used when allocating a new port.
        listen_to_localhost_only (bool): Redis server only listens to
            localhost (127.0.0.1) if it's true,
            otherwise it listens to all network interfaces.

    Returns:
        A tuple of the port used by Redis and ProcessInfo for the process that
            was started. If a port is passed in, then the returned port value
            is the same.

    Raises:
        Exception: An exception is raised if Redis could not be started.
    """
    assert os.path.isfile(executable)
    counter = 0

    while counter < num_retries:
        # Construct the command to start the Redis server.
        command = [executable]
        if password:
            if " " in password:
                raise ValueError("Spaces not permitted in redis password.")
            command += ["--requirepass", password]
        command += (["--port", str(port), "--loglevel", "warning"])
        if listen_to_localhost_only:
            command += ["--bind", "127.0.0.1"]
        pidfile = os.path.join(session_dir_path,
                               "redis-" + uuid.uuid4().hex + ".pid")
        command += ["--pidfile", pidfile]
        process_info = start_ray_process(
            command,
            ray_constants.PROCESS_TYPE_REDIS_SERVER,
            stdout_file=stdout_file,
            stderr_file=stderr_file,
            fate_share=fate_share)
        try:
            wait_for_redis_to_start("127.0.0.1", port, password=password)
        except (redis.exceptions.ResponseError, RuntimeError):
            # Connected to redis with the wrong password, or exceeded
            # the number of retries. This means we got the wrong redis
            # or there is some error in starting up redis.
            # Try the next port by looping again.
            pass
        else:
            r = redis.StrictRedis(
                host="127.0.0.1", port=port, password=password)
            # Check if Redis successfully started and we connected
            # to the right server.
            if r.config_get("pidfile")["pidfile"] == pidfile:
                break
        port = new_port(denylist=port_denylist)
        counter += 1
    if counter == num_retries:
        raise RuntimeError("Couldn't start Redis. "
                           "Check log files: {} {}".format(
                               stdout_file.name if stdout_file is not None else
                               "<stdout>", stderr_file.name
                               if stdout_file is not None else "<stderr>"))

    # Create a Redis client just for configuring Redis.
    redis_client = redis.StrictRedis(
        host="127.0.0.1", port=port, password=password)
    # Wait for the Redis server to start.
    wait_for_redis_to_start("127.0.0.1", port, password=password)
    # Configure Redis to generate keyspace notifications. TODO(rkn): Change
    # this to only generate notifications for the export keys.
    redis_client.config_set("notify-keyspace-events", "Kl")

    # Configure Redis to not run in protected mode so that processes on other
    # hosts can connect to it. TODO(rkn): Do this in a more secure way.
    redis_client.config_set("protected-mode", "no")

    # Discard old task and object metadata.
    if redis_max_memory is not None:
        redis_client.config_set("maxmemory", str(redis_max_memory))
        redis_client.config_set("maxmemory-policy", "allkeys-lru")
        redis_client.config_set("maxmemory-samples", "10")
        logger.debug("Starting Redis shard with {} GB max memory.".format(
            round(redis_max_memory / 1e9, 2)))

    # If redis_max_clients is provided, attempt to raise the number of maximum
    # number of Redis clients.
    if redis_max_clients is not None:
        redis_client.config_set("maxclients", str(redis_max_clients))
    elif resource is not None:
        # If redis_max_clients is not provided, determine the current ulimit.
        # We will use this to attempt to raise the maximum number of Redis
        # clients.
        current_max_clients = int(
            redis_client.config_get("maxclients")["maxclients"])
        # The below command should be the same as doing ulimit -n.
        ulimit_n = resource.getrlimit(resource.RLIMIT_NOFILE)[0]
        # The quantity redis_client_buffer appears to be the required buffer
        # between the maximum number of redis clients and ulimit -n. That is,
        # if ulimit -n returns 10000, then we can set maxclients to
        # 10000 - redis_client_buffer.
        redis_client_buffer = 32
        if current_max_clients < ulimit_n - redis_client_buffer:
            redis_client.config_set("maxclients",
                                    ulimit_n - redis_client_buffer)

    # Increase the hard and soft limits for the redis client pubsub buffer to
    # 128MB. This is a hack to make it less likely for pubsub messages to be
    # dropped and for pubsub connections to therefore be killed.
    cur_config = (redis_client.config_get("client-output-buffer-limit")[
        "client-output-buffer-limit"])
    cur_config_list = cur_config.split()
    assert len(cur_config_list) == 12
    cur_config_list[8:] = ["pubsub", "134217728", "134217728", "60"]
    redis_client.config_set("client-output-buffer-limit",
                            " ".join(cur_config_list))
    # Put a time stamp in Redis to indicate when it was started.
    redis_client.set("redis_start_time", time.time())
    return port, process_info


def start_log_monitor(redis_address,
                      gcs_address,
                      logs_dir,
                      redis_password=None,
                      fate_share=None,
                      max_bytes=0,
                      backup_count=0,
                      redirect_logging=True):
    """Start a log monitor process.

    Args:
        redis_address (str): The address of the Redis instance.
        logs_dir (str): The directory of logging files.
        redis_password (str): The password of the redis server.
        max_bytes (int): Log rotation parameter. Corresponding to
            RotatingFileHandler's maxBytes.
        backup_count (int): Log rotation parameter. Corresponding to
            RotatingFileHandler's backupCount.
        redirect_logging (bool): Whether we should redirect logging to
            the provided log directory.

    Returns:
        ProcessInfo for the process that was started.
    """
    log_monitor_filepath = os.path.join(RAY_PATH, RAY_PRIVATE_DIR,
                                        "log_monitor.py")

    command = [
        sys.executable, "-u", log_monitor_filepath,
        f"--redis-address={redis_address}", f"--logs-dir={logs_dir}",
        f"--logging-rotate-bytes={max_bytes}",
        f"--logging-rotate-backup-count={backup_count}",
        f"--gcs-address={gcs_address}"
    ]
    if redirect_logging:
        # Avoid hanging due to fd inheritance.
        stdout_file = subprocess.DEVNULL
        stderr_file = subprocess.DEVNULL
    else:
        # If not redirecting logging to files, unset log filename.
        # This will cause log records to go to stderr.
        command.append("--logging-filename=")
        # Use stderr log format with the component name as a message prefix.
        logging_format = ray_constants.LOGGER_FORMAT_STDERR.format(
            component=ray_constants.PROCESS_TYPE_LOG_MONITOR)
        command.append(f"--logging-format={logging_format}")
        # Inherit stdout/stderr streams.
        stdout_file = None
        stderr_file = None
    if redis_password:
        command.append(f"--redis-password={redis_password}")
    process_info = start_ray_process(
        command,
        ray_constants.PROCESS_TYPE_LOG_MONITOR,
        stdout_file=stdout_file,
        stderr_file=stderr_file,
        fate_share=fate_share)
    return process_info


def start_dashboard(require_dashboard,
                    host,
                    redis_address,
                    gcs_address,
                    temp_dir,
                    logdir,
                    port=None,
                    redis_password=None,
                    fate_share=None,
                    max_bytes=0,
                    backup_count=0,
                    redirect_logging=True):
    """Start a dashboard process.

    Args:
        require_dashboard (bool): If true, this will raise an exception if we
            fail to start the dashboard. Otherwise it will print a warning if
            we fail to start the dashboard.
        host (str): The host to bind the dashboard web server to.
        redis_address (str): The address of the Redis instance.
        gcs_address (str): The gcs address the dashboard should connect to
        temp_dir (str): The temporary directory used for log files and
            information for this Ray session.
        logdir (str): The log directory used to generate dashboard log.
        port (str): The port to bind the dashboard web server to.
            Defaults to 8265.
        redis_password (str): The password of the redis server.
        max_bytes (int): Log rotation parameter. Corresponding to
            RotatingFileHandler's maxBytes.
        backup_count (int): Log rotation parameter. Corresponding to
            RotatingFileHandler's backupCount.
        redirect_logging (bool): Whether we should redirect logging to
            the provided log directory.

    Returns:
        ProcessInfo for the process that was started.
    """
    try:
        # Make sure port is available.
        if port is None:
            port_retries = 50
            port = ray_constants.DEFAULT_DASHBOARD_PORT
        else:
            port_retries = 0
            port_test_socket = socket.socket()
            port_test_socket.setsockopt(
                socket.SOL_SOCKET,
                socket.SO_REUSEADDR,
                1,
            )
            try:
                port_test_socket.bind((host, port))
                port_test_socket.close()
            except socket.error as e:
                # 10013 on windows is a bit more broad than just
                # "address in use": it can also indicate "permission denied".
                # TODO: improve the error message?
                if e.errno in {48, 98, 10013}:  # address already in use.
                    raise ValueError(
                        f"Failed to bind to {host}:{port} because it's "
                        "already occupied. You can use `ray start "
                        "--dashboard-port ...` or `ray.init(dashboard_port=..."
                        ")` to select a different port.")
                else:
                    raise e

        # Make sure the process can start.
        if not ray._private.utils.check_dashboard_dependencies_installed():
            if require_dashboard:
                logger.exception("dashboard dependency error")
                raise ImportError(DASHBOARD_DEPENDENCY_ERROR_MESSAGE)
            else:
                return None, None

        # Start the dashboard process.
        dashboard_dir = "dashboard"
        dashboard_filepath = os.path.join(RAY_PATH, dashboard_dir,
                                          "dashboard.py")

        command = [
            sys.executable, "-u", dashboard_filepath, f"--host={host}",
            f"--port={port}", f"--port-retries={port_retries}",
            f"--redis-address={redis_address}", f"--temp-dir={temp_dir}",
            f"--log-dir={logdir}", f"--logging-rotate-bytes={max_bytes}",
            f"--logging-rotate-backup-count={backup_count}",
            f"--gcs-address={gcs_address}"
        ]

        if redirect_logging:
            # Avoid hanging due to fd inheritance.
            stdout_file = subprocess.DEVNULL
            stderr_file = subprocess.DEVNULL
        else:
            # If not redirecting logging to files, unset log filename.
            # This will cause log records to go to stderr.
            command.append("--logging-filename=")
            # Use stderr log format with the component name as a message prefix.
            logging_format = ray_constants.LOGGER_FORMAT_STDERR.format(
                component=ray_constants.PROCESS_TYPE_DASHBOARD)
            command.append(f"--logging-format={logging_format}")
            # Inherit stdout/stderr streams.
            stdout_file = None
            stderr_file = None
        if redis_password is not None:
            command.append(f"--redis-password={redis_password}")
        process_info = start_ray_process(
            command,
            ray_constants.PROCESS_TYPE_DASHBOARD,
            stdout_file=stdout_file,
            stderr_file=stderr_file,
            fate_share=fate_share)

        # Retrieve the dashboard url
        if not use_gcs_for_bootstrap():
            redis_client = ray._private.services.create_redis_client(
                redis_address, redis_password)
            gcs_client = GcsClient.create_from_redis(redis_client)
        else:
            gcs_client = GcsClient(address=gcs_address)
        ray.experimental.internal_kv._initialize_internal_kv(gcs_client)
        dashboard_url = None
        dashboard_returncode = None
        for _ in range(200):
            dashboard_url = ray.experimental.internal_kv._internal_kv_get(
                ray_constants.DASHBOARD_ADDRESS,
                namespace=ray_constants.KV_NAMESPACE_DASHBOARD)
            if dashboard_url is not None:
                dashboard_url = dashboard_url.decode("utf-8")
                break
            dashboard_returncode = process_info.process.poll()
            if dashboard_returncode is not None:
                break
            # This is often on the critical path of ray.init() and ray start,
            # so we need to poll often.
            time.sleep(0.1)
        if dashboard_url is None:
            returncode_str = (f", return code {dashboard_returncode}"
                              if dashboard_returncode is not None else "")
            err_msg = "Failed to start the dashboard" + returncode_str
            if logdir:
                dashboard_log = os.path.join(logdir, "dashboard.log")
                # Read last n lines of dashboard log. The log file may be large.
                n = 10
                lines = []
                try:
                    with open(dashboard_log, "rb") as f:
                        with mmap.mmap(
                                f.fileno(), 0, access=mmap.ACCESS_READ) as mm:
                            end = mm.size()
                            for _ in range(n):
                                sep = mm.rfind(b"\n", 0, end - 1)
                                if sep == -1:
                                    break
                                lines.append(mm[sep + 1:end].decode("utf-8"))
                                end = sep
                    lines.append(f" The last {n} lines of {dashboard_log}:")
                except Exception as e:
                    raise Exception(err_msg +
                                    f"\nFailed to read dashboard log: {e}")

                last_log_str = "\n" + "\n".join(reversed(lines[-n:]))
                raise Exception(err_msg + last_log_str)
            else:
                raise Exception(err_msg)

        logger.info("View the Ray dashboard at %s%shttp://%s%s%s",
                    colorama.Style.BRIGHT, colorama.Fore.GREEN, dashboard_url,
                    colorama.Fore.RESET, colorama.Style.NORMAL)

        return dashboard_url, process_info
    except Exception as e:
        if require_dashboard:
            raise e from e
        else:
            logger.error(f"Failed to start the dashboard: {e}")
            return None, None


def start_gcs_server(redis_address,
                     log_dir,
                     stdout_file=None,
                     stderr_file=None,
                     redis_password=None,
                     config=None,
                     fate_share=None,
                     gcs_server_port=None,
                     metrics_agent_port=None,
                     node_ip_address=None):
    """Start a gcs server.
    Args:
        redis_address (str): The address that the Redis server is listening on.
        log_dir (str): The path of the dir where log files are created.
        stdout_file: A file handle opened for writing to redirect stdout to. If
            no redirection should happen, then this should be None.
        stderr_file: A file handle opened for writing to redirect stderr to. If
            no redirection should happen, then this should be None.
        redis_password (str): The password of the redis server.
        config (dict|None): Optional configuration that will
            override defaults in RayConfig.
        gcs_server_port (int): Port number of the gcs server.
        metrics_agent_port(int): The port where metrics agent is bound to.
        node_ip_address(str): IP Address of a node where gcs server starts.
    Returns:
        ProcessInfo for the process that was started.
    """
    assert gcs_server_port > 0

    command = [
        GCS_SERVER_EXECUTABLE,
        f"--log_dir={log_dir}",
        f"--config_list={serialize_config(config)}",
        f"--gcs_server_port={gcs_server_port}",
        f"--metrics-agent-port={metrics_agent_port}",
        f"--node-ip-address={node_ip_address}",
    ]
    if redis_address:
        redis_ip_address, redis_port = redis_address.rsplit(":")
        command += [
            f"--redis_address={redis_ip_address}",
            f"--redis_port={redis_port}",
        ]
    if redis_password:
        command += [f"--redis_password={redis_password}"]
    process_info = start_ray_process(
        command,
        ray_constants.PROCESS_TYPE_GCS_SERVER,
        stdout_file=stdout_file,
        stderr_file=stderr_file,
        fate_share=fate_share)
    return process_info


def start_raylet(redis_address,
                 gcs_address,
                 node_ip_address,
                 node_manager_port,
                 raylet_name,
                 plasma_store_name,
                 worker_path,
                 setup_worker_path,
                 temp_dir,
                 session_dir,
                 resource_dir,
                 log_dir,
                 resource_spec,
                 plasma_directory,
                 object_store_memory,
                 min_worker_port=None,
                 max_worker_port=None,
                 worker_port_list=None,
                 object_manager_port=None,
                 redis_password=None,
                 metrics_agent_port=None,
                 metrics_export_port=None,
                 dashboard_agent_listen_port=None,
                 use_valgrind=False,
                 use_profiler=False,
                 stdout_file=None,
                 stderr_file=None,
                 config=None,
                 huge_pages=False,
                 fate_share=None,
                 socket_to_use=None,
                 start_initial_python_workers_for_first_job=False,
                 max_bytes=0,
                 backup_count=0,
                 ray_debugger_external=False,
                 env_updates=None):
    """Start a raylet, which is a combined local scheduler and object manager.

    Args:
        redis_address (str): The address of the primary Redis server.
        gcs_address (str): The address of GCS server.
        node_ip_address (str): The IP address of this node.
        node_manager_port(int): The port to use for the node manager. If it's
            0, a random port will be used.
        raylet_name (str): The name of the raylet socket to create.
        plasma_store_name (str): The name of the plasma store socket to connect
             to.
        worker_path (str): The path of the Python file that new worker
            processes will execute.
        setup_worker_path (str): The path of the Python file that will set up
            the environment for the worker process.
        temp_dir (str): The path of the temporary directory Ray will use.
        session_dir (str): The path of this session.
        resource_dir(str): The path of resource of this session .
        log_dir (str): The path of the dir where log files are created.
        resource_spec (ResourceSpec): Resources for this raylet.
        object_manager_port: The port to use for the object manager. If this is
            None, then the object manager will choose its own port.
        min_worker_port (int): The lowest port number that workers will bind
            on. If not set, random ports will be chosen.
        max_worker_port (int): The highest port number that workers will bind
            on. If set, min_worker_port must also be set.
        redis_password: The password to use when connecting to Redis.
        metrics_agent_port(int): The port where metrics agent is bound to.
        metrics_export_port(int): The port at which metrics are exposed to.
        use_valgrind (bool): True if the raylet should be started inside
            of valgrind. If this is True, use_profiler must be False.
        use_profiler (bool): True if the raylet should be started inside
            a profiler. If this is True, use_valgrind must be False.
        stdout_file: A file handle opened for writing to redirect stdout to. If
            no redirection should happen, then this should be None.
        stderr_file: A file handle opened for writing to redirect stderr to. If
            no redirection should happen, then this should be None.
        tracing_startup_hook: Tracing startup hook.
        config (dict|None): Optional Raylet configuration that will
            override defaults in RayConfig.
        max_bytes (int): Log rotation parameter. Corresponding to
            RotatingFileHandler's maxBytes.
        backup_count (int): Log rotation parameter. Corresponding to
            RotatingFileHandler's backupCount.
        ray_debugger_external (bool): True if the Ray debugger should be made
            available externally to this node.
        env_updates (dict): Environment variable overrides.

    Returns:
        ProcessInfo for the process that was started.
    """
    assert node_manager_port is not None and type(node_manager_port) == int

    if use_valgrind and use_profiler:
        raise ValueError("Cannot use valgrind and profiler at the same time.")

    assert resource_spec.resolved()
    static_resources = resource_spec.to_resource_dict()

    # Limit the number of workers that can be started in parallel by the
    # raylet. However, make sure it is at least 1.
    num_cpus_static = static_resources.get("CPU", 0)
    maximum_startup_concurrency = max(
        1, min(multiprocessing.cpu_count(), num_cpus_static))

    # Format the resource argument in a form like 'CPU,1.0,GPU,0,Custom,3'.
    resource_argument = ",".join(
        ["{},{}".format(*kv) for kv in static_resources.items()])

    has_java_command = False
    if shutil.which("java") is not None:
        has_java_command = True

    ray_java_installed = False
    try:
        jars_dir = get_ray_jars_dir()
        if os.path.exists(jars_dir):
            ray_java_installed = True
    except Exception:
        pass

    include_java = has_java_command and ray_java_installed
    if include_java is True:
        java_worker_command = build_java_worker_command(
            gcs_address if use_gcs_for_bootstrap() else redis_address,
            plasma_store_name,
            raylet_name,
            redis_password,
            session_dir,
            node_ip_address,
            setup_worker_path,
        )
    else:
        java_worker_command = []

    if os.path.exists(DEFAULT_WORKER_EXECUTABLE):
        cpp_worker_command = build_cpp_worker_command(
            "", gcs_address
            if use_gcs_for_bootstrap() else redis_address, plasma_store_name,
            raylet_name, redis_password, session_dir, log_dir, node_ip_address)
    else:
        cpp_worker_command = []

    # Create the command that the Raylet will use to start workers.
    # TODO(architkulkarni): Pipe in setup worker args separately instead of
    # inserting them into start_worker_command and later erasing them if
    # needed.
    start_worker_command = [
        sys.executable,
        setup_worker_path,
        worker_path,
        f"--node-ip-address={node_ip_address}",
        "--node-manager-port=RAY_NODE_MANAGER_PORT_PLACEHOLDER",
        f"--object-store-name={plasma_store_name}",
        f"--raylet-name={raylet_name}",
        f"--redis-address={redis_address}",
        f"--temp-dir={temp_dir}",
        f"--metrics-agent-port={metrics_agent_port}",
        f"--logging-rotate-bytes={max_bytes}",
        f"--logging-rotate-backup-count={backup_count}",
        f"--gcs-address={gcs_address}",
        "RAY_WORKER_DYNAMIC_OPTION_PLACEHOLDER",
    ]

    if redis_password:
        start_worker_command += [f"--redis-password={redis_password}"]

    # If the object manager port is None, then use 0 to cause the object
    # manager to choose its own port.
    if object_manager_port is None:
        object_manager_port = 0

    if min_worker_port is None:
        min_worker_port = 0

    if max_worker_port is None:
        max_worker_port = 0

<<<<<<< HEAD
    agent_command = [
        sys.executable,
        "-u",
        os.path.join(RAY_PATH, "dashboard", "agent.py"),
        f"--node-ip-address={node_ip_address}",
        f"--redis-address={redis_address}",
        f"--metrics-export-port={metrics_export_port}",
        f"--dashboard-agent-port={metrics_agent_port}",
        f"--listen-port={dashboard_agent_listen_port}",
        "--node-manager-port=RAY_NODE_MANAGER_PORT_PLACEHOLDER",
        f"--object-store-name={plasma_store_name}",
        f"--raylet-name={raylet_name}",
        f"--temp-dir={temp_dir}",
        f"--session-dir={session_dir}",
        f"--runtime-env-dir={resource_dir}",
        f"--log-dir={log_dir}",
        f"--logging-rotate-bytes={max_bytes}",
        f"--logging-rotate-backup-count={backup_count}",
        f"--gcs-address={gcs_address}",
    ]
=======
    if not ray._private.utils.check_dashboard_dependencies_installed():
        # An empty agent command will cause the raylet not to start it.
        agent_command = []
    else:
        agent_command = [
            sys.executable,
            "-u",
            os.path.join(RAY_PATH, "dashboard", "agent.py"),
            f"--node-ip-address={node_ip_address}",
            f"--redis-address={redis_address}",
            f"--metrics-export-port={metrics_export_port}",
            f"--dashboard-agent-port={metrics_agent_port}",
            f"--listen-port={dashboard_agent_listen_port}",
            "--node-manager-port=RAY_NODE_MANAGER_PORT_PLACEHOLDER",
            f"--object-store-name={plasma_store_name}",
            f"--raylet-name={raylet_name}",
            f"--temp-dir={temp_dir}",
            f"--session-dir={session_dir}",
            f"--runtime-env-dir={resource_dir}",
            f"--log-dir={log_dir}",
            f"--logging-rotate-bytes={max_bytes}",
            f"--logging-rotate-backup-count={backup_count}",
            f"--gcs-address={gcs_address}",
        ]
        if stdout_file is None and stderr_file is None:
            # If not redirecting logging to files, unset log filename.
            # This will cause log records to go to stderr.
            agent_command.append("--logging-filename=")
            # Use stderr log format with the component name as a message prefix.
            logging_format = ray_constants.LOGGER_FORMAT_STDERR.format(
                component=ray_constants.PROCESS_TYPE_DASHBOARD_AGENT)
            agent_command.append(f"--logging-format={logging_format}")
>>>>>>> 7a45f60d

    if redis_password is not None and len(redis_password) != 0:
        agent_command.append("--redis-password={}".format(redis_password))

    if not ray._private.utils.check_dashboard_dependencies_installed():
        # If dependencies are not installed, it is the minimally packaged
        # ray. We should restrict the features within dashboard agent
        # that requires additional dependencies to be downloaded.
        agent_command.append("--minimal")

    command = [
        RAYLET_EXECUTABLE,
        f"--raylet_socket_name={raylet_name}",
        f"--store_socket_name={plasma_store_name}",
        f"--object_manager_port={object_manager_port}",
        f"--min_worker_port={min_worker_port}",
        f"--max_worker_port={max_worker_port}",
        f"--node_manager_port={node_manager_port}",
        f"--node_ip_address={node_ip_address}",
        f"--maximum_startup_concurrency={maximum_startup_concurrency}",
        f"--static_resource_list={resource_argument}",
        f"--python_worker_command={subprocess.list2cmdline(start_worker_command)}",  # noqa
        f"--java_worker_command={subprocess.list2cmdline(java_worker_command)}",  # noqa
        f"--cpp_worker_command={subprocess.list2cmdline(cpp_worker_command)}",  # noqa
        f"--native_library_path={DEFAULT_NATIVE_LIBRARY_PATH}",
        f"--redis_password={redis_password or ''}",
        f"--temp_dir={temp_dir}",
        f"--session_dir={session_dir}",
        f"--log_dir={log_dir}",
        f"--resource_dir={resource_dir}",
        f"--metrics-agent-port={metrics_agent_port}",
        f"--metrics_export_port={metrics_export_port}",
        f"--object_store_memory={object_store_memory}",
        f"--plasma_directory={plasma_directory}",
        f"--ray-debugger-external={1 if ray_debugger_external else 0}",
    ]
    if use_gcs_for_bootstrap():
        command.append(f"--gcs-address={gcs_address}")
    else:
        # TODO (iycheng): remove redis_ip_address after redis removal
        redis_ip_address, redis_port = redis_address.split(":")
        command.extend([
            f"--redis_address={redis_ip_address}", f"--redis_port={redis_port}"
        ])

    if worker_port_list is not None:
        command.append(f"--worker_port_list={worker_port_list}")
    if start_initial_python_workers_for_first_job:
        command.append("--num_initial_python_workers_for_first_job={}".format(
            resource_spec.num_cpus))
    command.append("--agent_command={}".format(
        subprocess.list2cmdline(agent_command)))
    if huge_pages:
        command.append("--huge_pages")
    if socket_to_use:
        socket_to_use.close()
    process_info = start_ray_process(
        command,
        ray_constants.PROCESS_TYPE_RAYLET,
        use_valgrind=use_valgrind,
        use_gdb=False,
        use_valgrind_profiler=use_profiler,
        use_perftools_profiler=("RAYLET_PERFTOOLS_PATH" in os.environ),
        stdout_file=stdout_file,
        stderr_file=stderr_file,
        fate_share=fate_share,
        env_updates=env_updates)

    return process_info


def get_ray_jars_dir():
    """Return a directory where all ray-related jars and
      their dependencies locate."""
    current_dir = RAY_PATH
    jars_dir = os.path.abspath(os.path.join(current_dir, "jars"))
    if not os.path.exists(jars_dir):
        raise RuntimeError("Ray jars is not packaged into ray. "
                           "Please build ray with java enabled "
                           "(set env var RAY_INSTALL_JAVA=1)")
    return os.path.abspath(os.path.join(current_dir, "jars"))


def build_java_worker_command(
        bootstrap_address,
        plasma_store_name,
        raylet_name,
        redis_password,
        session_dir,
        node_ip_address,
        setup_worker_path,
):
    """This method assembles the command used to start a Java worker.

    Args:
        bootstrap_address (str): Bootstrap address of ray cluster.
        plasma_store_name (str): The name of the plasma store socket to connect
           to.
        raylet_name (str): The name of the raylet socket to create.
        redis_password (str): The password of connect to redis.
        session_dir (str): The path of this session.
        node_ip_address (str): The ip address for this node.
        setup_worker_path (str): The path of the Python file that will set up
            the environment for the worker process.
    Returns:
        The command string for starting Java worker.
    """
    pairs = []
    if bootstrap_address is not None:
        pairs.append(("ray.address", bootstrap_address))
    pairs.append(("ray.raylet.node-manager-port",
                  "RAY_NODE_MANAGER_PORT_PLACEHOLDER"))

    if plasma_store_name is not None:
        pairs.append(("ray.object-store.socket-name", plasma_store_name))

    if raylet_name is not None:
        pairs.append(("ray.raylet.socket-name", raylet_name))

    if redis_password is not None:
        pairs.append(("ray.redis.password", redis_password))

    if node_ip_address is not None:
        pairs.append(("ray.node-ip", node_ip_address))

    pairs.append(("ray.home", RAY_HOME))
    pairs.append(("ray.logging.dir", os.path.join(session_dir, "logs")))
    pairs.append(("ray.session-dir", session_dir))
    command = [sys.executable] + [setup_worker_path] + ["java"] + [
        "-D{}={}".format(*pair) for pair in pairs
    ]

    # Add ray jars path to java classpath
    ray_jars = os.path.join(get_ray_jars_dir(), "*")
    command += ["-cp", ray_jars]

    command += ["RAY_WORKER_DYNAMIC_OPTION_PLACEHOLDER"]
    command += ["io.ray.runtime.runner.worker.DefaultWorker"]

    return command


def build_cpp_worker_command(cpp_worker_options, bootstrap_address,
                             plasma_store_name, raylet_name, redis_password,
                             session_dir, log_dir, node_ip_address):
    """This method assembles the command used to start a CPP worker.

    Args:
        cpp_worker_options (list): The command options for CPP worker.
        bootstrap_address (str): The bootstrap address of the cluster.
        plasma_store_name (str): The name of the plasma store socket to connect
           to.
        raylet_name (str): The name of the raylet socket to create.
        redis_password (str): The password of connect to redis.
        session_dir (str): The path of this session.
        log_dir (str): The path of logs.
        node_ip_address (str): The ip address for this node.
    Returns:
        The command string for starting CPP worker.
    """

    command = [
        DEFAULT_WORKER_EXECUTABLE,
        f"--ray_plasma_store_socket_name={plasma_store_name}",
        f"--ray_raylet_socket_name={raylet_name}",
        "--ray_node_manager_port=RAY_NODE_MANAGER_PORT_PLACEHOLDER",
        f"--ray_address={bootstrap_address}",
        f"--ray_redis_password={redis_password}",
        f"--ray_session_dir={session_dir}",
        f"--ray_logs_dir={log_dir}",
        f"--ray_node_ip_address={node_ip_address}",
        "RAY_WORKER_DYNAMIC_OPTION_PLACEHOLDER",
    ]

    return command


def determine_plasma_store_config(object_store_memory,
                                  plasma_directory=None,
                                  huge_pages=False):
    """Figure out how to configure the plasma object store.

    This will determine which directory to use for the plasma store. On Linux,
    we will try to use /dev/shm unless the shared memory file system is too
    small, in which case we will fall back to /tmp. If any of the object store
    memory or plasma directory parameters are specified by the user, then those
    values will be preserved.

    Args:
        object_store_memory (int): The object store memory to use.
        plasma_directory (str): The user-specified plasma directory parameter.
        huge_pages (bool): The user-specified huge pages parameter.

    Returns:
        The plasma directory to use. If it is specified by the user, then that
            value will be preserved.
    """
    if not isinstance(object_store_memory, int):
        object_store_memory = int(object_store_memory)

    if huge_pages and not (sys.platform == "linux"
                           or sys.platform == "linux2"):
        raise ValueError("The huge_pages argument is only supported on "
                         "Linux.")

    system_memory = ray._private.utils.get_system_memory()

    # Determine which directory to use. By default, use /tmp on MacOS and
    # /dev/shm on Linux, unless the shared-memory file system is too small,
    # in which case we default to /tmp on Linux.
    if plasma_directory is None:
        if sys.platform == "linux" or sys.platform == "linux2":
            shm_avail = ray._private.utils.get_shared_memory_bytes()
            # Compare the requested memory size to the memory available in
            # /dev/shm.
            if shm_avail > object_store_memory:
                plasma_directory = "/dev/shm"
            elif (not os.environ.get("RAY_OBJECT_STORE_ALLOW_SLOW_STORAGE")
                  and object_store_memory >
                  ray_constants.REQUIRE_SHM_SIZE_THRESHOLD):
                raise ValueError(
                    "The configured object store size ({} GB) exceeds "
                    "/dev/shm size ({} GB). This will harm performance. "
                    "Consider deleting files in /dev/shm or increasing its "
                    "size with "
                    "--shm-size in Docker. To ignore this warning, "
                    "set RAY_OBJECT_STORE_ALLOW_SLOW_STORAGE=1.".format(
                        object_store_memory / 1e9, shm_avail / 1e9))
            else:
                plasma_directory = ray._private.utils.get_user_temp_dir()
                logger.warning(
                    "WARNING: The object store is using {} instead of "
                    "/dev/shm because /dev/shm has only {} bytes available. "
                    "This will harm performance! You may be able to free up "
                    "space by deleting files in /dev/shm. If you are inside a "
                    "Docker container, you can increase /dev/shm size by "
                    "passing '--shm-size={:.2f}gb' to 'docker run' (or add it "
                    "to the run_options list in a Ray cluster config). Make "
                    "sure to set this to more than 30% of available RAM.".
                    format(ray._private.utils.get_user_temp_dir(), shm_avail,
                           object_store_memory * (1.1) / (2**30)))
        else:
            plasma_directory = ray._private.utils.get_user_temp_dir()

        # Do some sanity checks.
        if object_store_memory > system_memory:
            raise ValueError(
                "The requested object store memory size is greater "
                "than the total available memory.")
    else:
        plasma_directory = os.path.abspath(plasma_directory)
        logger.info("object_store_memory is not verified when "
                    "plasma_directory is set.")

    if not os.path.isdir(plasma_directory):
        raise ValueError(f"The file {plasma_directory} does not "
                         "exist or is not a directory.")

    if huge_pages and plasma_directory is None:
        raise ValueError("If huge_pages is True, then the "
                         "plasma_directory argument must be provided.")

    if object_store_memory < ray_constants.OBJECT_STORE_MINIMUM_MEMORY_BYTES:
        raise ValueError("Attempting to cap object store memory usage at {} "
                         "bytes, but the minimum allowed is {} bytes.".format(
                             object_store_memory,
                             ray_constants.OBJECT_STORE_MINIMUM_MEMORY_BYTES))

    if sys.platform == "darwin" \
            and object_store_memory > \
            ray_constants.MAC_DEGRADED_PERF_MMAP_SIZE_LIMIT \
            and os.environ.get("RAY_ENABLE_MAC_LARGE_OBJECT_STORE") != "1":
        raise ValueError(
            "The configured object store size ({:.4}GiB) exceeds "
            "the optimal size on Mac ({:.4}GiB). "
            "This will harm performance! There is a known issue where "
            "Ray's performance degrades with object store size greater"
            " than {:.4}GB on a Mac."
            "To reduce the object store capacity, specify"
            "`object_store_memory` when calling ray.init() or ray start."
            "To ignore this warning, "
            "set RAY_ENABLE_MAC_LARGE_OBJECT_STORE=1.".format(
                object_store_memory / 2**30,
                ray_constants.MAC_DEGRADED_PERF_MMAP_SIZE_LIMIT / 2**30,
                ray_constants.MAC_DEGRADED_PERF_MMAP_SIZE_LIMIT / 2**30))

    # Print the object store memory using two decimal places.
    logger.debug(
        "Determine to start the Plasma object store with {} GB memory "
        "using {}.".format(
            round(object_store_memory / 10**9, 2), plasma_directory))

    return plasma_directory, object_store_memory


def start_worker(node_ip_address,
                 object_store_name,
                 raylet_name,
                 redis_address,
                 worker_path,
                 temp_dir,
                 raylet_ip_address=None,
                 stdout_file=None,
                 stderr_file=None,
                 fate_share=None):
    """This method starts a worker process.

    Args:
        node_ip_address (str): The IP address of the node that this worker is
            running on.
        object_store_name (str): The socket name of the object store.
        raylet_name (str): The socket name of the raylet server.
        redis_address (str): The address that the Redis server is listening on.
        worker_path (str): The path of the source code which the worker process
            will run.
        temp_dir (str): The path of the temp dir.
        raylet_ip_address (str): The IP address of the worker's raylet. If not
            provided, it defaults to the node_ip_address.
        stdout_file: A file handle opened for writing to redirect stdout to. If
            no redirection should happen, then this should be None.
        stderr_file: A file handle opened for writing to redirect stderr to. If
            no redirection should happen, then this should be None.

    Returns:
        ProcessInfo for the process that was started.
    """
    command = [
        sys.executable,
        "-u",
        worker_path,
        "--node-ip-address=" + node_ip_address,
        "--object-store-name=" + object_store_name,
        "--raylet-name=" + raylet_name,
        "--redis-address=" + str(redis_address),
        "--temp-dir=" + temp_dir,
    ]
    if raylet_ip_address is not None:
        command.append("--raylet-ip-address=" + raylet_ip_address)
    process_info = start_ray_process(
        command,
        ray_constants.PROCESS_TYPE_WORKER,
        stdout_file=stdout_file,
        stderr_file=stderr_file,
        fate_share=fate_share)
    return process_info


def start_monitor(redis_address,
                  gcs_address,
                  logs_dir,
                  stdout_file=None,
                  stderr_file=None,
                  autoscaling_config=None,
                  redis_password=None,
                  fate_share=None,
                  max_bytes=0,
                  backup_count=0,
                  monitor_ip=None):
    """Run a process to monitor the other processes.

    Args:
        redis_address (str): The address that the Redis server is listening on.
        gcs_address (str): The address of GCS server.
        logs_dir(str): The path to the log directory.
        stdout_file: A file handle opened for writing to redirect stdout to. If
            no redirection should happen, then this should be None.
        stderr_file: A file handle opened for writing to redirect stderr to. If
            no redirection should happen, then this should be None.
        autoscaling_config: path to autoscaling config file.
        redis_password (str): The password of the redis server.
        max_bytes (int): Log rotation parameter. Corresponding to
            RotatingFileHandler's maxBytes.
        backup_count (int): Log rotation parameter. Corresponding to
            RotatingFileHandler's backupCount.
        monitor_ip (str): IP address of the machine that the monitor will be
            run on. Can be excluded, but required for autoscaler metrics.
    Returns:
        ProcessInfo for the process that was started.
    """
    monitor_path = os.path.join(RAY_PATH, AUTOSCALER_PRIVATE_DIR, "monitor.py")

    command = [
        sys.executable,
        "-u",
        monitor_path,
        f"--logs-dir={logs_dir}",
        f"--redis-address={redis_address}",
        f"--logging-rotate-bytes={max_bytes}",
        f"--logging-rotate-backup-count={backup_count}",
        f"--gcs-address={gcs_address}",
    ]

    if stdout_file is None and stderr_file is None:
        # If not redirecting logging to files, unset log filename.
        # This will cause log records to go to stderr.
        command.append("--logging-filename=")
        # Use stderr log format with the component name as a message prefix.
        logging_format = ray_constants.LOGGER_FORMAT_STDERR.format(
            component=ray_constants.PROCESS_TYPE_MONITOR)
        command.append(f"--logging-format={logging_format}")
    if autoscaling_config:
        command.append("--autoscaling-config=" + str(autoscaling_config))
    if redis_password:
        command.append("--redis-password=" + redis_password)
    if monitor_ip:
        command.append("--monitor-ip=" + monitor_ip)
    process_info = start_ray_process(
        command,
        ray_constants.PROCESS_TYPE_MONITOR,
        stdout_file=stdout_file,
        stderr_file=stderr_file,
        fate_share=fate_share)
    return process_info


def start_ray_client_server(
        address,
        ray_client_server_ip,
        ray_client_server_port,
        stdout_file=None,
        stderr_file=None,
        redis_password=None,
        fate_share=None,
        metrics_agent_port=None,
        server_type: str = "proxy",
        serialized_runtime_env_context: Optional[str] = None):
    """Run the server process of the Ray client.

    Args:
        address: The address of the cluster.
        ray_client_server_ip: Host IP the Ray client server listens on.
        ray_client_server_port (int): Port the Ray client server listens on.
        stdout_file: A file handle opened for writing to redirect stdout to. If
            no redirection should happen, then this should be None.
        stderr_file: A file handle opened for writing to redirect stderr to. If
            no redirection should happen, then this should be None.
        redis_password (str): The password of the redis server.
        server_type (str): Whether to start the proxy version of Ray Client.
        serialized_runtime_env_context (str|None): If specified, the serialized
            runtime_env_context to start the client server in.

    Returns:
        ProcessInfo for the process that was started.
    """
    root_ray_dir = Path(__file__).resolve().parents[1]
    setup_worker_path = os.path.join(root_ray_dir, "workers",
                                     ray_constants.SETUP_WORKER_FILENAME)

    ray_client_server_host = \
        "127.0.0.1" if ray_client_server_ip == "127.0.0.1" else "0.0.0.0"
    command = [
        sys.executable,
        setup_worker_path,
        "-m",
        "ray.util.client.server",
        f"--address={address}",
        f"--host={ray_client_server_host}",
        f"--port={ray_client_server_port}",
        f"--mode={server_type}",
        f"--language={Language.Name(Language.PYTHON)}",
    ]
    if redis_password:
        command.append(f"--redis-password={redis_password}")
    if serialized_runtime_env_context:
        command.append(
            f"--serialized-runtime-env-context={serialized_runtime_env_context}"  # noqa: E501
        )
    if metrics_agent_port:
        command.append(f"--metrics-agent-port={metrics_agent_port}")
    process_info = start_ray_process(
        command,
        ray_constants.PROCESS_TYPE_RAY_CLIENT_SERVER,
        stdout_file=stdout_file,
        stderr_file=stderr_file,
        fate_share=fate_share)
    return process_info<|MERGE_RESOLUTION|>--- conflicted
+++ resolved
@@ -1648,7 +1648,6 @@
     if max_worker_port is None:
         max_worker_port = 0
 
-<<<<<<< HEAD
     agent_command = [
         sys.executable,
         "-u",
@@ -1669,40 +1668,14 @@
         f"--logging-rotate-backup-count={backup_count}",
         f"--gcs-address={gcs_address}",
     ]
-=======
-    if not ray._private.utils.check_dashboard_dependencies_installed():
-        # An empty agent command will cause the raylet not to start it.
-        agent_command = []
-    else:
-        agent_command = [
-            sys.executable,
-            "-u",
-            os.path.join(RAY_PATH, "dashboard", "agent.py"),
-            f"--node-ip-address={node_ip_address}",
-            f"--redis-address={redis_address}",
-            f"--metrics-export-port={metrics_export_port}",
-            f"--dashboard-agent-port={metrics_agent_port}",
-            f"--listen-port={dashboard_agent_listen_port}",
-            "--node-manager-port=RAY_NODE_MANAGER_PORT_PLACEHOLDER",
-            f"--object-store-name={plasma_store_name}",
-            f"--raylet-name={raylet_name}",
-            f"--temp-dir={temp_dir}",
-            f"--session-dir={session_dir}",
-            f"--runtime-env-dir={resource_dir}",
-            f"--log-dir={log_dir}",
-            f"--logging-rotate-bytes={max_bytes}",
-            f"--logging-rotate-backup-count={backup_count}",
-            f"--gcs-address={gcs_address}",
-        ]
-        if stdout_file is None and stderr_file is None:
-            # If not redirecting logging to files, unset log filename.
-            # This will cause log records to go to stderr.
-            agent_command.append("--logging-filename=")
-            # Use stderr log format with the component name as a message prefix.
-            logging_format = ray_constants.LOGGER_FORMAT_STDERR.format(
-                component=ray_constants.PROCESS_TYPE_DASHBOARD_AGENT)
-            agent_command.append(f"--logging-format={logging_format}")
->>>>>>> 7a45f60d
+    if stdout_file is None and stderr_file is None:
+        # If not redirecting logging to files, unset log filename.
+        # This will cause log records to go to stderr.
+        agent_command.append("--logging-filename=")
+        # Use stderr log format with the component name as a message prefix.
+        logging_format = ray_constants.LOGGER_FORMAT_STDERR.format(
+            component=ray_constants.PROCESS_TYPE_DASHBOARD_AGENT)
+        agent_command.append(f"--logging-format={logging_format}")
 
     if redis_password is not None and len(redis_password) != 0:
         agent_command.append("--redis-password={}".format(redis_password))
