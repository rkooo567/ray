--- conflicted
+++ resolved
@@ -31,6 +31,11 @@
     TypeVar,
     Union,
     overload,
+    Generator,
+    Iterable,
+    AsyncGenerator,
+    AsyncIterable,
+    AsyncIterator,
 )
 from urllib.parse import urlparse
 
@@ -59,6 +64,8 @@
     StreamingObjectRefGenerator,
     raise_sys_exit_with_custom_error_message,
 )
+from ray.types import ObjectRef as ObjectRefType
+from ray.types import StreamingObjectRefGeneratorType
 from ray.runtime_env.runtime_env import _merge_runtime_env
 from ray._private import ray_option_utils
 from ray._private.client_mode_hook import client_mode_hook
@@ -119,27 +126,49 @@
 T8 = TypeVar("T8")
 T9 = TypeVar("T9")
 R = TypeVar("R")
+Y = TypeVar("Y")
+S = TypeVar("S")
 
 DAGNode = TypeVar("DAGNode")
 
 
-class RayWaitable(Generic[R]):
-    Type = Union["ObjectRef[R]", StreamingObjectRefGenerator]
-
-
 class RemoteFunctionNoArgs(Generic[R]):
+    def __init__(self, function: Callable[[], Generator[R, S, Y]]) -> None:
+        pass
+
+    @overload
+    def __init__(self, function: Callable[[], Iterable[R]]) -> None:
+        pass
+
+    @overload
+    def __init__(self, function: Callable[[], Iterator[R]]) -> None:
+        pass
+
+    @overload
+    def __init__(self, function: Callable[[], AsyncGenerator[R, None]]) -> None:
+        pass
+
+    @overload
+    def __init__(self, function: Callable[[], AsyncIterable[R]]) -> None:
+        pass
+
+    @overload
+    def __init__(self, function: Callable[[], AsyncIterator[R]]) -> None:
+        pass
+
+    @overload
     def __init__(self, function: Callable[[], R]) -> None:
         pass
+
+    def remote(
+        self,
+    ) -> "ObjectRefType[R]":
+        ...
 
     @overload
     def remote(
         self,
-    ) -> StreamingObjectRefGenerator:
-        ...
-
-    def remote(
-        self,
-    ) -> "ObjectRef[R]":
+    ) -> StreamingObjectRefGeneratorType[R]:
         ...
 
     def bind(
@@ -148,21 +177,44 @@
         ...
 
 
+class RemoteFunctionNoArgsGenerator(Generic[R]):
+    def __init__(self, function: Callable[[], Generator[R, S, Y]]) -> None:
+        pass
+
+    @overload
+    def __init__(self, function: Callable[[], Iterable[R]]) -> None:
+        pass
+
+    @overload
+    def __init__(self, function: Callable[[], Iterator[R]]) -> None:
+        pass
+
+    @overload
+    def __init__(self, function: Callable[[], AsyncGenerator[R, None]]) -> None:
+        pass
+
+    @overload
+    def __init__(self, function: Callable[[], AsyncIterable[R]]) -> None:
+        pass
+
+    @overload
+    def __init__(self, function: Callable[[], AsyncIterator[R]]) -> None:
+        pass
+
+    def remote(
+        self,
+    ) -> StreamingObjectRefGeneratorType[R]:
+        ...
+
+
 class RemoteFunction0(Generic[R, T0]):
     def __init__(self, function: Callable[[T0], R]) -> None:
         pass
 
-    @overload
     def remote(
         self,
-        __arg0: "Union[T0, ObjectRef[T0]]",
-    ) -> StreamingObjectRefGenerator:
-        ...
-
-    def remote(
-        self,
-        __arg0: "Union[T0, ObjectRef[T0]]",
-    ) -> "ObjectRef[R]":
+        __arg0: "Union[T0, ObjectRefType[T0]]",
+    ) -> "ObjectRefType[R]":
         ...
 
     def bind(
@@ -172,23 +224,46 @@
         ...
 
 
+class RemoteFunction0Generator(Generic[R, T0]):
+    def __init__(self, function: Callable[[T0], Generator[R, S, Y]]) -> None:
+        pass
+
+    @overload
+    def __init__(self, function: Callable[[T0], Iterable[R]]) -> None:
+        pass
+
+    @overload
+    def __init__(self, function: Callable[[T0], Iterator[R]]) -> None:
+        pass
+
+    @overload
+    def __init__(self, function: Callable[[T0], AsyncGenerator[R, None]]) -> None:
+        pass
+
+    @overload
+    def __init__(self, function: Callable[[T0], AsyncIterable[R]]) -> None:
+        pass
+
+    @overload
+    def __init__(self, function: Callable[[T0], AsyncIterator[R]]) -> None:
+        pass
+
+    def remote(
+        self,
+        __arg0: "Union[T0, ObjectRefType[T0]]",
+    ) -> StreamingObjectRefGeneratorType[R]:
+        ...
+
+
 class RemoteFunction1(Generic[R, T0, T1]):
     def __init__(self, function: Callable[[T0, T1], R]) -> None:
         pass
 
-    @overload
     def remote(
         self,
-        __arg0: "Union[T0, ObjectRef[T0]]",
-        __arg1: "Union[T1, ObjectRef[T1]]",
-    ) -> StreamingObjectRefGenerator:
-        ...
-
-    def remote(
-        self,
-        __arg0: "Union[T0, ObjectRef[T0]]",
-        __arg1: "Union[T1, ObjectRef[T1]]",
-    ) -> "ObjectRef[R]":
+        __arg0: "Union[T0, ObjectRefType[T0]]",
+        __arg1: "Union[T1, ObjectRefType[T1]]",
+    ) -> "ObjectRefType[R]":
         ...
 
     def bind(
@@ -203,21 +278,21 @@
     def __init__(self, function: Callable[[T0, T1, T2], R]) -> None:
         pass
 
-    @overload
+    # @overload
+    # def remote(
+    #     self,
+    #     __arg0: "Union[T0, ObjectRefType[T0]]",
+    #     __arg1: "Union[T1, ObjectRefType[T1]]",
+    #     __arg2: "Union[T2, ObjectRefType[T2]]",
+    # ) -> "StreamingObjectRefGeneratorType[R]":
+    #     ...
+
     def remote(
         self,
-        __arg0: "Union[T0, ObjectRef[T0]]",
-        __arg1: "Union[T1, ObjectRef[T1]]",
-        __arg2: "Union[T2, ObjectRef[T2]]",
-    ) -> StreamingObjectRefGenerator:
-        ...
-
-    def remote(
-        self,
-        __arg0: "Union[T0, ObjectRef[T0]]",
-        __arg1: "Union[T1, ObjectRef[T1]]",
-        __arg2: "Union[T2, ObjectRef[T2]]",
-    ) -> "ObjectRef[R]":
+        __arg0: "Union[T0, ObjectRefType[T0]]",
+        __arg1: "Union[T1, ObjectRefType[T1]]",
+        __arg2: "Union[T2, ObjectRefType[T2]]",
+    ) -> "ObjectRefType[R]":
         ...
 
     def bind(
@@ -233,23 +308,23 @@
     def __init__(self, function: Callable[[T0, T1, T2, T3], R]) -> None:
         pass
 
-    @overload
+    # @overload
+    # def remote(
+    #     self,
+    #     __arg0: "Union[T0, ObjectRefType[T0]]",
+    #     __arg1: "Union[T1, ObjectRefType[T1]]",
+    #     __arg2: "Union[T2, ObjectRefType[T2]]",
+    #     __arg3: "Union[T3, ObjectRefType[T3]]",
+    # ) -> "StreamingObjectRefGeneratorType[R]":
+    #     ...
+
     def remote(
         self,
-        __arg0: "Union[T0, ObjectRef[T0]]",
-        __arg1: "Union[T1, ObjectRef[T1]]",
-        __arg2: "Union[T2, ObjectRef[T2]]",
-        __arg3: "Union[T3, ObjectRef[T3]]",
-    ) -> StreamingObjectRefGenerator:
-        ...
-
-    def remote(
-        self,
-        __arg0: "Union[T0, ObjectRef[T0]]",
-        __arg1: "Union[T1, ObjectRef[T1]]",
-        __arg2: "Union[T2, ObjectRef[T2]]",
-        __arg3: "Union[T3, ObjectRef[T3]]",
-    ) -> "ObjectRef[R]":
+        __arg0: "Union[T0, ObjectRefType[T0]]",
+        __arg1: "Union[T1, ObjectRefType[T1]]",
+        __arg2: "Union[T2, ObjectRefType[T2]]",
+        __arg3: "Union[T3, ObjectRefType[T3]]",
+    ) -> "ObjectRefType[R]":
         ...
 
     def bind(
@@ -266,25 +341,25 @@
     def __init__(self, function: Callable[[T0, T1, T2, T3, T4], R]) -> None:
         pass
 
-    @overload
+    # @overload
+    # def remote(
+    #     self,
+    #     __arg0: "Union[T0, ObjectRefType[T0]]",
+    #     __arg1: "Union[T1, ObjectRefType[T1]]",
+    #     __arg2: "Union[T2, ObjectRefType[T2]]",
+    #     __arg3: "Union[T3, ObjectRefType[T3]]",
+    #     __arg4: "Union[T4, ObjectRefType[T4]]",
+    # ) -> "StreamingObjectRefGeneratorType[R]":
+    #     ...
+
     def remote(
         self,
-        __arg0: "Union[T0, ObjectRef[T0]]",
-        __arg1: "Union[T1, ObjectRef[T1]]",
-        __arg2: "Union[T2, ObjectRef[T2]]",
-        __arg3: "Union[T3, ObjectRef[T3]]",
-        __arg4: "Union[T4, ObjectRef[T4]]",
-    ) -> StreamingObjectRefGenerator:
-        ...
-
-    def remote(
-        self,
-        __arg0: "Union[T0, ObjectRef[T0]]",
-        __arg1: "Union[T1, ObjectRef[T1]]",
-        __arg2: "Union[T2, ObjectRef[T2]]",
-        __arg3: "Union[T3, ObjectRef[T3]]",
-        __arg4: "Union[T4, ObjectRef[T4]]",
-    ) -> "ObjectRef[R]":
+        __arg0: "Union[T0, ObjectRefType[T0]]",
+        __arg1: "Union[T1, ObjectRefType[T1]]",
+        __arg2: "Union[T2, ObjectRefType[T2]]",
+        __arg3: "Union[T3, ObjectRefType[T3]]",
+        __arg4: "Union[T4, ObjectRefType[T4]]",
+    ) -> "ObjectRefType[R]":
         ...
 
     def bind(
@@ -302,27 +377,27 @@
     def __init__(self, function: Callable[[T0, T1, T2, T3, T4, T5], R]) -> None:
         pass
 
-    @overload
+    # @overload
+    # def remote(
+    #     self,
+    #     __arg0: "Union[T0, ObjectRefType[T0]]",
+    #     __arg1: "Union[T1, ObjectRefType[T1]]",
+    #     __arg2: "Union[T2, ObjectRefType[T2]]",
+    #     __arg3: "Union[T3, ObjectRefType[T3]]",
+    #     __arg4: "Union[T4, ObjectRefType[T4]]",
+    #     __arg5: "Union[T5, ObjectRefType[T5]]",
+    # ) -> "StreamingObjectRefGeneratorType[R]":
+    #     ...
+
     def remote(
         self,
-        __arg0: "Union[T0, ObjectRef[T0]]",
-        __arg1: "Union[T1, ObjectRef[T1]]",
-        __arg2: "Union[T2, ObjectRef[T2]]",
-        __arg3: "Union[T3, ObjectRef[T3]]",
-        __arg4: "Union[T4, ObjectRef[T4]]",
-        __arg5: "Union[T5, ObjectRef[T5]]",
-    ) -> StreamingObjectRefGenerator:
-        ...
-
-    def remote(
-        self,
-        __arg0: "Union[T0, ObjectRef[T0]]",
-        __arg1: "Union[T1, ObjectRef[T1]]",
-        __arg2: "Union[T2, ObjectRef[T2]]",
-        __arg3: "Union[T3, ObjectRef[T3]]",
-        __arg4: "Union[T4, ObjectRef[T4]]",
-        __arg5: "Union[T5, ObjectRef[T5]]",
-    ) -> "ObjectRef[R]":
+        __arg0: "Union[T0, ObjectRefType[T0]]",
+        __arg1: "Union[T1, ObjectRefType[T1]]",
+        __arg2: "Union[T2, ObjectRefType[T2]]",
+        __arg3: "Union[T3, ObjectRefType[T3]]",
+        __arg4: "Union[T4, ObjectRefType[T4]]",
+        __arg5: "Union[T5, ObjectRefType[T5]]",
+    ) -> "ObjectRefType[R]":
         ...
 
     def bind(
@@ -341,29 +416,29 @@
     def __init__(self, function: Callable[[T0, T1, T2, T3, T4, T5, T6], R]) -> None:
         pass
 
-    @overload
+    # @overload
+    # def remote(
+    #     self,
+    #     __arg0: "Union[T0, ObjectRefType[T0]]",
+    #     __arg1: "Union[T1, ObjectRefType[T1]]",
+    #     __arg2: "Union[T2, ObjectRefType[T2]]",
+    #     __arg3: "Union[T3, ObjectRefType[T3]]",
+    #     __arg4: "Union[T4, ObjectRefType[T4]]",
+    #     __arg5: "Union[T5, ObjectRefType[T5]]",
+    #     __arg6: "Union[T6, ObjectRefType[T6]]",
+    # ) -> "StreamingObjectRefGeneratorType[R]":
+    #     ...
+
     def remote(
         self,
-        __arg0: "Union[T0, ObjectRef[T0]]",
-        __arg1: "Union[T1, ObjectRef[T1]]",
-        __arg2: "Union[T2, ObjectRef[T2]]",
-        __arg3: "Union[T3, ObjectRef[T3]]",
-        __arg4: "Union[T4, ObjectRef[T4]]",
-        __arg5: "Union[T5, ObjectRef[T5]]",
-        __arg6: "Union[T6, ObjectRef[T6]]",
-    ) -> StreamingObjectRefGenerator:
-        ...
-
-    def remote(
-        self,
-        __arg0: "Union[T0, ObjectRef[T0]]",
-        __arg1: "Union[T1, ObjectRef[T1]]",
-        __arg2: "Union[T2, ObjectRef[T2]]",
-        __arg3: "Union[T3, ObjectRef[T3]]",
-        __arg4: "Union[T4, ObjectRef[T4]]",
-        __arg5: "Union[T5, ObjectRef[T5]]",
-        __arg6: "Union[T6, ObjectRef[T6]]",
-    ) -> "ObjectRef[R]":
+        __arg0: "Union[T0, ObjectRefType[T0]]",
+        __arg1: "Union[T1, ObjectRefType[T1]]",
+        __arg2: "Union[T2, ObjectRefType[T2]]",
+        __arg3: "Union[T3, ObjectRefType[T3]]",
+        __arg4: "Union[T4, ObjectRefType[T4]]",
+        __arg5: "Union[T5, ObjectRefType[T5]]",
+        __arg6: "Union[T6, ObjectRefType[T6]]",
+    ) -> "ObjectRefType[R]":
         ...
 
     def bind(
@@ -383,31 +458,31 @@
     def __init__(self, function: Callable[[T0, T1, T2, T3, T4, T5, T6, T7], R]) -> None:
         pass
 
-    @overload
+    # @overload
+    # def remote(
+    #     self,
+    #     __arg0: "Union[T0, ObjectRefType[T0]]",
+    #     __arg1: "Union[T1, ObjectRefType[T1]]",
+    #     __arg2: "Union[T2, ObjectRefType[T2]]",
+    #     __arg3: "Union[T3, ObjectRefType[T3]]",
+    #     __arg4: "Union[T4, ObjectRefType[T4]]",
+    #     __arg5: "Union[T5, ObjectRefType[T5]]",
+    #     __arg6: "Union[T6, ObjectRefType[T6]]",
+    #     __arg7: "Union[T7, ObjectRefType[T7]]",
+    # ) -> "StreamingObjectRefGeneratorType[R]":
+    #     ...
+
     def remote(
         self,
-        __arg0: "Union[T0, ObjectRef[T0]]",
-        __arg1: "Union[T1, ObjectRef[T1]]",
-        __arg2: "Union[T2, ObjectRef[T2]]",
-        __arg3: "Union[T3, ObjectRef[T3]]",
-        __arg4: "Union[T4, ObjectRef[T4]]",
-        __arg5: "Union[T5, ObjectRef[T5]]",
-        __arg6: "Union[T6, ObjectRef[T6]]",
-        __arg7: "Union[T7, ObjectRef[T7]]",
-    ) -> StreamingObjectRefGenerator:
-        ...
-
-    def remote(
-        self,
-        __arg0: "Union[T0, ObjectRef[T0]]",
-        __arg1: "Union[T1, ObjectRef[T1]]",
-        __arg2: "Union[T2, ObjectRef[T2]]",
-        __arg3: "Union[T3, ObjectRef[T3]]",
-        __arg4: "Union[T4, ObjectRef[T4]]",
-        __arg5: "Union[T5, ObjectRef[T5]]",
-        __arg6: "Union[T6, ObjectRef[T6]]",
-        __arg7: "Union[T7, ObjectRef[T7]]",
-    ) -> "ObjectRef[R]":
+        __arg0: "Union[T0, ObjectRefType[T0]]",
+        __arg1: "Union[T1, ObjectRefType[T1]]",
+        __arg2: "Union[T2, ObjectRefType[T2]]",
+        __arg3: "Union[T3, ObjectRefType[T3]]",
+        __arg4: "Union[T4, ObjectRefType[T4]]",
+        __arg5: "Union[T5, ObjectRefType[T5]]",
+        __arg6: "Union[T6, ObjectRefType[T6]]",
+        __arg7: "Union[T7, ObjectRefType[T7]]",
+    ) -> "ObjectRefType[R]":
         ...
 
     def bind(
@@ -430,33 +505,33 @@
     ) -> None:
         pass
 
-    @overload
+    # @overload
+    # def remote(
+    #     self,
+    #     __arg0: "Union[T0, ObjectRefType[T0]]",
+    #     __arg1: "Union[T1, ObjectRefType[T1]]",
+    #     __arg2: "Union[T2, ObjectRefType[T2]]",
+    #     __arg3: "Union[T3, ObjectRefType[T3]]",
+    #     __arg4: "Union[T4, ObjectRefType[T4]]",
+    #     __arg5: "Union[T5, ObjectRefType[T5]]",
+    #     __arg6: "Union[T6, ObjectRefType[T6]]",
+    #     __arg7: "Union[T7, ObjectRefType[T7]]",
+    #     __arg8: "Union[T8, ObjectRefType[T8]]",
+    # ) -> "StreamingObjectRefGeneratorType[R]":
+    #     ...
+
     def remote(
         self,
-        __arg0: "Union[T0, ObjectRef[T0]]",
-        __arg1: "Union[T1, ObjectRef[T1]]",
-        __arg2: "Union[T2, ObjectRef[T2]]",
-        __arg3: "Union[T3, ObjectRef[T3]]",
-        __arg4: "Union[T4, ObjectRef[T4]]",
-        __arg5: "Union[T5, ObjectRef[T5]]",
-        __arg6: "Union[T6, ObjectRef[T6]]",
-        __arg7: "Union[T7, ObjectRef[T7]]",
-        __arg8: "Union[T8, ObjectRef[T8]]",
-    ) -> StreamingObjectRefGenerator:
-        ...
-
-    def remote(
-        self,
-        __arg0: "Union[T0, ObjectRef[T0]]",
-        __arg1: "Union[T1, ObjectRef[T1]]",
-        __arg2: "Union[T2, ObjectRef[T2]]",
-        __arg3: "Union[T3, ObjectRef[T3]]",
-        __arg4: "Union[T4, ObjectRef[T4]]",
-        __arg5: "Union[T5, ObjectRef[T5]]",
-        __arg6: "Union[T6, ObjectRef[T6]]",
-        __arg7: "Union[T7, ObjectRef[T7]]",
-        __arg8: "Union[T8, ObjectRef[T8]]",
-    ) -> "ObjectRef[R]":
+        __arg0: "Union[T0, ObjectRefType[T0]]",
+        __arg1: "Union[T1, ObjectRefType[T1]]",
+        __arg2: "Union[T2, ObjectRefType[T2]]",
+        __arg3: "Union[T3, ObjectRefType[T3]]",
+        __arg4: "Union[T4, ObjectRefType[T4]]",
+        __arg5: "Union[T5, ObjectRefType[T5]]",
+        __arg6: "Union[T6, ObjectRefType[T6]]",
+        __arg7: "Union[T7, ObjectRefType[T7]]",
+        __arg8: "Union[T8, ObjectRefType[T8]]",
+    ) -> "ObjectRefType[R]":
         ...
 
     def bind(
@@ -480,35 +555,35 @@
     ) -> None:
         pass
 
-    @overload
+    # @overload
+    # def remote(
+    #     self,
+    #     __arg0: "Union[T0, ObjectRefType[T0]]",
+    #     __arg1: "Union[T1, ObjectRefType[T1]]",
+    #     __arg2: "Union[T2, ObjectRefType[T2]]",
+    #     __arg3: "Union[T3, ObjectRefType[T3]]",
+    #     __arg4: "Union[T4, ObjectRefType[T4]]",
+    #     __arg5: "Union[T5, ObjectRefType[T5]]",
+    #     __arg6: "Union[T6, ObjectRefType[T6]]",
+    #     __arg7: "Union[T7, ObjectRefType[T7]]",
+    #     __arg8: "Union[T8, ObjectRefType[T8]]",
+    #     __arg9: "Union[T9, ObjectRefType[T9]]",
+    # ) -> "StreamingObjectRefGeneratorType[R]":
+    #     ...
+
     def remote(
         self,
-        __arg0: "Union[T0, ObjectRef[T0]]",
-        __arg1: "Union[T1, ObjectRef[T1]]",
-        __arg2: "Union[T2, ObjectRef[T2]]",
-        __arg3: "Union[T3, ObjectRef[T3]]",
-        __arg4: "Union[T4, ObjectRef[T4]]",
-        __arg5: "Union[T5, ObjectRef[T5]]",
-        __arg6: "Union[T6, ObjectRef[T6]]",
-        __arg7: "Union[T7, ObjectRef[T7]]",
-        __arg8: "Union[T8, ObjectRef[T8]]",
-        __arg9: "Union[T9, ObjectRef[T9]]",
-    ) -> StreamingObjectRefGenerator:
-        ...
-
-    def remote(
-        self,
-        __arg0: "Union[T0, ObjectRef[T0]]",
-        __arg1: "Union[T1, ObjectRef[T1]]",
-        __arg2: "Union[T2, ObjectRef[T2]]",
-        __arg3: "Union[T3, ObjectRef[T3]]",
-        __arg4: "Union[T4, ObjectRef[T4]]",
-        __arg5: "Union[T5, ObjectRef[T5]]",
-        __arg6: "Union[T6, ObjectRef[T6]]",
-        __arg7: "Union[T7, ObjectRef[T7]]",
-        __arg8: "Union[T8, ObjectRef[T8]]",
-        __arg9: "Union[T9, ObjectRef[T9]]",
-    ) -> "ObjectRef[R]":
+        __arg0: "Union[T0, ObjectRefType[T0]]",
+        __arg1: "Union[T1, ObjectRefType[T1]]",
+        __arg2: "Union[T2, ObjectRefType[T2]]",
+        __arg3: "Union[T3, ObjectRefType[T3]]",
+        __arg4: "Union[T4, ObjectRefType[T4]]",
+        __arg5: "Union[T5, ObjectRefType[T5]]",
+        __arg6: "Union[T6, ObjectRefType[T6]]",
+        __arg7: "Union[T7, ObjectRefType[T7]]",
+        __arg8: "Union[T8, ObjectRefType[T8]]",
+        __arg9: "Union[T9, ObjectRefType[T9]]",
+    ) -> "ObjectRefType[R]":
         ...
 
     def bind(
@@ -2616,27 +2691,27 @@
 
 @overload
 def get(
-    object_refs: "Sequence[ObjectRef[Any]]", *, timeout: Optional[float] = None
+    object_refs: "Sequence[ObjectRefType[Any]]", *, timeout: Optional[float] = None
 ) -> List[Any]:
     ...
 
 
 @overload
 def get(
-    object_refs: "Sequence[ObjectRef[R]]", *, timeout: Optional[float] = None
+    object_refs: "Sequence[ObjectRefType[R]]", *, timeout: Optional[float] = None
 ) -> List[R]:
     ...
 
 
 @overload
-def get(object_refs: "ObjectRef[R]", *, timeout: Optional[float] = None) -> R:
+def get(object_refs: "ObjectRefType[R]", *, timeout: Optional[float] = None) -> R:
     ...
 
 
 @PublicAPI
 @client_mode_hook
 def get(
-    object_refs: Union["ObjectRef[Any]", Sequence["ObjectRef[Any]"]],
+    object_refs: Union["ObjectRefType[Any]", Sequence["ObjectRefType[Any]"]],
     *,
     timeout: Optional[float] = None,
 ) -> Union[Any, List[Any]]:
@@ -2656,7 +2731,7 @@
     you can use ``await object_ref`` instead of ``ray.get(object_ref)``. For
     a list of object refs, you can use ``await asyncio.gather(*object_refs)``.
 
-    Passing :class:`~StreamingObjectRefGenerators` is not allowed.
+    Passing :class:`~StreamingObjectRefGenerator` is not allowed.
 
     Related patterns and anti-patterns:
 
@@ -2699,13 +2774,6 @@
             blocking_get_inside_async_warned = True
 
     with profiling.profile("ray.get"):
-        if isinstance(object_refs, StreamingObjectRefGenerator):
-            # TODO(sang): We should raise an exception.
-            logger.warning(
-                "Calling ray.get on a `StreamingObjectRefGenerator`" "is not allowed."
-            )
-            return object_refs
-
         is_individual_id = isinstance(object_refs, ray.ObjectRef)
         if is_individual_id:
             object_refs = [object_refs]
@@ -2813,12 +2881,14 @@
 @PublicAPI
 @client_mode_hook
 def wait(
-    ray_waitables: List[RayWaitable[T]],
+    ray_waitables: Union["ObjectRefType[R]", "StreamingObjectRefGeneratorType[R]"],
     *,
     num_returns: int = 1,
     timeout: Optional[float] = None,
     fetch_local: bool = True,
-) -> Tuple[List[RayWaitable[T]], List[RayWaitable[T]]]:
+) -> Tuple[
+        List[Union["ObjectRefType[R]", "StreamingObjectRefGeneratorType[R]"]],
+        List[Union["ObjectRefType[R]", "StreamingObjectRefGeneratorType[R]"]]]:
     """Return a list of IDs that are ready and a list of IDs that are not.
 
     If timeout is set, the function returns either when the requested number of
@@ -2826,22 +2896,17 @@
     is not set, the function simply waits until that number of objects is ready
     and returns that exact number of object refs.
 
-    `ray_waitables` is a list of :class:`~ObjectRefs` and
-    :class:`~StreamingObjectRefGenerators`.
-
-    The first list contains ray_waitables that are ready. Ready means
-    different depending on if the ray waitable is ObjectRef or
-    StreamingObjectRefGenerators. The second list contains the
-    rest of ray_waitables. The second list may contain ray_waitables
-    that are ready if num_returns < num_ready_waitables. The first list
-    (ready list) can contain the result upto `num_returns`.
+    `ray_waitables` is a list of :class:`~ObjectRef` and
+    :class:`~StreamingObjectRefGenerator`.
+
+    The method returns two lists, ready and unready `ray_waitables`.
 
     ObjectRef:
         object refs that correspond to objects that are available
         in the object store are in the first list.
         The rest of the object refs are in the second list.
 
-    StreamingObjectRefGenerators:
+    StreamingObjectRefGenerator:
             Generators whose next reference (that will be obtained
             via `next(generator)`) has a corresponding object available
             in the object store are in the first list.
@@ -2862,8 +2927,8 @@
     - :doc:`/ray-core/patterns/ray-get-submission-order`
 
     Args:
-        ray_waitables: List of :class:`~ObjectRefs` or
-            :class:`~StreamingObjectRefGenerators` for objects that may or may
+        ray_waitables: List of :class:`~ObjectRef` or
+            :class:`~StreamingObjectRefGenerator` for objects that may or may
             not be ready. Note that these must be unique.
         num_returns: The number of ray_waitables that should be returned.
         timeout: The maximum amount of time in seconds to wait before
@@ -3027,35 +3092,10 @@
 @PublicAPI
 @client_mode_hook
 def cancel(
-<<<<<<< HEAD
-    ray_waitable: RayWaitable[R], *, force: bool = False, recursive: bool = True
-) -> None:
-    """Cancels a task according to the following conditions.
-
-    If the specified task is pending execution, it will not be executed. If
-    the task is currently executing, the behavior depends on the ``force``
-    flag. When ``force=False``, a KeyboardInterrupt will be raised in Python
-    and when ``force=True``, the executing task will immediately exit.
-    If the task is already finished, nothing will happen.
-
-    Only non-actor tasks can be canceled. Canceled tasks will not be
-    retried (max_retries will not be respected).
-
-    Calling ray.get on a canceled task will raise a TaskCancelledError or a
-    WorkerCrashedError if ``force=True``.
-
-    Args:
-        ray_waitable: :class:`~ObjectRefs` and
-            :class:`~StreamingObjectRefGenerators`
-            returned by the task that should be canceled.
-        force: Whether to force-kill a running task by killing
-            the worker that is running the task.
-        recursive: Whether to try to cancel tasks submitted by the
-            task specified.
-    Raises:
-        TypeError: This is also raised for actor tasks.
-=======
-    object_ref: "ray.ObjectRef", *, force: bool = False, recursive: bool = True
+    ray_waitable: Union["ObjectRefType[R]", "StreamingObjectRefGeneratorType[R]"],
+    *,
+    force: bool = False,
+    recursive: bool = True
 ) -> None:
     """Cancels a task.
 
@@ -3103,13 +3143,13 @@
         are cancelled.
 
     Args:
-        object_ref: ObjectRef returned by the Task
-            that should be cancelled.
-        force: Whether to force-kill a running Task by killing
-            the worker that is running the Task.
-        recursive: Whether to try to cancel Tasks submitted by the
-            Task specified.
->>>>>>> 5a7071e5
+        ray_waitable: :class:`~ObjectRef` and
+            :class:`~StreamingObjectRefGenerator`
+            returned by the task that should be canceled.
+        force: Whether to force-kill a running task by killing
+            the worker that is running the task.
+        recursive: Whether to try to cancel tasks submitted by the
+            task specified.
     """
     worker = ray._private.worker.global_worker
     worker.check_connected()
@@ -3161,6 +3201,10 @@
 
 class RemoteDecorator(Protocol):
     @overload
+    def __call__(self, __function: Callable[[], Generator[R, S, Y]]) -> RemoteFunctionNoArgsGenerator[R]:
+        ...
+
+    @overload
     def __call__(self, __function: Callable[[], R]) -> RemoteFunctionNoArgs[R]:
         ...
 
@@ -3229,6 +3273,21 @@
 
 # Only used for type annotations as a placeholder
 Undefined: Any = object()
+
+
+@overload
+def remote(__function: Callable[[], Generator[R, S, Y]]) -> RemoteFunctionNoArgsGenerator[R]:
+    ...
+
+
+# @overload
+# def remote(__function: Callable[[], Iterable[R]]) -> RemoteFunctionNoArgsGenerator[R]:
+#     ...
+
+
+# @overload
+# def remote(__function: Callable[[], Iterator[R]]) -> RemoteFunctionNoArgsGenerator[R]:
+#     ...
 
 
 @overload
@@ -3457,7 +3516,7 @@
             invocation. The default value is 1.
             Pass "dynamic" to allow the task to decide how many
             return values to return during execution, and the caller will
-            receive an ObjectRef[ObjectRefGenerator].
+            receive an ObjectRefType[ObjectRefGenerator].
             See :ref:`dynamic generators <dynamic-generators>` for more details.
         num_cpus: The quantity of CPU resources to reserve
             for this task or for the lifetime of the actor.
