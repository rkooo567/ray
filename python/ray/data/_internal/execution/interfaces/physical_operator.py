--- conflicted
+++ resolved
@@ -41,12 +41,8 @@
 
     def __init__(
         self,
-<<<<<<< HEAD
+        task_index: int,
         streaming_gen: ObjectRefGenerator,
-=======
-        task_index: int,
-        streaming_gen: StreamingObjectRefGenerator,
->>>>>>> 64e53731
         output_ready_callback: Callable[[RefBundle], None],
         task_done_callback: Callable[[Optional[Exception]], None],
     ):
