--- conflicted
+++ resolved
@@ -233,19 +233,10 @@
             elif error_type == ErrorType.Value("WORKER_DIED"):
                 return WorkerCrashedError()
             elif error_type == ErrorType.Value("ACTOR_DIED"):
-<<<<<<< HEAD
                 return self._deserialize_actor_died_error(
                     data, metadata_fields)
-=======
-                if data:
-                    pb_bytes = self._deserialize_msgpack_data(
-                        data, metadata_fields)
-                    if pb_bytes:
-                        return RayError.from_bytes(pb_bytes)
-                return RayActorError()
             elif error_type == ErrorType.Value("LOCAL_RAYLET_DIED"):
                 return LocalRayletDiedError()
->>>>>>> 1c3506a2
             elif error_type == ErrorType.Value("TASK_CANCELLED"):
                 return TaskCancelledError()
             elif error_type == ErrorType.Value("OBJECT_LOST"):
