from typing import (List, Dict)

import ray
from ray._raylet import PlacementGroupID, ObjectRef


class PlacementGroup:
    """A handle to a placement group.

    Args:
        id (PlacementGroupID): Placement group id.
        bundles (List): List of bundles.
    """

    @staticmethod
    def empty():
        return PlacementGroup(PlacementGroupID.nil(), [])

    def __init__(self, id: PlacementGroupID, bundles: List[Dict[str, float]]):
        self.id = id
        self.bundles = bundles

    def ready(self) -> ObjectRef:
<<<<<<< HEAD
        """Returns an object ID to check ready status.
=======
        """Returns an ObjectRef to check ready status.
>>>>>>> 472861a9

        This API runs a small dummy task to wait for placement group creation.
        It is compatible to ray.get and ray.wait.

        Example:

        >>> pg = placement_group([{"CPU": 1}])
            ray.get(pg.ready())

        >>> pg = placement_group([{"CPU": 1}])
            ray.wait([pg.ready()], timeout=0)
        """
        worker = ray.worker.global_worker
        worker.check_connected()

        @ray.remote(num_cpus=0, max_calls=0)
        def bundle_reservation_check(placement_group):
            return placement_group

        assert len(self.bundles) != 0, (
            "ready() cannot be called on placement group object with a "
            f"bundle length == 0, current bundle length: {len(self.bundles)}")

        # Select the first bundle to schedule a dummy task.
        # Since the placement group creation will be atomic, it is sufficient
        # to schedule a single task.
        bundle_index = 0
        bundle = self.bundles[bundle_index]

        resource_name, value = self._get_none_zero_resource(bundle)
        num_cpus = 0
        num_gpus = 0
        resources = None
        if resource_name == "CPU":
            num_cpus = value
        elif resource_name == "GPU":
            num_gpus = value
        else:
            resources[resource_name] = value

        return bundle_reservation_check.options(
            num_cpus=num_cpus,
            num_gpus=num_gpus,
            placement_group=self,
            placement_group_bundle_index=bundle_index,
            resources=resources).remote(self)

    @property
    def bundle_specs(self) -> List[Dict]:
<<<<<<< HEAD
        """Return bundles belonging to this placement group."""
=======
        """List[Dict]: Return bundles belonging to this placement group."""
>>>>>>> 472861a9
        return self.bundles

    @property
    def bundle_count(self):
        return len(self.bundles)

    def _get_none_zero_resource(self, bundle: List[Dict]):
        for key, value in bundle.items():
            if value > 0:
                value = min(value, 0.001)
                return key, value
        assert False, "This code should be unreachable."


def placement_group(bundles: List[Dict[str, float]],
                    strategy: str = "PACK",
                    name: str = "unnamed_group") -> PlacementGroup:
    """Asynchronously create a placement group.

    Args:
        bundles(List[Dict]): A list of bundles which
            represent the resources requirements.
        strategy(str): The strategy to create the placement group.
<<<<<<< HEAD
            PACK: Packs Bundles into as few nodes as possible.
            SPREAD: Places Bundles across distinct nodes as even as possible.
            STRICT_PACK: Packs Bundles into one node.
            STRICT_SPREAD: Packs Bundles across distinct nodes.
            The group is not allowed to span multiple nodes.
        name(str): The name of the placement group.

    Return:
        Placement group object.
=======

         - "PACK": Packs Bundles into as few nodes as possible.
         - "SPREAD": Places Bundles across distinct nodes as even as possible.
         - "STRICT_PACK": Packs Bundles into one node.
         - "STRICT_SPREAD": Packs Bundles across distinct nodes. The group is
           not allowed to span multiple nodes.

        name(str): The name of the placement group.

    Return:
        PlacementGroup: Placement group object.
>>>>>>> 472861a9
    """
    worker = ray.worker.global_worker
    worker.check_connected()

    if not isinstance(bundles, list):
        raise ValueError(
            "The type of bundles must be list, got {}".format(bundles))

    # Validate bundles
    for bundle in bundles:
        if (len(bundle) == 0 or all(resource_value == 0
                                    for resource_value in bundle.values())):
            raise ValueError(
                "Bundles cannot be an empty dictionary or "
                f"resources with only 0 values. Bundles: {bundles}")

    placement_group_id = worker.core_worker.create_placement_group(
        name, bundles, strategy)

    return PlacementGroup(placement_group_id, bundles)


def remove_placement_group(placement_group: PlacementGroup):
    """Asynchronously remove placement group.

    Args:
<<<<<<< HEAD
        placement_group(PlacementGroup): placement group to delete
            reserved resources.
=======
        placement_group (PlacementGroup): The placement group to delete.
>>>>>>> 472861a9
    """
    assert placement_group is not None
    worker = ray.worker.global_worker
    worker.check_connected()

    worker.core_worker.remove_placement_group(placement_group.id)


def placement_group_table(placement_group: PlacementGroup) -> dict:
    """Get the state of the placement group from GCS.

    Args:
<<<<<<< HEAD
        placement_group(PlacementGroup): placement group to see
=======
        placement_group (PlacementGroup): placement group to see
>>>>>>> 472861a9
            states.
    """
    assert placement_group is not None
    worker = ray.worker.global_worker
    worker.check_connected()
    return ray.state.state.placement_group_table(placement_group.id)


def check_placement_group_index(placement_group: PlacementGroup,
                                bundle_index: int):
    assert placement_group is not None
    if placement_group.id.is_nil():
        if bundle_index != -1:
            raise ValueError("If placement group is not set, "
                             "the value of bundle index must be -1.")
    elif bundle_index >= placement_group.bundle_count \
            or bundle_index < -1:
        raise ValueError(f"placement group bundle index {bundle_index} "
                         f"is invalid. Valid placement group indexes: "
                         f"0-{placement_group.bundle_count}")<|MERGE_RESOLUTION|>--- conflicted
+++ resolved
@@ -21,11 +21,7 @@
         self.bundles = bundles
 
     def ready(self) -> ObjectRef:
-<<<<<<< HEAD
-        """Returns an object ID to check ready status.
-=======
         """Returns an ObjectRef to check ready status.
->>>>>>> 472861a9
 
         This API runs a small dummy task to wait for placement group creation.
         It is compatible to ray.get and ray.wait.
@@ -75,11 +71,7 @@
 
     @property
     def bundle_specs(self) -> List[Dict]:
-<<<<<<< HEAD
-        """Return bundles belonging to this placement group."""
-=======
         """List[Dict]: Return bundles belonging to this placement group."""
->>>>>>> 472861a9
         return self.bundles
 
     @property
@@ -103,17 +95,6 @@
         bundles(List[Dict]): A list of bundles which
             represent the resources requirements.
         strategy(str): The strategy to create the placement group.
-<<<<<<< HEAD
-            PACK: Packs Bundles into as few nodes as possible.
-            SPREAD: Places Bundles across distinct nodes as even as possible.
-            STRICT_PACK: Packs Bundles into one node.
-            STRICT_SPREAD: Packs Bundles across distinct nodes.
-            The group is not allowed to span multiple nodes.
-        name(str): The name of the placement group.
-
-    Return:
-        Placement group object.
-=======
 
          - "PACK": Packs Bundles into as few nodes as possible.
          - "SPREAD": Places Bundles across distinct nodes as even as possible.
@@ -125,7 +106,6 @@
 
     Return:
         PlacementGroup: Placement group object.
->>>>>>> 472861a9
     """
     worker = ray.worker.global_worker
     worker.check_connected()
@@ -152,12 +132,7 @@
     """Asynchronously remove placement group.
 
     Args:
-<<<<<<< HEAD
-        placement_group(PlacementGroup): placement group to delete
-            reserved resources.
-=======
         placement_group (PlacementGroup): The placement group to delete.
->>>>>>> 472861a9
     """
     assert placement_group is not None
     worker = ray.worker.global_worker
@@ -170,11 +145,7 @@
     """Get the state of the placement group from GCS.
 
     Args:
-<<<<<<< HEAD
-        placement_group(PlacementGroup): placement group to see
-=======
         placement_group (PlacementGroup): placement group to see
->>>>>>> 472861a9
             states.
     """
     assert placement_group is not None
