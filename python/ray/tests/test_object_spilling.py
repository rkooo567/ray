--- conflicted
+++ resolved
@@ -116,13 +116,7 @@
 def test_spilling_not_done_for_pinned_object(object_spilling_config,
                                              shutdown_only):
     # Limit our object store to 75 MiB of memory.
-<<<<<<< HEAD
-    temp_folder = tmp_path / "spill"
-    temp_folder.mkdir()
-
-=======
     object_spilling_config, temp_folder = object_spilling_config
->>>>>>> 840987c7
     ray.init(
         object_store_memory=75 * 1024 * 1024,
         _system_config={
@@ -328,13 +322,8 @@
     platform.system() == "Windows", reason="Failing on Windows.")
 def test_delete_objects(object_spilling_config, shutdown_only):
     # Limit our object store to 75 MiB of memory.
-<<<<<<< HEAD
-    temp_folder = tmp_path / "spill"
-    temp_folder.mkdir()
-
-=======
     object_spilling_config, temp_folder = object_spilling_config
->>>>>>> 840987c7
+
     ray.init(
         object_store_memory=75 * 1024 * 1024,
         _system_config={
@@ -365,13 +354,8 @@
 def test_delete_objects_delete_while_creating(object_spilling_config,
                                               shutdown_only):
     # Limit our object store to 75 MiB of memory.
-<<<<<<< HEAD
-    temp_folder = tmp_path / "spill"
-    temp_folder.mkdir()
-
-=======
     object_spilling_config, temp_folder = object_spilling_config
->>>>>>> 840987c7
+
     ray.init(
         object_store_memory=75 * 1024 * 1024,
         _system_config={
@@ -410,13 +394,8 @@
 def test_delete_objects_on_worker_failure(object_spilling_config,
                                           shutdown_only):
     # Limit our object store to 75 MiB of memory.
-<<<<<<< HEAD
-    temp_folder = tmp_path / "spill"
-    temp_folder.mkdir()
-
-=======
     object_spilling_config, temp_folder = object_spilling_config
->>>>>>> 840987c7
+
     ray.init(
         object_store_memory=75 * 1024 * 1024,
         _system_config={
@@ -476,13 +455,8 @@
 def test_delete_objects_multi_node(multi_node_object_spilling_config,
                                    ray_start_cluster):
     # Limit our object store to 75 MiB of memory.
-<<<<<<< HEAD
-    temp_folder = tmp_path / "spill"
-    temp_folder.mkdir()
-
-=======
     object_spilling_config, temp_folder = multi_node_object_spilling_config
->>>>>>> 840987c7
+
     cluster = ray_start_cluster
     # Head node.
     cluster.add_node(
