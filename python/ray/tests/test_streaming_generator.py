import asyncio
import pytest
import numpy as np
import sys
import time
import gc

from collections import Counter

from unittest.mock import Mock

import ray
from ray._private.test_utils import wait_for_condition
from ray.experimental.state.api import list_objects
from ray._raylet import StreamingObjectRefGenerator

RECONSTRUCTION_CONFIG = {
    "health_check_failure_threshold": 10,
    "health_check_period_ms": 100,
    "health_check_initial_delay_ms": 0,
    "max_direct_call_object_size": 100,
    "task_retry_delay_ms": 100,
    "object_timeout_milliseconds": 200,
    "fetch_warn_timeout_milliseconds": 1000,
}


class MockedWorker:
    def __init__(self, mocked_core_worker):
        self.core_worker = mocked_core_worker

    def reset_core_worker(self):
        """Emulate the case ray.shutdown is called
        and the core_worker instance is GC'ed.
        """
        self.core_worker = None


@pytest.fixture
def mocked_worker():
    mocked_core_worker = Mock()
    mocked_core_worker.try_read_next_object_ref_stream.return_value = None
    mocked_core_worker.delete_object_ref_stream.return_value = None
    mocked_core_worker.create_object_ref_stream.return_value = None
    worker = MockedWorker(mocked_core_worker)
    yield worker


# def test_streaming_object_ref_generator_basic_unit(mocked_worker):
#     """
#     Verify the basic case:
#     create a generator -> read values -> nothing more to read -> delete.
#     """
#     with patch("ray.wait") as mocked_ray_wait:
#         c = mocked_worker.core_worker
#         generator_ref = ray.ObjectRef.from_random()
#         generator = StreamingObjectRefGenerator(generator_ref, mocked_worker)
#         c.try_read_next_object_ref_stream.return_value = ray.ObjectRef.nil()

#         # Test when there's no new ref, it returns a nil.
#         mocked_ray_wait.return_value = [], [generator_ref]
#         ref = generator._next_sync(timeout_s=0)
#         assert ref.is_nil()

#         # When the new ref is available, next should return it.
#         for _ in range(3):
#             new_ref = ray.ObjectRef.from_random()
#             c.try_read_next_object_ref_stream.return_value = new_ref
#             ref = generator._next_sync(timeout_s=0)
#             assert new_ref == ref

#         # When try_read_next_object_ref_stream raises a
#         # ObjectRefStreamEneOfStreamError, it should raise a stop iteration.
#         c.try_read_next_object_ref_stream.side_effect = ObjectRefStreamEneOfStreamError( # noqa
#             ""
#         )  # noqa
#         with pytest.raises(StopIteration):
#             ref = generator._next_sync(timeout_s=0)
#         # Make sure we cannot serialize the generator.
#         with pytest.raises(TypeError):
#             dumps(generator)

#         del generator
#         c.delete_object_ref_stream.assert_called()


# def test_streaming_generator_bad_exception_not_failing(shutdown_only, capsys):
#     """This test verifies when a return value cannot be stored
#         e.g., because it holds a lock) if it handles failures gracefully.

#     Previously, when it happens, there was a check failure. This verifies
#     the check failure doesn't happen anymore.
#     """
#     ray.init()

#     class UnserializableException(Exception):
#         def __init__(self):
#             self.lock = threading.Lock()

#     @ray.remote
#     def f():
#         raise UnserializableException
#         yield 1  # noqa

#     for ref in f.options(num_returns="streaming").remote():
#         with pytest.raises(ray.exceptions.RayTaskError):
#             ray.get(ref)
#     captured = capsys.readouterr()
#     lines = captured.err.strip().split("\n")

#     # Verify check failure doesn't happen because we handle the error
#     # properly.
#     for line in lines:
#         assert "Check failed:" not in line


# def test_streaming_object_ref_generator_task_failed_unit(mocked_worker):
#     """
#     Verify when a task is failed by a system error,
#     the generator ref is returned.
#     """
#     with patch("ray.get") as mocked_ray_get:
#         with patch("ray.wait") as mocked_ray_wait:
#             c = mocked_worker.core_worker
#             generator_ref = ray.ObjectRef.from_random()
#             generator = StreamingObjectRefGenerator(generator_ref, mocked_worker)

#             # Simulate the worker failure happens.
#             mocked_ray_wait.return_value = [generator_ref], []
#             mocked_ray_get.side_effect = WorkerCrashedError()

#             c.try_read_next_object_ref_stream.return_value = ray.ObjectRef.nil()
#             ref = generator._next_sync(timeout_s=0)
#             # If the generator task fails by a systsem error,
#             # meaning the ref will raise an exception
#             # it should be returned.
#             assert ref == generator_ref

#             # Once exception is raised, it should always
#             # raise stopIteration regardless of what
#             # the ref contains now.
#             with pytest.raises(StopIteration):
#                 ref = generator._next_sync(timeout_s=0)


# def test_streaming_object_ref_generator_network_failed_unit(mocked_worker):
#     """
#     Verify when a task is finished, but if the next ref is not available
#     on time, it raises an assertion error.

#     TODO(sang): Once we move the task subimssion path to use pubsub
#     to guarantee the ordering, we don't need this test anymore.
#     """
#     with patch("ray.get") as mocked_ray_get:
#         with patch("ray.wait") as mocked_ray_wait:
#             c = mocked_worker.core_worker
#             generator_ref = ray.ObjectRef.from_random()
#             generator = StreamingObjectRefGenerator(generator_ref, mocked_worker)

#             # Simulate the task has finished.
#             mocked_ray_wait.return_value = [generator_ref], []
#             mocked_ray_get.return_value = None

#             # If StopIteration is not raised within
#             # unexpected_network_failure_timeout_s second,
#             # it should fail.
#             c.try_read_next_object_ref_stream.return_value = ray.ObjectRef.nil()
#             ref = generator._next_sync(
#                 timeout_s=0, unexpected_network_failure_timeout_s=1
#             )
#             assert ref == ray.ObjectRef.nil()
#             time.sleep(1)
#             with pytest.raises(AssertionError):
#                 generator._next_sync(
#                     timeout_s=0, unexpected_network_failure_timeout_s=1
#                 )
#             # After that StopIteration should be raised.
#             with pytest.raises(StopIteration):
#                 generator._next_sync(
#                     timeout_s=0, unexpected_network_failure_timeout_s=1
#                 )


# @pytest.mark.asyncio
# async def test_streaming_object_ref_generator_unit_async(mocked_worker):
#     """
#     Verify the basic case:
#     create a generator -> read values -> nothing more to read -> delete.
#     """
#     with patch("ray.wait") as mocked_ray_wait:
#         c = mocked_worker.core_worker
#         generator_ref = ray.ObjectRef.from_random()
#         generator = StreamingObjectRefGenerator(generator_ref, mocked_worker)
#         c.try_read_next_object_ref_stream.return_value = ray.ObjectRef.nil()

#         # Test when there's no new ref, it returns a nil.
#         mocked_ray_wait.return_value = [], [generator_ref]
#         ref = await generator._next_async(timeout_s=0)
#         assert ref.is_nil()

#         # When the new ref is available, next should return it.
#         for _ in range(3):
#             new_ref = ray.ObjectRef.from_random()
#             c.try_read_next_object_ref_stream.return_value = new_ref
#             ref = await generator._next_async(timeout_s=0)
#             assert new_ref == ref

#         # When try_read_next_object_ref_stream raises a
#         # ObjectRefStreamEneOfStreamError, it should raise a stop iteration.
#         c.try_read_next_object_ref_stream.side_effect = ObjectRefStreamEneOfStreamError( # noqa
#             ""
#         )  # noqa
#         with pytest.raises(StopAsyncIteration):
#             ref = await generator._next_async(timeout_s=0)


# @pytest.mark.asyncio
# async def test_async_ref_generator_task_failed_unit(mocked_worker):
#     """
#     Verify when a task is failed by a system error,
#     the generator ref is returned.
#     """
#     with patch("ray.get") as mocked_ray_get:
#         with patch("ray.wait") as mocked_ray_wait:
#             c = mocked_worker.core_worker
#             generator_ref = ray.ObjectRef.from_random()
#             generator = StreamingObjectRefGenerator(generator_ref, mocked_worker)

#             # Simulate the worker failure happens.
#             mocked_ray_wait.return_value = [generator_ref], []
#             mocked_ray_get.side_effect = WorkerCrashedError()

#             c.try_read_next_object_ref_stream.return_value = ray.ObjectRef.nil()
#             ref = await generator._next_async(timeout_s=0)
#             # If the generator task fails by a systsem error,
#             # meaning the ref will raise an exception
#             # it should be returned.
#             assert ref == generator_ref

#             # Once exception is raised, it should always
#             # raise stopIteration regardless of what
#             # the ref contains now.
#             with pytest.raises(StopAsyncIteration):
#                 ref = await generator._next_async(timeout_s=0)


def test_generator_basic(shutdown_only):
    ray.init(num_cpus=1)

    """Basic cases"""

    @ray.remote
    def f():
        for i in range(5):
            yield i

    gen = f.options(num_returns="streaming").remote()
    i = 0
    for ref in gen:
        print(ray.get(ref))
        assert i == ray.get(ref)
        del ref
        i += 1

    """Exceptions"""

    @ray.remote
    def f():
        for i in range(5):
            if i == 2:
                raise ValueError
            yield i

    gen = f.options(num_returns="streaming").remote()
    print(ray.get(next(gen)))
    print(ray.get(next(gen)))
    with pytest.raises(ray.exceptions.RayTaskError) as e:
        print(ray.get(next(gen)))
    with pytest.raises(StopIteration):
        ray.get(next(gen))
    with pytest.raises(StopIteration):
        ray.get(next(gen))

    """Generator Task failure"""

    @ray.remote
    class A:
        def getpid(self):
            import os

            return os.getpid()

        def f(self):
            for i in range(5):
                time.sleep(1)
                yield i

    a = A.remote()
    gen = a.f.options(num_returns="streaming").remote()
    i = 0
    for ref in gen:
        if i == 2:
            ray.kill(a)
        if i == 3:
            with pytest.raises(ray.exceptions.RayActorError) as e:
                ray.get(ref)
            assert "The actor is dead because it was killed by `ray.kill`" in str(
                e.value
            )
            break
        assert i == ray.get(ref)
        del ref
        i += 1
    for _ in range(10):
        with pytest.raises(StopIteration):
            next(gen)

    """Retry exceptions"""

    @ray.remote
    class Actor:
        def __init__(self):
            self.should_kill = True

        def should_kill(self):
            return self.should_kill

        async def set(self, wait_s):
            await asyncio.sleep(wait_s)
            self.should_kill = False

    @ray.remote(retry_exceptions=[ValueError], max_retries=10)
    def f(a):
        for i in range(5):
            should_kill = ray.get(a.should_kill.remote())
            if i == 3 and should_kill:
                raise ValueError
            yield i

    a = Actor.remote()
    gen = f.options(num_returns="streaming").remote(a)
    assert ray.get(next(gen)) == 0
    assert ray.get(next(gen)) == 1
    assert ray.get(next(gen)) == 2
    a.set.remote(3)
    assert ray.get(next(gen)) == 3
    assert ray.get(next(gen)) == 4
    with pytest.raises(StopIteration):
        ray.get(next(gen))

    """Cancel"""

    @ray.remote
    def f():
        for i in range(5):
            time.sleep(5)
            yield i

    gen = f.options(num_returns="streaming").remote()
    assert ray.get(next(gen)) == 0
    ray.cancel(gen)
    with pytest.raises(ray.exceptions.RayTaskError) as e:
        assert ray.get(next(gen)) == 1
    assert "was cancelled" in str(e.value)
    with pytest.raises(StopIteration):
        next(gen)


@pytest.mark.parametrize("crash_type", ["exception", "worker_crash"])
def test_generator_streaming_no_leak_upon_failures(
    monkeypatch, shutdown_only, crash_type
):
    with monkeypatch.context() as m:
        m.setenv(
            "RAY_testing_asio_delay_us",
            "CoreWorkerService.grpc_server.ReportGeneratorItemReturns=100000:1000000",
        )
        ray.init(num_cpus=1)

        @ray.remote
        def g():
            try:
                gen = f.options(num_returns="streaming").remote()
                for ref in gen:
                    print(ref)
                    ray.get(ref)
            except Exception:
                print("exception!")
                del ref

            del gen
            gc.collect()

            # Only the ref g is alive.
            def verify():
                print(list_objects())
                return len(list_objects()) == 1

            wait_for_condition(verify)
            return True

        @ray.remote
        def f():
            for i in range(10):
                time.sleep(0.2)
                if i == 4:
                    if crash_type == "exception":
                        raise ValueError
                    else:
                        sys.exit(9)
                yield 2

        for _ in range(5):
            ray.get(g.remote())


@pytest.mark.parametrize("use_actors", [False, True])
@pytest.mark.parametrize("store_in_plasma", [False, True])
def test_generator_streaming(shutdown_only, use_actors, store_in_plasma):
    """Verify the generator is working in a streaming fashion."""
    ray.init()
    remote_generator_fn = None
    if use_actors:

        @ray.remote
        class Generator:
            def __init__(self):
                pass

            def generator(self, num_returns, store_in_plasma):
                for i in range(num_returns):
                    if store_in_plasma:
                        yield np.ones(1_000_000, dtype=np.int8) * i
                    else:
                        yield [i]

        g = Generator.remote()
        remote_generator_fn = g.generator
    else:

        @ray.remote(max_retries=0)
        def generator(num_returns, store_in_plasma):
            for i in range(num_returns):
                if store_in_plasma:
                    yield np.ones(1_000_000, dtype=np.int8) * i
                else:
                    yield [i]

        remote_generator_fn = generator

    """Verify num_returns="streaming" is streaming"""
    gen = remote_generator_fn.options(num_returns="streaming").remote(
        3, store_in_plasma
    )
    i = 0
    for ref in gen:
        id = ref.hex()
        if store_in_plasma:
            expected = np.ones(1_000_000, dtype=np.int8) * i
            assert np.array_equal(ray.get(ref), expected)
        else:
            expected = [i]
            assert ray.get(ref) == expected

        del ref

        wait_for_condition(
            lambda: len(list_objects(filters=[("object_id", "=", id)])) == 0
        )
        i += 1


def test_generator_dist_chain(ray_start_cluster):
    """E2E test to verify chain of generator works properly."""
    cluster = ray_start_cluster
    cluster.add_node(num_cpus=0, object_store_memory=1 * 1024 * 1024 * 1024)
    ray.init()
    cluster.add_node(num_cpus=1)
    cluster.add_node(num_cpus=1)
    cluster.add_node(num_cpus=1)
    cluster.add_node(num_cpus=1)

    @ray.remote
    class ChainActor:
        def __init__(self, child=None):
            self.child = child

        def get_data(self):
            if not self.child:
                for _ in range(10):
                    time.sleep(0.1)
                    yield np.ones(5 * 1024 * 1024)
            else:
                for data in self.child.get_data.options(
                    num_returns="streaming"
                ).remote():
                    yield ray.get(data)

    chain_actor = ChainActor.remote()
    chain_actor_2 = ChainActor.remote(chain_actor)
    chain_actor_3 = ChainActor.remote(chain_actor_2)
    chain_actor_4 = ChainActor.remote(chain_actor_3)

    for ref in chain_actor_4.get_data.options(num_returns="streaming").remote():
        assert np.array_equal(np.ones(5 * 1024 * 1024), ray.get(ref))
        print("getting the next data")
        del ref


def test_generator_slow_pinning_requests(monkeypatch, shutdown_only):
    """
    Verify when the Object pinning request from the raylet
    is reported slowly, there's no refernece leak.
    """
    with monkeypatch.context() as m:
        m.setenv(
            "RAY_testing_asio_delay_us",
            "CoreWorkerService.grpc_server.PubsubLongPolling=1000000:1000000",
        )

        @ray.remote
        def f():
            yield np.ones(5 * 1024 * 1024)

        for ref in f.options(num_returns="streaming").remote():
            del ref

        print(list_objects())


@pytest.mark.parametrize("store_in_plasma", [False, True])
def test_actor_streaming_generator(shutdown_only, store_in_plasma):
    """Test actor/async actor with sync/async generator interfaces."""
    ray.init()

    @ray.remote
    class Actor:
        def f(self, ref):
            for i in range(3):
                yield i

        async def async_f(self, ref):
            for i in range(3):
                await asyncio.sleep(0.1)
                yield i

        def g(self):
            return 3

    a = Actor.remote()
    if store_in_plasma:
        arr = np.random.rand(5 * 1024 * 1024)
    else:
        arr = 3

    def verify_sync_task_executor():
        generator = a.f.options(num_returns="streaming").remote(ray.put(arr))
        # Verify it works with next.
        assert isinstance(generator, StreamingObjectRefGenerator)
        assert ray.get(next(generator)) == 0
        assert ray.get(next(generator)) == 1
        assert ray.get(next(generator)) == 2
        with pytest.raises(StopIteration):
            ray.get(next(generator))

        # Verify it works with for.
        generator = a.f.options(num_returns="streaming").remote(ray.put(3))
        for index, ref in enumerate(generator):
            assert index == ray.get(ref)

    def verify_async_task_executor():
        # Verify it works with next.
        generator = a.async_f.options(num_returns="streaming").remote(ray.put(arr))
        assert isinstance(generator, StreamingObjectRefGenerator)
        assert ray.get(next(generator)) == 0
        assert ray.get(next(generator)) == 1
        assert ray.get(next(generator)) == 2

        # Verify it works with for.
        generator = a.f.options(num_returns="streaming").remote(ray.put(3))
        for index, ref in enumerate(generator):
            assert index == ray.get(ref)

    async def verify_sync_task_async_generator():
        # Verify anext
        async_generator = a.f.options(num_returns="streaming").remote(ray.put(arr))
        assert isinstance(async_generator, StreamingObjectRefGenerator)
        for expected in range(3):
            ref = await async_generator.__anext__()
            assert await ref == expected
        with pytest.raises(StopAsyncIteration):
            await async_generator.__anext__()

        # Verify async for.
        async_generator = a.f.options(num_returns="streaming").remote(ray.put(arr))
        expected = 0
        async for ref in async_generator:
            value = await ref
            assert value == value
            expected += 1

    async def verify_async_task_async_generator():
        async_generator = a.async_f.options(num_returns="streaming").remote(
            ray.put(arr)
        )
        assert isinstance(async_generator, StreamingObjectRefGenerator)
        for expected in range(3):
            ref = await async_generator.__anext__()
            assert await ref == expected
        with pytest.raises(StopAsyncIteration):
            await async_generator.__anext__()

        # Verify async for.
        async_generator = a.async_f.options(num_returns="streaming").remote(
            ray.put(arr)
        )
        expected = 0
        async for value in async_generator:
            value = await ref
            assert value == value
            expected += 1

    verify_sync_task_executor()
    verify_async_task_executor()
    asyncio.run(verify_sync_task_async_generator())
    asyncio.run(verify_async_task_async_generator())


def test_streaming_generator_exception(shutdown_only):
    # Verify the exceptions are correctly raised.
    # Also verify the followup next will raise StopIteration.
    ray.init()

    @ray.remote
    class Actor:
        def f(self):
            raise ValueError
            yield 1  # noqa

        async def async_f(self):
            raise ValueError
            yield 1  # noqa

    a = Actor.remote()
    g = a.f.options(num_returns="streaming").remote()
    with pytest.raises(ValueError):
        ray.get(next(g))

    with pytest.raises(StopIteration):
        ray.get(next(g))

    with pytest.raises(StopIteration):
        ray.get(next(g))

    g = a.async_f.options(num_returns="streaming").remote()
    with pytest.raises(ValueError):
        ray.get(next(g))

    with pytest.raises(StopIteration):
        ray.get(next(g))

    with pytest.raises(StopIteration):
        ray.get(next(g))


def test_threaded_actor_generator(shutdown_only):
    ray.init()

    @ray.remote(max_concurrency=10)
    class Actor:
        def f(self):
            for i in range(30):
                time.sleep(0.1)
                yield np.ones(1024 * 1024) * i

    @ray.remote(max_concurrency=20)
    class AsyncActor:
        async def f(self):
            for i in range(30):
                await asyncio.sleep(0.1)
                yield np.ones(1024 * 1024) * i

    async def main():
        a = Actor.remote()
        asy = AsyncActor.remote()

        async def run():
            i = 0
            async for ref in a.f.options(num_returns="streaming").remote():
                val = ray.get(ref)
                assert np.array_equal(val, np.ones(1024 * 1024) * i)
                i += 1
                del ref

        async def run2():
            i = 0
            async for ref in asy.f.options(num_returns="streaming").remote():
                val = await ref
                assert np.array_equal(val, np.ones(1024 * 1024) * i), ref
                i += 1
                del ref

        coroutines = [run() for _ in range(10)]
        coroutines = [run2() for _ in range(20)]

        await asyncio.gather(*coroutines)

    asyncio.run(main())


def test_generator_dist_gather(ray_start_cluster):
    cluster = ray_start_cluster
    cluster.add_node(num_cpus=0, object_store_memory=1 * 1024 * 1024 * 1024)
    ray.init()
    cluster.add_node(num_cpus=1)
    cluster.add_node(num_cpus=1)
    cluster.add_node(num_cpus=1)
    cluster.add_node(num_cpus=1)

    @ray.remote(num_cpus=1)
    class Actor:
        def __init__(self, child=None):
            self.child = child

        def get_data(self):
            for _ in range(10):
                time.sleep(0.1)
                yield np.ones(5 * 1024 * 1024)

    async def all_gather():
        actor = Actor.remote()
        async for ref in actor.get_data.options(num_returns="streaming").remote():
            val = await ref
            assert np.array_equal(np.ones(5 * 1024 * 1024), val)
            del ref

    async def main():
        await asyncio.gather(all_gather(), all_gather(), all_gather(), all_gather())

    asyncio.run(main())
    summary = ray._private.internal_api.memory_summary(stats_only=True)
    print(summary)


<<<<<<< HEAD
def test_generator_wait(shutdown_only):
    """
    Make sure the generator works with ray.wait.
    """
    ray.init(num_cpus=8)

    @ray.remote
    def f(sleep_time):
        for i in range(2):
            time.sleep(sleep_time)
            yield i

    @ray.remote
    def g(sleep_time):
        time.sleep(sleep_time)
        return 10

    gen = f.options(num_returns="streaming").remote(1)

    """
    Test basic cases.
    """
    s = time.time()
    r, ur = ray.wait([gen], num_returns=1)
    print(time.time() - s)
    assert len(r) == 1
    assert ray.get(next(r[0])) == 0
    assert len(ur) == 0

    s = time.time()
    r, ur = ray.wait([gen], num_returns=1)
    print(time.time() - s)
    assert len(r) == 1
    assert ray.get(next(r[0])) == 1
    assert len(ur) == 0

    # Should raise a stop iteration.
    for _ in range(3):
        s = time.time()
        r, ur = ray.wait([gen], num_returns=1)
        print(time.time() - s)
        assert len(r) == 1
        with pytest.raises(StopIteration):
            assert next(r[0]) == 0
        assert len(ur) == 0

    gen = f.options(num_returns="streaming").remote(0)
    # Wait until the generator task finishes
    ray.get(gen._generator_ref)
    for i in range(2):
        r, ur = ray.wait([gen], timeout=0)
        assert len(r) == 1
        assert len(ur) == 0
        assert ray.get(next(r[0])) == i

    """
    Test the case ref is mixed with regular object ref.
    """
    gen = f.options(num_returns="streaming").remote(0)
    ref = g.remote(3)
    ready, unready = [], [gen, ref]
    result_set = set()
    while unready:
        ready, unready = ray.wait(unready)
        print(ready, unready)
        assert len(ready) == 1
        for r in ready:
            if isinstance(r, StreamingObjectRefGenerator):
                try:
                    ref = next(r)
                    print(ref)
                    print(ray.get(ref))
                    result_set.add(ray.get(ref))
                except StopIteration:
                    pass
                else:
                    unready.append(r)
            else:
                result_set.add(ray.get(r))

    assert result_set == {0, 1, 10}

    """
    Test timeout.
    """
    gen = f.options(num_returns="streaming").remote(3)
    ref = g.remote(1)
    ready, unready = ray.wait([gen, ref], timeout=2)
    assert len(ready) == 1
    assert len(unready) == 1

    """
    Test num_returns
    """
    gen = f.options(num_returns="streaming").remote(1)
    ref = g.remote(1)
    ready, unready = ray.wait([ref, gen], num_returns=2)
    assert len(ready) == 2
    assert len(unready) == 0


def test_generator_wait_e2e(shutdown_only):
    ray.init(num_cpus=8)

    @ray.remote
    def f(sleep_time):
        for i in range(2):
            time.sleep(sleep_time)
            yield i

    @ray.remote
    def g(sleep_time):
        time.sleep(sleep_time)
        return 10

    gen = [f.options(num_returns="streaming").remote(1) for _ in range(4)]
    ref = [g.remote(2) for _ in range(4)]
    ready, unready = [], [*gen, *ref]
    result = []
    start = time.time()
    while unready:
        ready, unready = ray.wait(unready, num_returns=len(unready), timeout=0.1)
        for r in ready:
            if isinstance(r, StreamingObjectRefGenerator):
                try:
                    ref = next(r)
                    result.append(ray.get(ref))
                except StopIteration:
                    pass
                else:
                    unready.append(r)
            else:
                result.append(ray.get(r))
    elapsed = time.time() - start
    assert elapsed < 3
    assert 2 < elapsed

    assert len(result) == 12
    result = Counter(result)
    assert result[0] == 4
    assert result[1] == 4
    assert result[10] == 4
=======
@pytest.mark.parametrize("delay", [True])
def test_reconstruction(monkeypatch, ray_start_cluster, delay):
    with monkeypatch.context() as m:
        if delay:
            m.setenv(
                "RAY_testing_asio_delay_us",
                "CoreWorkerService.grpc_server."
                "ReportGeneratorItemReturns=10000:1000000",
            )
        cluster = ray_start_cluster
        # Head node with no resources.
        cluster.add_node(
            num_cpus=0,
            _system_config=RECONSTRUCTION_CONFIG,
            enable_object_reconstruction=True,
        )
        ray.init(address=cluster.address)
        # Node to place the initial object.
        node_to_kill = cluster.add_node(num_cpus=1, object_store_memory=10**8)
        cluster.wait_for_nodes()

        @ray.remote(num_returns="streaming", max_retries=2)
        def dynamic_generator(num_returns):
            for i in range(num_returns):
                yield np.ones(1_000_000, dtype=np.int8) * i

        @ray.remote
        def fetch(x):
            return x[0]

        # Test recovery of all dynamic objects through re-execution.
        gen = ray.get(dynamic_generator.remote(10))
        refs = []

        for i in range(5):
            refs.append(next(gen))

        cluster.remove_node(node_to_kill, allow_graceful=False)
        node_to_kill = cluster.add_node(num_cpus=1, object_store_memory=10**8)

        for i, ref in enumerate(refs):
            print("first trial.")
            print("fetching ", i)
            assert ray.get(fetch.remote(ref)) == i

        # Try second retry.
        cluster.remove_node(node_to_kill, allow_graceful=False)
        node_to_kill = cluster.add_node(num_cpus=1, object_store_memory=10**8)

        for i in range(4):
            refs.append(next(gen))

        for i, ref in enumerate(refs):
            print("second trial")
            print("fetching ", i)
            assert ray.get(fetch.remote(ref)) == i

        # third retry should fail.
        cluster.remove_node(node_to_kill, allow_graceful=False)
        node_to_kill = cluster.add_node(num_cpus=1, object_store_memory=10**8)

        for i in range(1):
            refs.append(next(gen))

        for i, ref in enumerate(refs):
            print("third trial")
            print("fetching ", i)
            with pytest.raises(ray.exceptions.RayTaskError) as e:
                ray.get(fetch.remote(ref))
            assert "the maximum number of task retries has been exceeded" in str(
                e.value
            )


@pytest.mark.parametrize("delay", [False, True])
def test_reconstruction_retry_failed(monkeypatch, ray_start_cluster, delay):
    """Test the streaming generator retry fails in the second retry."""
    with monkeypatch.context() as m:
        if delay:
            m.setenv(
                "RAY_testing_asio_delay_us",
                "CoreWorkerService.grpc_server."
                "ReportGeneratorItemReturns=10000:1000000",
            )
        cluster = ray_start_cluster
        # Head node with no resources.
        cluster.add_node(
            num_cpus=0,
            _system_config=RECONSTRUCTION_CONFIG,
            enable_object_reconstruction=True,
        )
        ray.init(address=cluster.address)

        @ray.remote(num_cpus=0)
        class SignalActor:
            def __init__(self):
                self.crash = False

            def set(self):
                self.crash = True

            def get(self):
                return self.crash

        signal = SignalActor.remote()
        ray.get(signal.get.remote())

        # Node to place the initial object.
        node_to_kill = cluster.add_node(num_cpus=1, object_store_memory=10**8)
        cluster.wait_for_nodes()

        @ray.remote(num_returns="streaming")
        def dynamic_generator(num_returns, signal_actor):
            for i in range(num_returns):
                if i == 3:
                    should_crash = ray.get(signal_actor.get.remote())
                    if should_crash:
                        sys.exit(5)
                        # raise Exception
                time.sleep(1)
                yield np.ones(1_000_000, dtype=np.int8) * i

        @ray.remote
        def fetch(x):
            return x[0]

        gen = ray.get(dynamic_generator.remote(10, signal))
        refs = []

        for i in range(5):
            refs.append(next(gen))

        cluster.remove_node(node_to_kill, allow_graceful=False)
        node_to_kill = cluster.add_node(num_cpus=1, object_store_memory=10**8)

        for i, ref in enumerate(refs):
            print("first trial.")
            print("fetching ", i)
            assert ray.get(fetch.remote(ref)) == i

        # Try second retry.
        cluster.remove_node(node_to_kill, allow_graceful=False)
        node_to_kill = cluster.add_node(num_cpus=1, object_store_memory=10**8)

        signal.set.remote()

        for ref in gen:
            refs.append(ref)

        for i, ref in enumerate(refs):
            print("second trial")
            print("fetching ", i)
            if i < 3:
                assert ray.get(fetch.remote(ref)) == i
            else:
                with pytest.raises(ray.exceptions.RayTaskError) as e:
                    assert ray.get(fetch.remote(ref)) == i
                "The worker died" in str(e.value)
>>>>>>> 16905bbf


if __name__ == "__main__":
    import os

    if os.environ.get("PARALLEL_CI"):
        sys.exit(pytest.main(["-n", "auto", "--boxed", "-vs", __file__]))
    else:
        sys.exit(pytest.main(["-sv", __file__]))<|MERGE_RESOLUTION|>--- conflicted
+++ resolved
@@ -742,7 +742,6 @@
     print(summary)
 
 
-<<<<<<< HEAD
 def test_generator_wait(shutdown_only):
     """
     Make sure the generator works with ray.wait.
@@ -885,7 +884,8 @@
     assert result[0] == 4
     assert result[1] == 4
     assert result[10] == 4
-=======
+
+
 @pytest.mark.parametrize("delay", [True])
 def test_reconstruction(monkeypatch, ray_start_cluster, delay):
     with monkeypatch.context() as m:
@@ -1044,7 +1044,6 @@
                 with pytest.raises(ray.exceptions.RayTaskError) as e:
                     assert ray.get(fetch.remote(ref)) == i
                 "The worker died" in str(e.value)
->>>>>>> 16905bbf
 
 
 if __name__ == "__main__":
