--- conflicted
+++ resolved
@@ -259,30 +259,22 @@
         def f(self):
             return 3
 
-<<<<<<< HEAD
-    a = A.options(placement_group=placement_group).remote()
-    assert ray.get(a.f.remote()) == 3
-    ray.experimental.remove_placement_group(placement_group.id)
-    # # Subsequent remove request shouldn't do anything
-=======
     # Currently, there's no way to prevent
     # tasks to be retried for removed placement group.
     # Set max_retrie=0 for testing.
     # TODO(sang): Handle this edge case.
     @ray.remote(num_cpus=2, max_retries=0)
     def long_running_task():
-        print(os.getpid())
         import time
         time.sleep(50)
 
     # Schedule a long running task and actor.
-    task_ref = long_running_task.options(placement_group_id=pid).remote()
-    a = A.options(placement_group_id=pid).remote()
+    task_ref = long_running_task.options(placement_group_id=placement_group).remote()
+    a = A.options(placement_group_id=placement_group).remote()
     assert ray.get(a.f.remote()) == 3
 
-    ray.experimental.remove_placement_group(pid)
+    ray.experimental.remove_placement_group(placement_group)
     # Subsequent remove request shouldn't do anything.
->>>>>>> 224933b5
     for _ in range(3):
         ray.experimental.remove_placement_group(placement_group.id)
 
