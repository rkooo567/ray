import pytest
import os
import sys

try:
    import pytest_timeout
except ImportError:
    pytest_timeout = None

import ray
import ray.test_utils
import ray.cluster_utils
from ray._raylet import PlacementGroupID


def test_placement_group_pack(ray_start_cluster):
    @ray.remote(num_cpus=2)
    class Actor(object):
        def __init__(self):
            self.n = 0

        def value(self):
            return self.n

    cluster = ray_start_cluster
    num_nodes = 2
    for _ in range(num_nodes):
        cluster.add_node(num_cpus=4)
    ray.init(address=cluster.address)

    placement_group_id = ray.experimental.placement_group(
        name="name", strategy="PACK", bundles=[{
            "CPU": 2
        }, {
            "CPU": 2
        }])
    actor_1 = Actor.options(
        placement_group_id=placement_group_id,
        placement_group_bundle_index=0).remote()
    actor_2 = Actor.options(
        placement_group_id=placement_group_id,
        placement_group_bundle_index=1).remote()

    print(ray.get(actor_1.value.remote()))
    print(ray.get(actor_2.value.remote()))

    # Get all actors.
    actor_infos = ray.actors()

    # Make sure all actors in counter_list are collocated in one node.
    actor_info_1 = actor_infos.get(actor_1._actor_id.hex())
    actor_info_2 = actor_infos.get(actor_2._actor_id.hex())

    assert actor_info_1 and actor_info_2

    node_of_actor_1 = actor_info_1["Address"]["NodeID"]
    node_of_actor_2 = actor_info_2["Address"]["NodeID"]
    assert node_of_actor_1 == node_of_actor_2


def test_placement_group_spread(ray_start_cluster):
    @ray.remote(num_cpus=2)
    class Actor(object):
        def __init__(self):
            self.n = 0

        def value(self):
            return self.n

    cluster = ray_start_cluster
    num_nodes = 2
    for _ in range(num_nodes):
        cluster.add_node(num_cpus=4)
    ray.init(address=cluster.address)

    placement_group_id = ray.experimental.placement_group(
        name="name", strategy="SPREAD", bundles=[{
            "CPU": 2
        }, {
            "CPU": 2
        }])
    actor_1 = Actor.options(
        placement_group_id=placement_group_id,
        placement_group_bundle_index=0).remote()
    actor_2 = Actor.options(
        placement_group_id=placement_group_id,
        placement_group_bundle_index=1).remote()

    print(ray.get(actor_1.value.remote()))
    print(ray.get(actor_2.value.remote()))

    # Get all actors.
    actor_infos = ray.actors()

    # Make sure all actors in counter_list are collocated in one node.
    actor_info_1 = actor_infos.get(actor_1._actor_id.hex())
    actor_info_2 = actor_infos.get(actor_2._actor_id.hex())

    assert actor_info_1 and actor_info_2

    node_of_actor_1 = actor_info_1["Address"]["NodeID"]
    node_of_actor_2 = actor_info_2["Address"]["NodeID"]
    assert node_of_actor_1 != node_of_actor_2


def test_placement_group_actor_resource_ids(ray_start_cluster):
    @ray.remote(num_cpus=1)
    class F:
        def f(self):
            return ray.get_resource_ids()

    cluster = ray_start_cluster
    num_nodes = 1
    for _ in range(num_nodes):
        cluster.add_node(num_cpus=4)
    ray.init(address=cluster.address)

    g1 = ray.experimental.placement_group([{"CPU": 2}])
    a1 = F.options(placement_group_id=g1).remote()
    resources = ray.get(a1.f.remote())
    assert len(resources) == 1, resources
    assert "CPU_group_" in list(resources.keys())[0], resources


def test_placement_group_task_resource_ids(ray_start_cluster):
    @ray.remote(num_cpus=1)
    def f():
        return ray.get_resource_ids()

    cluster = ray_start_cluster
    num_nodes = 1
    for _ in range(num_nodes):
        cluster.add_node(num_cpus=4)
    ray.init(address=cluster.address)

    g1 = ray.experimental.placement_group([{"CPU": 2}])
    o1 = f.options(placement_group_id=g1).remote()
    resources = ray.get(o1)
    assert len(resources) == 1, resources
    assert "CPU_group_" in list(resources.keys())[0], resources
    assert "CPU_group_0_" not in list(resources.keys())[0], resources

    # Now retry with a bundle index constraint.
    o1 = f.options(
        placement_group_id=g1, placement_group_bundle_index=0).remote()
    resources = ray.get(o1)
    assert len(resources) == 2, resources
    keys = list(resources.keys())
    assert "CPU_group_" in keys[0], resources
    assert "CPU_group_" in keys[1], resources
    assert "CPU_group_0_" in keys[0] or "CPU_group_0_" in keys[1], resources


def test_placement_group_hang(ray_start_cluster):
    @ray.remote(num_cpus=1)
    def f():
        return ray.get_resource_ids()

    cluster = ray_start_cluster
    num_nodes = 1
    for _ in range(num_nodes):
        cluster.add_node(num_cpus=4)
    ray.init(address=cluster.address)

    # Warm workers up, so that this triggers the hang rice.
    ray.get(f.remote())

    g1 = ray.experimental.placement_group([{"CPU": 2}])
    # This will start out infeasible. The placement group will then be created
    # and it transitions to feasible.
    o1 = f.options(placement_group_id=g1).remote()

    resources = ray.get(o1)
    assert len(resources) == 1, resources
    assert "CPU_group_" in list(resources.keys())[0], resources


<<<<<<< HEAD
def test_remove_placement_group():
    ray.init(num_cpus=4)
    # First try to remove a placement group that doesn't
    # exist. This should throw an exception.
    with pytest.raises(ValueError):
        ray.experimental.remove_placement_group(PlacementGroupID.from_random())

    # Creating a placement group as soon as it is
    # created should work.
    pid = ray.experimental.placement_group([{"CPU": 2}, {"CPU": 2}])
    ray.experimental.remove_placement_group(pid)

    # Now let's create a placement group.
    pid = ray.experimental.placement_group([{"CPU": 2}, {"CPU": 2}])

    @ray.remote(num_cpus=0)
    class A:
        def f(self):
            return 3

    a = A.options(placement_group_id=pid).remote()
    assert ray.get(a.f.remote()) == 3
    ray.experimental.remove_placement_group(pid)
    # Subsequent remove request should fail.
    with pytest.raises(ValueError):
        ray.experimental.remove_placement_group(pid)

    @ray.remote(num_cpus=4)
    def f():
        return 3

    assert ray.get(f.remote()) == 3

    # Since the placement group is destroyed,
    # this actor should be infeasible, and the
    # actor task should fail.
    # TODO(sang): Turn it on.
    # b = A.options(placement_group_id=pid).remote()
    # ray.get(b.f.remote(), timeout=0.5)

    # Since the placement group is removed,
    # the actor should've been killed.
    # That means this request should fail.
    # TODO(sang): Turn it on.
    # ray.get(a.f.remote())
=======
def test_cuda_visible_devices(ray_start_cluster):
    @ray.remote(num_gpus=1)
    def f():
        return os.environ["CUDA_VISIBLE_DEVICES"]

    cluster = ray_start_cluster
    num_nodes = 1
    for _ in range(num_nodes):
        cluster.add_node(num_gpus=1)
    ray.init(address=cluster.address)

    g1 = ray.experimental.placement_group([{"CPU": 1, "GPU": 1}])
    o1 = f.options(placement_group_id=g1).remote()

    devices = ray.get(o1)
    assert devices == "0", devices
>>>>>>> 3a6fa7d6


if __name__ == "__main__":
    sys.exit(pytest.main(["-v", __file__]))<|MERGE_RESOLUTION|>--- conflicted
+++ resolved
@@ -175,9 +175,10 @@
     assert "CPU_group_" in list(resources.keys())[0], resources
 
 
-<<<<<<< HEAD
-def test_remove_placement_group():
-    ray.init(num_cpus=4)
+def test_remove_placement_group(ray_start_cluster):
+    cluster = ray_start_cluster
+    cluster.add_node(num_cpus=4)
+    ray.init(address=cluster.address)
     # First try to remove a placement group that doesn't
     # exist. This should throw an exception.
     with pytest.raises(ValueError):
@@ -221,7 +222,8 @@
     # That means this request should fail.
     # TODO(sang): Turn it on.
     # ray.get(a.f.remote())
-=======
+
+
 def test_cuda_visible_devices(ray_start_cluster):
     @ray.remote(num_gpus=1)
     def f():
@@ -238,7 +240,6 @@
 
     devices = ray.get(o1)
     assert devices == "0", devices
->>>>>>> 3a6fa7d6
 
 
 if __name__ == "__main__":
