import pytest
import os
import sys

try:
    import pytest_timeout
except ImportError:
    pytest_timeout = None

import ray
from ray.test_utils import get_other_nodes, wait_for_condition
import ray.cluster_utils
from ray._raylet import PlacementGroupID
from ray.experimental.placement_group import PlacementGroup


def test_placement_group_pack(ray_start_cluster):
    @ray.remote(num_cpus=2)
    class Actor(object):
        def __init__(self):
            self.n = 0

        def value(self):
            return self.n

    cluster = ray_start_cluster
    num_nodes = 2
    for _ in range(num_nodes):
        cluster.add_node(num_cpus=4)
    ray.init(address=cluster.address)

    placement_group = ray.experimental.placement_group(
        name="name", strategy="PACK", bundles=[{
            "CPU": 2
        }, {
            "CPU": 2
        }])
    ray.get(placement_group.ready())
    actor_1 = Actor.options(
        placement_group=placement_group,
        placement_group_bundle_index=0).remote()
    actor_2 = Actor.options(
        placement_group=placement_group,
        placement_group_bundle_index=1).remote()

    ray.get(actor_1.value.remote())
    ray.get(actor_2.value.remote())

    # Get all actors.
    actor_infos = ray.actors()

    # Make sure all actors in counter_list are collocated in one node.
    actor_info_1 = actor_infos.get(actor_1._actor_id.hex())
    actor_info_2 = actor_infos.get(actor_2._actor_id.hex())

    assert actor_info_1 and actor_info_2

    node_of_actor_1 = actor_info_1["Address"]["NodeID"]
    node_of_actor_2 = actor_info_2["Address"]["NodeID"]
    assert node_of_actor_1 == node_of_actor_2


def test_placement_group_strict_pack(ray_start_cluster):
    @ray.remote(num_cpus=2)
    class Actor(object):
        def __init__(self):
            self.n = 0

        def value(self):
            return self.n

    cluster = ray_start_cluster
    num_nodes = 2
    for _ in range(num_nodes):
        cluster.add_node(num_cpus=4)
    ray.init(address=cluster.address)

    placement_group = ray.experimental.placement_group(
        name="name", strategy="STRICT_PACK", bundles=[{
            "CPU": 2
        }, {
            "CPU": 2
        }])
    ray.get(placement_group.ready())
    actor_1 = Actor.options(
        placement_group=placement_group,
        placement_group_bundle_index=0).remote()
    actor_2 = Actor.options(
        placement_group=placement_group,
        placement_group_bundle_index=1).remote()

    ray.get(actor_1.value.remote())
    ray.get(actor_2.value.remote())

    # Get all actors.
    actor_infos = ray.actors()

    # Make sure all actors in counter_list are collocated in one node.
    actor_info_1 = actor_infos.get(actor_1._actor_id.hex())
    actor_info_2 = actor_infos.get(actor_2._actor_id.hex())

    assert actor_info_1 and actor_info_2

    node_of_actor_1 = actor_info_1["Address"]["NodeID"]
    node_of_actor_2 = actor_info_2["Address"]["NodeID"]
    assert node_of_actor_1 == node_of_actor_2


def test_placement_group_spread(ray_start_cluster):
    @ray.remote(num_cpus=2)
    class Actor(object):
        def __init__(self):
            self.n = 0

        def value(self):
            return self.n

    cluster = ray_start_cluster
    num_nodes = 2
    for _ in range(num_nodes):
        cluster.add_node(num_cpus=4)
    ray.init(address=cluster.address)

    placement_group = ray.experimental.placement_group(
        name="name", strategy="SPREAD", bundles=[{
            "CPU": 2
        }, {
            "CPU": 2
        }])
    ray.get(placement_group.ready())
    actor_1 = Actor.options(
        placement_group=placement_group,
        placement_group_bundle_index=0).remote()
    actor_2 = Actor.options(
        placement_group=placement_group,
        placement_group_bundle_index=1).remote()

    ray.get(actor_1.value.remote())
    ray.get(actor_2.value.remote())

    # Get all actors.
    actor_infos = ray.actors()

    # Make sure all actors in counter_list are located in separate nodes.
    actor_info_1 = actor_infos.get(actor_1._actor_id.hex())
    actor_info_2 = actor_infos.get(actor_2._actor_id.hex())

    assert actor_info_1 and actor_info_2

    node_of_actor_1 = actor_info_1["Address"]["NodeID"]
    node_of_actor_2 = actor_info_2["Address"]["NodeID"]
    assert node_of_actor_1 != node_of_actor_2


def test_placement_group_strict_spread(ray_start_cluster):
    @ray.remote(num_cpus=2)
    class Actor(object):
        def __init__(self):
            self.n = 0

        def value(self):
            return self.n

    cluster = ray_start_cluster
    num_nodes = 3
    for _ in range(num_nodes):
        cluster.add_node(num_cpus=4)
    ray.init(address=cluster.address)

    placement_group = ray.experimental.placement_group(
        name="name",
        strategy="STRICT_SPREAD",
        bundles=[{
            "CPU": 2
        }, {
            "CPU": 2
        }, {
            "CPU": 2
        }])
    ray.get(placement_group.ready())
    actor_1 = Actor.options(
        placement_group=placement_group,
        placement_group_bundle_index=0).remote()
    actor_2 = Actor.options(
        placement_group=placement_group,
        placement_group_bundle_index=1).remote()
    actor_3 = Actor.options(
        placement_group=placement_group,
        placement_group_bundle_index=2).remote()

    ray.get(actor_1.value.remote())
    ray.get(actor_2.value.remote())
    ray.get(actor_3.value.remote())

    # Get all actors.
    actor_infos = ray.actors()

    # Make sure all actors in counter_list are located in separate nodes.
    actor_info_1 = actor_infos.get(actor_1._actor_id.hex())
    actor_info_2 = actor_infos.get(actor_2._actor_id.hex())
    actor_info_3 = actor_infos.get(actor_3._actor_id.hex())

    assert actor_info_1 and actor_info_2 and actor_info_3

    node_of_actor_1 = actor_info_1["Address"]["NodeID"]
    node_of_actor_2 = actor_info_2["Address"]["NodeID"]
    node_of_actor_3 = actor_info_3["Address"]["NodeID"]
    assert node_of_actor_1 != node_of_actor_2
    assert node_of_actor_1 != node_of_actor_3
    assert node_of_actor_2 != node_of_actor_3


def test_placement_group_actor_resource_ids(ray_start_cluster):
    @ray.remote(num_cpus=1)
    class F:
        def f(self):
            return ray.get_resource_ids()

    cluster = ray_start_cluster
    num_nodes = 1
    for _ in range(num_nodes):
        cluster.add_node(num_cpus=4)
    ray.init(address=cluster.address)

    g1 = ray.experimental.placement_group([{"CPU": 2}])
    a1 = F.options(placement_group=g1).remote()
    resources = ray.get(a1.f.remote())
    assert len(resources) == 1, resources
    assert "CPU_group_" in list(resources.keys())[0], resources


def test_placement_group_task_resource_ids(ray_start_cluster):
    @ray.remote(num_cpus=1)
    def f():
        return ray.get_resource_ids()

    cluster = ray_start_cluster
    num_nodes = 1
    for _ in range(num_nodes):
        cluster.add_node(num_cpus=4)
    ray.init(address=cluster.address)

    g1 = ray.experimental.placement_group([{"CPU": 2}])
    o1 = f.options(placement_group=g1).remote()
    resources = ray.get(o1)
    assert len(resources) == 1, resources
    assert "CPU_group_" in list(resources.keys())[0], resources
    assert "CPU_group_0_" not in list(resources.keys())[0], resources

    # Now retry with a bundle index constraint.
    o1 = f.options(placement_group=g1, placement_group_bundle_index=0).remote()
    resources = ray.get(o1)
    assert len(resources) == 2, resources
    keys = list(resources.keys())
    assert "CPU_group_" in keys[0], resources
    assert "CPU_group_" in keys[1], resources
    assert "CPU_group_0_" in keys[0] or "CPU_group_0_" in keys[1], resources


def test_placement_group_hang(ray_start_cluster):
    @ray.remote(num_cpus=1)
    def f():
        return ray.get_resource_ids()

    cluster = ray_start_cluster
    num_nodes = 1
    for _ in range(num_nodes):
        cluster.add_node(num_cpus=4)
    ray.init(address=cluster.address)

    # Warm workers up, so that this triggers the hang rice.
    ray.get(f.remote())

    g1 = ray.experimental.placement_group([{"CPU": 2}])
    # This will start out infeasible. The placement group will then be created
    # and it transitions to feasible.
    o1 = f.options(placement_group=g1).remote()

    resources = ray.get(o1)
    assert len(resources) == 1, resources
    assert "CPU_group_" in list(resources.keys())[0], resources


def test_remove_placement_group(ray_start_cluster):
    cluster = ray_start_cluster
    cluster.add_node(num_cpus=4)
    ray.init(address=cluster.address)
    # First try to remove a placement group that doesn't
    # exist. This should not do anything.
    random_group_id = PlacementGroupID.from_random()
    random_placement_group = PlacementGroup(random_group_id, [{"CPU": 1}])
    for _ in range(3):
        ray.experimental.remove_placement_group(random_placement_group)

    # Creating a placement group as soon as it is
    # created should work.
    placement_group = ray.experimental.placement_group([{
        "CPU": 2
    }, {
        "CPU": 2
    }])
    ray.experimental.remove_placement_group(placement_group)

    def is_placement_group_removed():
        table = ray.experimental.placement_group_table(placement_group)
        if "state" not in table:
            return False
        return table["state"] == "REMOVED"

    wait_for_condition(is_placement_group_removed)

    # # Now let's create a placement group.
    placement_group = ray.experimental.placement_group([{
        "CPU": 2
    }, {
        "CPU": 2
    }])

    # Create an actor that occupies resources.
    @ray.remote(num_cpus=2)
    class A:
        def f(self):
            return 3

    # Currently, there's no way to prevent
    # tasks to be retried for removed placement group.
    # Set max_retrie=0 for testing.
    # TODO(sang): Handle this edge case.
    @ray.remote(num_cpus=2, max_retries=0)
    def long_running_task():
        print(os.getpid())
        import time
        time.sleep(50)

    # Schedule a long running task and actor.
    task_ref = long_running_task.options(
        placement_group=placement_group).remote()
    a = A.options(placement_group=placement_group).remote()
    assert ray.get(a.f.remote()) == 3

    ray.experimental.remove_placement_group(placement_group)
    # Subsequent remove request shouldn't do anything.
    for _ in range(3):
        ray.experimental.remove_placement_group(placement_group)

    # Make sure placement group resources are
    # released and we can schedule this task.
    @ray.remote(num_cpus=4)
    def f():
        return 3

    assert ray.get(f.remote()) == 3
    # Since the placement group is removed,
    # the actor should've been killed.
    # That means this request should fail.
    with pytest.raises(ray.exceptions.RayActorError, match="actor died"):
        ray.get(a.f.remote(), timeout=3.0)
    with pytest.raises(ray.exceptions.RayWorkerError):
        ray.get(task_ref)


def test_remove_pending_placement_group(ray_start_cluster):
    cluster = ray_start_cluster
    cluster.add_node(num_cpus=4)
    ray.init(address=cluster.address)
    # Create a placement group that cannot be scheduled now.
    placement_group = ray.experimental.placement_group([{
        "GPU": 2
    }, {
        "CPU": 2
    }])
    ray.experimental.remove_placement_group(placement_group)
    # TODO(sang): Add state check here.
    @ray.remote(num_cpus=4)
    def f():
        return 3

    # Make sure this task is still schedulable.
    assert ray.get(f.remote()) == 3


def test_placement_group_table(ray_start_cluster):
    @ray.remote(num_cpus=2)
    class Actor(object):
        def __init__(self):
            self.n = 0

        def value(self):
            return self.n

    cluster = ray_start_cluster
    num_nodes = 2
    for _ in range(num_nodes):
        cluster.add_node(num_cpus=4)
    ray.init(address=cluster.address)

    # Originally placement group creation should be pending because
    # there are no resources.
    name = "name"
    strategy = "PACK"
    bundles = [{"CPU": 2, "GPU": 1}, {"CPU": 2}]
    placement_group = ray.experimental.placement_group(
        name=name, strategy=strategy, bundles=bundles)
    result = ray.experimental.placement_group_table(placement_group)
    assert result["name"] == name
    assert result["strategy"] == strategy
    for i in range(len(bundles)):
        assert bundles[i] == result["bundles"][i]
    assert result["state"] == "PENDING"

    # Now the placement group should be scheduled.
    cluster.add_node(num_cpus=5, num_gpus=1)
    cluster.wait_for_nodes()
    actor_1 = Actor.options(
        placement_group=placement_group,
        placement_group_bundle_index=0).remote()
    ray.get(actor_1.value.remote())

    result = ray.experimental.placement_group_table(placement_group)
    assert result["state"] == "CREATED"


def test_cuda_visible_devices(ray_start_cluster):
    @ray.remote(num_gpus=1)
    def f():
        return os.environ["CUDA_VISIBLE_DEVICES"]

    cluster = ray_start_cluster
    num_nodes = 1
    for _ in range(num_nodes):
        cluster.add_node(num_gpus=1)
    ray.init(address=cluster.address)

    g1 = ray.experimental.placement_group([{"CPU": 1, "GPU": 1}])
    o1 = f.options(placement_group=g1).remote()

    devices = ray.get(o1)
    assert devices == "0", devices


def test_placement_group_reschedule_when_node_dead(ray_start_cluster):
    @ray.remote(num_cpus=1)
    class Actor(object):
        def __init__(self):
            self.n = 0

        def value(self):
            return self.n

    cluster = ray_start_cluster
    cluster.add_node(num_cpus=4)
    cluster.add_node(num_cpus=4)
    cluster.add_node(num_cpus=4)
    cluster.wait_for_nodes()
    ray.init(address=cluster.address)

    # Make sure both head and worker node are alive.
    nodes = ray.nodes()
    assert len(nodes) == 3
    assert nodes[0]["alive"] and nodes[1]["alive"] and nodes[2]["alive"]

    placement_group = ray.experimental.placement_group(
        name="name",
        strategy="SPREAD",
        bundles=[{
            "CPU": 2
        }, {
            "CPU": 2
        }, {
            "CPU": 2
        }])
    actor_1 = Actor.options(
        placement_group=placement_group,
        placement_group_bundle_index=0,
        detached=True).remote()
    actor_2 = Actor.options(
        placement_group=placement_group,
        placement_group_bundle_index=1,
        detached=True).remote()
    actor_3 = Actor.options(
        placement_group=placement_group,
        placement_group_bundle_index=2,
        detached=True).remote()
    ray.get(actor_1.value.remote())
    ray.get(actor_2.value.remote())
    ray.get(actor_3.value.remote())

    cluster.remove_node(get_other_nodes(cluster, exclude_head=True)[-1])
    cluster.wait_for_nodes()

    actor_4 = Actor.options(
        placement_group=placement_group,
        placement_group_bundle_index=0,
        detached=True).remote()
    actor_5 = Actor.options(
        placement_group=placement_group,
        placement_group_bundle_index=1,
        detached=True).remote()
    actor_6 = Actor.options(
        placement_group=placement_group,
        placement_group_bundle_index=2,
        detached=True).remote()
    ray.get(actor_4.value.remote())
    ray.get(actor_5.value.remote())
    ray.get(actor_6.value.remote())
    ray.shutdown()


def test_check_bundle_index(ray_start_cluster):
    @ray.remote(num_cpus=2)
    class Actor(object):
        def __init__(self):
            self.n = 0

        def value(self):
            return self.n

    cluster = ray_start_cluster
    cluster.add_node(num_cpus=4)
    ray.init(address=cluster.address)

    placement_group = ray.experimental.placement_group(
        name="name", strategy="SPREAD", bundles=[{
            "CPU": 2
        }, {
            "CPU": 2
        }])

    error_count = 0
    try:
        Actor.options(
            placement_group=placement_group,
            placement_group_bundle_index=3).remote()
    except ValueError:
        error_count = error_count + 1
    assert error_count == 1

    try:
        Actor.options(
            placement_group=placement_group,
            placement_group_bundle_index=-2).remote()
    except ValueError:
        error_count = error_count + 1
    assert error_count == 2

    try:
        Actor.options(placement_group_bundle_index=0).remote()
    except ValueError:
        error_count = error_count + 1
    assert error_count == 3


<<<<<<< HEAD
def test_pending_placement_group_wait(ray_start_cluster):
    cluster = ray_start_cluster
    [cluster.add_node(num_cpus=2) for _ in range(1)]
    ray.init(address=cluster.address)
    cluster.wait_for_nodes()

    # Wait on placement group that cannot be created.
    placement_group = ray.experimental.placement_group(
        name="name",
        strategy="SPREAD",
        bundles=[
            {
                "CPU": 2
            },
            {
                "CPU": 2
            },
            {
                "GPU": 2
            },
        ])
    ready, unready = ray.wait([placement_group.ready()], timeout=0.1)
    assert len(unready) == 1
    assert len(ready) == 0
    table = ray.experimental.placement_group_table(placement_group)
    assert table["state"] == "PENDING"
    with pytest.raises(ray.exceptions.RayTimeoutError):
        ray.get(placement_group.ready(), timeout=0.1)


def test_placement_group_wait(ray_start_cluster):
    cluster = ray_start_cluster
    [cluster.add_node(num_cpus=2) for _ in range(2)]
    ray.init(address=cluster.address)
    cluster.wait_for_nodes()

    # Wait on placement group that cannot be created.
    placement_group = ray.experimental.placement_group(
        name="name", strategy="SPREAD", bundles=[
            {
                "CPU": 2
            },
            {
                "CPU": 2
            },
        ])
    ready, unready = ray.wait([placement_group.ready()])
    assert len(unready) == 0
    assert len(ready) == 1
    table = ray.experimental.placement_group_table(placement_group)
    assert table["state"] == "CREATED"

    pg = ray.get(placement_group.ready())
    assert pg.bundles == placement_group.bundles
    assert pg.id.binary() == placement_group.id.binary()
=======
def test_schedule_placement_group_when_node_add(ray_start_cluster):
    cluster = ray_start_cluster
    cluster.add_node(num_cpus=4)
    ray.init(address=cluster.address)

    # Creating a placement group that cannot be satisfied yet.
    placement_group = ray.experimental.placement_group([{
        "GPU": 2
    }, {
        "CPU": 2
    }])

    def is_placement_group_created():
        table = ray.experimental.placement_group_table(placement_group)
        if "state" not in table:
            return False
        return table["state"] == "CREATED"

    # Add a node that has GPU.
    cluster.add_node(num_cpus=4, num_gpus=4)

    # Make sure the placement group is created.
    wait_for_condition(is_placement_group_created)
>>>>>>> 1f54acd2


if __name__ == "__main__":
    sys.exit(pytest.main(["-v", __file__]))<|MERGE_RESOLUTION|>--- conflicted
+++ resolved
@@ -550,7 +550,6 @@
     assert error_count == 3
 
 
-<<<<<<< HEAD
 def test_pending_placement_group_wait(ray_start_cluster):
     cluster = ray_start_cluster
     [cluster.add_node(num_cpus=2) for _ in range(1)]
@@ -606,7 +605,8 @@
     pg = ray.get(placement_group.ready())
     assert pg.bundles == placement_group.bundles
     assert pg.id.binary() == placement_group.id.binary()
-=======
+
+
 def test_schedule_placement_group_when_node_add(ray_start_cluster):
     cluster = ray_start_cluster
     cluster.add_node(num_cpus=4)
@@ -630,7 +630,6 @@
 
     # Make sure the placement group is created.
     wait_for_condition(is_placement_group_created)
->>>>>>> 1f54acd2
 
 
 if __name__ == "__main__":
