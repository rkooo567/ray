--- conflicted
+++ resolved
@@ -187,11 +187,8 @@
     "test_raylet_output.py",
     "test_scheduling_performance.py",
     "test_get_or_create_actor.py",
-<<<<<<< HEAD
     "test_metrics_agent_2.py",
-=======
     "test_redis_tls.py",
->>>>>>> 2b5f0416
   ],
   size = "small",
   tags = ["exclusive", "small_size_python_tests", "team:core"],
