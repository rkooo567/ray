--- conflicted
+++ resolved
@@ -67,11 +67,7 @@
     "test_reference_counting.py",
     "test_resource_demand_scheduler.py",
     "test_runtime_env_env_vars.py",
-<<<<<<< HEAD
-=======
     "test_runtime_env_fork_process.py",
-    "test_scheduling.py",
->>>>>>> 48599aef
     "test_serialization.py",
     "test_shuffle.py",
     "test_stress.py",
