--- conflicted
+++ resolved
@@ -123,11 +123,7 @@
     "test_multiprocessing.py",
     "test_object_assign_owner.py",
     "test_placement_group.py",
-<<<<<<< HEAD
     "test_placement_group_2.py",
-    "test_placement_group_3.py",
-=======
->>>>>>> ad0aec1c
     "test_placement_group_4.py",
     "test_placement_group_5.py",
     "test_ray_init.py",
