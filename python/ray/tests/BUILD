load("//bazel:python.bzl", "py_test_module_list")

SRCS = [] + select({
    "@bazel_tools//src/conditions:windows": glob([
        # TODO(mehrdadn): This should be added for all platforms once resulting errors are fixed
        "**/conftest.py",
    ]),
    "//conditions:default": [],
})

py_test_module_list(
  files = [
#    "test_dynres.py",  # dyn res not implemented
    # "test_async.py",
    # "test_actor.py",
    # "test_actor_advanced.py",
    # "test_advanced_3.py",
    # "test_actor_failures.py",
    # "test_actor_resources.py",
    # "test_advanced.py",
    # "test_advanced_2.py",
    # "test_array.py",
    # "test_autoscaling_policy.py",
    # "test_basic.py",
    # "test_basic_2.py",
    # "test_cancel.py",
    # "test_cli.py",
    # "test_component_failures_2.py",
    # "test_component_failures_3.py",
    # "test_error_ray_not_initialized.py",
    # "test_gcs_fault_tolerance.py",
    # "test_iter.py",
    # "test_joblib.py",
    # "test_global_state.py",
    # "test_global_gc.py",
    # "test_mldataset.py",
  ],
  size = "medium",
  extra_srcs = SRCS,
  tags = ["exclusive", "medium_size_python_tests_a_to_j"],
  deps = ["//:ray_lib"],
)

py_test_module_list(
  files = [
    # "test_memory_limits.py",
    # "test_memory_scheduling.py",
    # "test_metrics.py",
    # "test_multi_node.py",
    # "test_multi_node_2.py",
    # "test_multi_tenancy.py",
    # "test_multinode_failures.py",
    # "test_multinode_failures_2.py",
    # "test_multiprocessing.py",
    # "test_object_manager.py",
    "test_object_spilling.py",
    # "test_output.py",
    # "test_reconstruction.py",
    # "test_reference_counting.py",
    # "test_reference_counting_2.py",
    # "test_resource_demand_scheduler.py",
    # "test_serialization.py",
    # "test_stress.py",
    # "test_stress_sharded.py",
    # "test_tensorflow.py",
    # "test_unreconstructable_errors.py",
  ],
  size = "medium",
  extra_srcs = SRCS,
  tags = ["exclusive", "medium_size_python_tests_k_to_z"],
  deps = ["//:ray_lib"],
)

py_test_module_list(
  files = [
    # "test_actor_pool.py",
    # "test_args.py",
    # "test_asyncio_cluster.py",
    # "test_asyncio.py",
    # "test_autoscaler.py",
    # "test_autoscaler_yaml.py",
    # "test_client_metadata.py",
    # "test_client.py",
    # "test_client_references.py",
    # "test_client_terminate.py",
    # "test_command_runner.py",
    # "test_component_failures.py",
    # "test_coordinator_server.py",
    # "test_dask_callback.py",
    # "test_dask_scheduler.py",
    # "test_debug_tools.py",
    # "test_job.py",
    # "test_memstat.py",
    # "test_metrics_agent.py",
    # "test_microbenchmarks.py",
    # "test_mini.py",
    # "test_monitor.py",
    # "test_node_manager.py",
    # "test_numba.py",
    # "test_queue.py",
    # "test_ray_debugger.py",
    # "test_ray_init.py",
    # "test_tempfile.py",
  ],
  size = "small",
  extra_srcs = SRCS,
  tags = ["exclusive"],
  deps = ["//:ray_lib"],
)

py_test_module_list(
  files = [
<<<<<<< HEAD
    # "test_k8s_cluster_launcher.py",
=======
    "test_k8s_cluster_launcher.py",
    "test_k8s_operator_examples.py",
>>>>>>> 87ca102c
  ],
  size = "medium",
  extra_srcs = SRCS,
  deps = ["//:ray_lib"],
  tags = ["kubernetes"]
)

py_test_module_list(
  files = [
    # "test_failure.py",
    # "test_stress_failure.py",
  ],
  size = "large",
  extra_srcs = SRCS,
  tags = ["exclusive"],
  deps = ["//:ray_lib"],
)

py_test_module_list(
  files = [
    # "test_placement_group.py",
  ],
  size = "large",
  extra_srcs = SRCS,
  deps = ["//:ray_lib"],
)

# TODO(barakmich): aws/ might want its own buildfile, or
#    py_test_module_list should support subdirectories.
py_test(
    name = "test_autoscaler_aws",
    size = "small",
    srcs = SRCS + ["aws/test_autoscaler_aws.py"],
    deps = ["//:ray_lib"],
)

py_test(
    name = "test_aws_batch_tag_update",
    size = "small",
    srcs = SRCS + ["aws/test_aws_batch_tag_update.py"],
    deps = ["//:ray_lib"],
)

# Note(simon): typing tests are not included in module list
#    because they requires globs and it might be refactored in the future.
py_test(
    name = "test_typing",
    size = "small",
    srcs = SRCS + ["test_typing.py"] + glob(["typing_files"]),
    tags = ["exclusive"],
    deps = ["//:ray_lib"],
)


py_test_module_list(
  files = [
    # "test_actor.py",
    # "test_advanced.py",
    # "test_basic.py",
    # "test_basic_2.py",
  ],
  size = "medium",
  extra_srcs = SRCS,
  name_suffix = "_client_mode",
  # TODO(barakmich): py_test will support env in Bazel 4.0.0... 
  # Until then, we can use tags.
  #env = {"RAY_CLIENT_MODE": "1"},
  tags = ["exclusive", "client_tests"],
  deps = ["//:ray_lib"],
)<|MERGE_RESOLUTION|>--- conflicted
+++ resolved
@@ -110,12 +110,8 @@
 
 py_test_module_list(
   files = [
-<<<<<<< HEAD
     # "test_k8s_cluster_launcher.py",
-=======
-    "test_k8s_cluster_launcher.py",
-    "test_k8s_operator_examples.py",
->>>>>>> 87ca102c
+    # "test_k8s_operator_examples.py",
   ],
   size = "medium",
   extra_srcs = SRCS,
