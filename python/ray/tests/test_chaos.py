--- conflicted
+++ resolved
@@ -9,12 +9,7 @@
 import time
 
 from ray.data.impl.progress_bar import ProgressBar
-<<<<<<< HEAD
-from ray.experimental import shuffle
-from ray._private.test_utils import get_all_log_message
-=======
 from ray._private.test_utils import get_log_message
->>>>>>> 720bca8a
 
 
 def assert_no_system_failure(p, timeout):
@@ -128,36 +123,6 @@
     # assert_no_system_failure(p, 10)
 
 
-@pytest.mark.skip(reason="Flaky.")
-@pytest.mark.parametrize(
-    "ray_start_chaos_cluster", [{
-        "kill_interval": 8,
-        "env_vars": {
-            "RAY_lineage_pinning_enabled": "true"
-        },
-        "head_resources": {
-            "CPU": 1
-        },
-        "worker_node_types": {
-            "cpu_node": {
-                "resources": {
-                    "CPU": 8,
-                },
-                "node_config": {},
-                "min_workers": 0,
-                "max_workers": 4,
-            },
-        },
-    }],
-    indirect=True)
-def test_chaos_lineage_reconstruction(ray_start_chaos_cluster):
-    shuffle.run(
-        ray_address="auto",
-        no_streaming=True,
-        num_partitions=200,
-        partition_size=15e6)
-
-
 if __name__ == "__main__":
     import pytest
     sys.exit(pytest.main(["-v", __file__]))