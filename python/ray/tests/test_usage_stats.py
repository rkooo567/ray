import json
import os
import pathlib
import sys
import time
from dataclasses import asdict
from pathlib import Path

import pytest
from jsonschema import validate

import ray
import ray._private.usage.usage_constants as usage_constants
import ray._private.usage.usage_lib as ray_usage_lib
from ray._private import gcs_utils
from ray._private.test_utils import (
    format_web_url,
    run_string_as_driver,
    wait_for_condition,
    wait_until_server_available,
)
from ray._private.usage.usage_lib import ClusterConfigToReport, UsageStatsEnabledness
from ray.autoscaler._private.cli_logger import cli_logger

schema = {
    "$schema": "http://json-schema.org/draft-07/schema#",
    "type": "object",
    "properties": {
        "schema_version": {"type": "string"},
        "source": {"type": "string"},
        "session_id": {"type": "string"},
        "ray_version": {"type": "string"},
        "git_commit": {"type": "string"},
        "os": {"type": "string"},
        "python_version": {"type": "string"},
        "collect_timestamp_ms": {"type": "integer"},
        "session_start_timestamp_ms": {"type": "integer"},
        "cloud_provider": {"type": ["null", "string"]},
        "min_workers": {"type": ["null", "integer"]},
        "max_workers": {"type": ["null", "integer"]},
        "head_node_instance_type": {"type": ["null", "string"]},
        "worker_node_instance_types": {
            "type": ["null", "array"],
            "items": {"type": "string"},
        },
        "total_num_cpus": {"type": ["null", "integer"]},
        "total_num_gpus": {"type": ["null", "integer"]},
        "total_memory_gb": {"type": ["null", "number"]},
        "total_object_store_memory_gb": {"type": ["null", "number"]},
        "library_usages": {
            "type": ["null", "array"],
            "items": {"type": "string"},
        },
        "total_success": {"type": "integer"},
        "total_failed": {"type": "integer"},
        "seq_number": {"type": "integer"},
        "extra_usage_tags": {"type": ["null", "object"]},
        "total_num_nodes": {"type": ["null", "integer"]},
        "total_num_running_jobs": {"type": ["null", "integer"]},
    },
    "additionalProperties": False,
}


def file_exists(temp_dir: Path):
    for path in temp_dir.iterdir():
        if usage_constants.USAGE_STATS_FILE in str(path):
            return True
    return False


def read_file(temp_dir: Path, column: str):
    usage_stats_file = temp_dir / usage_constants.USAGE_STATS_FILE
    with usage_stats_file.open() as f:
        result = json.load(f)
        return result[column]


def print_dashboard_log():
    session_dir = ray._private.worker.global_worker.node.address_info["session_dir"]
    session_path = Path(session_dir)
    log_dir_path = session_path / "logs"

    paths = list(log_dir_path.iterdir())

    contents = None
    for path in paths:
        if "dashboard.log" in str(path):
            with open(str(path), "r") as f:
                contents = f.readlines()
    from pprint import pprint

    pprint(contents)


@pytest.fixture
def reset_lib_usage():
    yield
    # Remove the lib usage so that it will be reset for each test.
    ray_usage_lib.LibUsageRecorder(
        ray._private.utils.get_ray_temp_dir()
    ).delete_lib_usages()
    ray.experimental.internal_kv._internal_kv_reset()
    ray_usage_lib._recorded_library_usages.clear()
    ray_usage_lib._recorded_extra_usage_tags.clear()


@pytest.fixture
def reset_ray_version_commit():
    saved_ray_version = ray.__version__
    saved_ray_commit = ray.__commit__
    yield
    ray.__version__ = saved_ray_version
    ray.__commit__ = saved_ray_commit


def test_get_extra_usage_tags_to_report(monkeypatch, shutdown_only, reset_lib_usage):
    with monkeypatch.context() as m:
        # Test a normal case.
        m.setenv("RAY_USAGE_STATS_EXTRA_TAGS", "key=val;key2=val2")
        result = ray_usage_lib.get_extra_usage_tags_to_report(
            ray.experimental.internal_kv.internal_kv_get_gcs_client()
        )
        assert result["key"] == "val"
        assert result["key2"] == "val2"

        m.setenv("RAY_USAGE_STATS_EXTRA_TAGS", "key=val;key2=val2;")
        result = ray_usage_lib.get_extra_usage_tags_to_report(
            ray.experimental.internal_kv.internal_kv_get_gcs_client()
        )
        assert result["key"] == "val"
        assert result["key2"] == "val2"

        # Test that the env var is not given.
        m.delenv("RAY_USAGE_STATS_EXTRA_TAGS")
        result = ray_usage_lib.get_extra_usage_tags_to_report(
            ray.experimental.internal_kv.internal_kv_get_gcs_client()
        )
        assert result == {}

        # Test the parsing failure.
        m.setenv("RAY_USAGE_STATS_EXTRA_TAGS", "key=val,key2=val2")
        result = ray_usage_lib.get_extra_usage_tags_to_report(
            ray.experimental.internal_kv.internal_kv_get_gcs_client()
        )
        assert result == {}

        # Test differnt types of parsing failures.
        m.setenv("RAY_USAGE_STATS_EXTRA_TAGS", "key=v=al,key2=val2")
        result = ray_usage_lib.get_extra_usage_tags_to_report(
            ray.experimental.internal_kv.internal_kv_get_gcs_client()
        )
        assert result == {}

        m.setenv("RAY_USAGE_STATS_EXTRA_TAGS", "key=val")
        ray_usage_lib.record_extra_usage_tag(ray_usage_lib.TagKey._TEST1, "val1")
        ray.init()
        ray_usage_lib.record_extra_usage_tag(ray_usage_lib.TagKey._TEST2, "val2")
        result = ray_usage_lib.get_extra_usage_tags_to_report(
            ray.experimental.internal_kv.internal_kv_get_gcs_client()
        )
        assert result == {"key": "val", "_test1": "val1", "_test2": "val2"}
        # Make sure the value is overwritten.
        ray_usage_lib.record_extra_usage_tag(ray_usage_lib.TagKey._TEST2, "val3")
        result = ray_usage_lib.get_extra_usage_tags_to_report(
            ray.experimental.internal_kv.internal_kv_get_gcs_client()
        )
        assert result == {"key": "val", "_test1": "val1", "_test2": "val3"}


def test_usage_stats_enabledness(monkeypatch, tmp_path, reset_lib_usage):
    with monkeypatch.context() as m:
        m.setenv("RAY_USAGE_STATS_ENABLED", "1")
        assert (
            ray_usage_lib._usage_stats_enabledness()
            is UsageStatsEnabledness.ENABLED_EXPLICITLY
        )

    with monkeypatch.context() as m:
        m.setenv("RAY_USAGE_STATS_ENABLED", "0")
        assert (
            ray_usage_lib._usage_stats_enabledness()
            is UsageStatsEnabledness.DISABLED_EXPLICITLY
        )

    with monkeypatch.context() as m:
        m.setenv("RAY_USAGE_STATS_ENABLED", "xxx")
        with pytest.raises(ValueError):
            ray_usage_lib._usage_stats_enabledness()

    with monkeypatch.context() as m:
        m.delenv("RAY_USAGE_STATS_ENABLED")
        tmp_usage_stats_config_path = tmp_path / "config.json"
        monkeypatch.setenv(
            "RAY_USAGE_STATS_CONFIG_PATH", str(tmp_usage_stats_config_path)
        )
        tmp_usage_stats_config_path.write_text('{"usage_stats": true}')
        assert (
            ray_usage_lib._usage_stats_enabledness()
            is UsageStatsEnabledness.ENABLED_EXPLICITLY
        )
        tmp_usage_stats_config_path.write_text('{"usage_stats": false}')
        assert (
            ray_usage_lib._usage_stats_enabledness()
            is UsageStatsEnabledness.DISABLED_EXPLICITLY
        )
        tmp_usage_stats_config_path.write_text('{"usage_stats": "xxx"}')
        with pytest.raises(ValueError):
            ray_usage_lib._usage_stats_enabledness()
        tmp_usage_stats_config_path.write_text("")
        assert (
            ray_usage_lib._usage_stats_enabledness()
            is UsageStatsEnabledness.ENABLED_BY_DEFAULT
        )
        tmp_usage_stats_config_path.unlink()
        assert (
            ray_usage_lib._usage_stats_enabledness()
            is UsageStatsEnabledness.ENABLED_BY_DEFAULT
        )


def test_set_usage_stats_enabled_via_config(monkeypatch, tmp_path, reset_lib_usage):
    tmp_usage_stats_config_path = tmp_path / "config1.json"
    monkeypatch.setenv("RAY_USAGE_STATS_CONFIG_PATH", str(tmp_usage_stats_config_path))
    ray_usage_lib.set_usage_stats_enabled_via_config(True)
    assert '{"usage_stats": true}' == tmp_usage_stats_config_path.read_text()
    ray_usage_lib.set_usage_stats_enabled_via_config(False)
    assert '{"usage_stats": false}' == tmp_usage_stats_config_path.read_text()
    tmp_usage_stats_config_path.write_text('"xxx"')
    ray_usage_lib.set_usage_stats_enabled_via_config(True)
    assert '{"usage_stats": true}' == tmp_usage_stats_config_path.read_text()
    tmp_usage_stats_config_path.unlink()
    os.makedirs(os.path.dirname(tmp_usage_stats_config_path / "xxx.txt"), exist_ok=True)
    with pytest.raises(Exception, match="Failed to enable usage stats.*"):
        ray_usage_lib.set_usage_stats_enabled_via_config(True)


def test_lib_usage_recorder(tmp_path):
    recorder = ray_usage_lib.LibUsageRecorder(tmp_path)
    lib_tune = "tune"
    lib_rllib = "rllib"

    filename = recorder._lib_usage_filename(lib_tune)
    assert recorder._get_lib_usage_from_filename(filename) == lib_tune

    # Write tune.
    assert recorder.read_lib_usages() == []
    recorder.put_lib_usage(lib_tune)
    assert recorder.read_lib_usages() == [lib_tune]
    recorder.put_lib_usage(lib_tune)
    assert recorder.read_lib_usages() == [lib_tune]

    # Test write is idempotent
    for _ in range(5):
        recorder.put_lib_usage(lib_tune)
    assert recorder.read_lib_usages() == [lib_tune]

    # Write rllib.
    recorder.put_lib_usage(lib_rllib)
    assert set(recorder.read_lib_usages()) == {lib_tune, lib_rllib}

    # Test idempotency when there is more than 1 lib.
    recorder.put_lib_usage(lib_rllib)
    recorder.put_lib_usage(lib_rllib)
    recorder.put_lib_usage(lib_tune)
    assert set(recorder.read_lib_usages()) == {lib_tune, lib_rllib}


@pytest.fixture
def clear_loggers():
    """Remove handlers from all loggers"""
    yield
    import logging

    loggers = [logging.getLogger()] + list(logging.Logger.manager.loggerDict.values())
    for logger in loggers:
        handlers = getattr(logger, "handlers", [])
        for handler in handlers:
            logger.removeHandler(handler)


# NOTE: We are clearing loggers because otherwise, the next test's
# logger will access the capsys buffer that's already closed when this
# test is terminated. It seems like loggers are shared across drivers
# although we call ray.shutdown().
def test_usage_stats_prompt(
    monkeypatch,
    capsys,
    tmp_path,
    reset_lib_usage,
    shutdown_only,
    clear_loggers,
    reset_ray_version_commit,
):
    """
    Test usage stats prompt is shown in the proper cases.
    """
    with monkeypatch.context() as m:
        m.setenv("RAY_USAGE_STATS_ENABLED", "1")
        m.setenv("RAY_USAGE_STATS_PROMPT_ENABLED", "0")
        ray_usage_lib.show_usage_stats_prompt(cli=True)
        captured = capsys.readouterr()
        assert usage_constants.USAGE_STATS_ENABLED_FOR_CLI_MESSAGE not in captured.out
        assert usage_constants.USAGE_STATS_ENABLED_FOR_CLI_MESSAGE not in captured.err

    with monkeypatch.context() as m:
        m.setenv("RAY_USAGE_STATS_ENABLED", "1")
        m.setenv("RAY_USAGE_STATS_PROMPT_ENABLED", "0")
        ray_usage_lib.show_usage_stats_prompt(cli=False)
        captured = capsys.readouterr()
        assert (
            usage_constants.USAGE_STATS_ENABLED_FOR_RAY_INIT_MESSAGE not in captured.out
        )
        assert (
            usage_constants.USAGE_STATS_ENABLED_FOR_RAY_INIT_MESSAGE not in captured.err
        )

    with monkeypatch.context() as m:
        m.setenv("RAY_USAGE_STATS_ENABLED", "0")
        ray_usage_lib.show_usage_stats_prompt(cli=True)
        captured = capsys.readouterr()
        assert usage_constants.USAGE_STATS_DISABLED_MESSAGE in captured.out

    with monkeypatch.context() as m:
        m.delenv("RAY_USAGE_STATS_ENABLED", raising=False)
        tmp_usage_stats_config_path = tmp_path / "config1.json"
        m.setenv("RAY_USAGE_STATS_CONFIG_PATH", str(tmp_usage_stats_config_path))
        # Usage stats collection is enabled by default.
        ray_usage_lib.show_usage_stats_prompt(cli=True)
        captured = capsys.readouterr()
        assert (
            usage_constants.USAGE_STATS_ENABLED_BY_DEFAULT_FOR_CLI_MESSAGE
            in captured.out
        )

    with monkeypatch.context() as m:
        # Win impl relies on kbhit() instead of select()
        # so the pipe trick won't work.
        if sys.platform != "win32":
            m.delenv("RAY_USAGE_STATS_ENABLED", raising=False)
            saved_interactive = cli_logger.interactive
            saved_stdin = sys.stdin
            tmp_usage_stats_config_path = tmp_path / "config2.json"
            m.setenv("RAY_USAGE_STATS_CONFIG_PATH", str(tmp_usage_stats_config_path))
            cli_logger.interactive = True
            (r_pipe, w_pipe) = os.pipe()
            sys.stdin = open(r_pipe)
            os.write(w_pipe, b"y\n")
            ray_usage_lib.show_usage_stats_prompt(cli=True)
            captured = capsys.readouterr()
            assert usage_constants.USAGE_STATS_CONFIRMATION_MESSAGE in captured.out
            assert usage_constants.USAGE_STATS_ENABLED_FOR_CLI_MESSAGE in captured.out
            cli_logger.interactive = saved_interactive
            sys.stdin = saved_stdin

    with monkeypatch.context() as m:
        if sys.platform != "win32":
            m.delenv("RAY_USAGE_STATS_ENABLED", raising=False)
            saved_interactive = cli_logger.interactive
            saved_stdin = sys.stdin
            tmp_usage_stats_config_path = tmp_path / "config3.json"
            m.setenv("RAY_USAGE_STATS_CONFIG_PATH", str(tmp_usage_stats_config_path))
            cli_logger.interactive = True
            (r_pipe, w_pipe) = os.pipe()
            sys.stdin = open(r_pipe)
            os.write(w_pipe, b"n\n")
            ray_usage_lib.show_usage_stats_prompt(cli=True)
            captured = capsys.readouterr()
            assert usage_constants.USAGE_STATS_CONFIRMATION_MESSAGE in captured.out
            assert usage_constants.USAGE_STATS_DISABLED_MESSAGE in captured.out
            cli_logger.interactive = saved_interactive
            sys.stdin = saved_stdin

    with monkeypatch.context() as m:
        m.delenv("RAY_USAGE_STATS_ENABLED", raising=False)
        saved_interactive = cli_logger.interactive
        saved_stdin = sys.stdin
        tmp_usage_stats_config_path = tmp_path / "config4.json"
        m.setenv("RAY_USAGE_STATS_CONFIG_PATH", str(tmp_usage_stats_config_path))
        cli_logger.interactive = True
        (r_pipe, w_pipe) = os.pipe()
        sys.stdin = open(r_pipe)
        ray_usage_lib.show_usage_stats_prompt(cli=True)
        captured = capsys.readouterr()
        assert usage_constants.USAGE_STATS_CONFIRMATION_MESSAGE in captured.out
        assert usage_constants.USAGE_STATS_ENABLED_FOR_CLI_MESSAGE in captured.out
        cli_logger.interactive = saved_interactive
        sys.stdin = saved_stdin

    with monkeypatch.context() as m:
        # Usage stats is not enabled for ray.init() unless it's nightly wheel.
        m.delenv("RAY_USAGE_STATS_ENABLED", raising=False)
        tmp_usage_stats_config_path = tmp_path / "config5.json"
        m.setenv("RAY_USAGE_STATS_CONFIG_PATH", str(tmp_usage_stats_config_path))
        ray.__version__ = "2.0.0"
        ray.__commit__ = "xyzf"
        ray.init()
        ray.shutdown()
        captured = capsys.readouterr()
        assert (
            usage_constants.USAGE_STATS_ENABLED_BY_DEFAULT_FOR_RAY_INIT_MESSAGE
            not in captured.out
        )
        assert (
            usage_constants.USAGE_STATS_ENABLED_FOR_RAY_INIT_MESSAGE not in captured.out
        )

    with monkeypatch.context() as m:
        # Usage stats is enabled for ray.init() for nightly wheel.
        m.delenv("RAY_USAGE_STATS_ENABLED", raising=False)
        tmp_usage_stats_config_path = tmp_path / "config6.json"
        m.setenv("RAY_USAGE_STATS_CONFIG_PATH", str(tmp_usage_stats_config_path))
        ray.__version__ = "2.0.0.dev0"
        ray.__commit__ = "xyzf"
        ray.init()
        ray.shutdown()
        captured = capsys.readouterr()
        assert (
            usage_constants.USAGE_STATS_ENABLED_BY_DEFAULT_FOR_RAY_INIT_MESSAGE
            in captured.out
        )

    with monkeypatch.context() as m:
        m.setenv("RAY_USAGE_STATS_ENABLED", "0")
        ray.__version__ = "2.0.0.dev0"
        ray.__commit__ = "xyzf"
        ray.init()
        ray.shutdown()
        captured = capsys.readouterr()
        assert usage_constants.USAGE_STATS_DISABLED_MESSAGE in captured.out

    with monkeypatch.context() as m:
        m.setenv("RAY_USAGE_STATS_ENABLED", "1")
        ray.__version__ = "2.0.0.dev0"
        ray.__commit__ = "xyzf"
        ray.init()
        ray.shutdown()
        captured = capsys.readouterr()
        assert usage_constants.USAGE_STATS_ENABLED_FOR_RAY_INIT_MESSAGE in captured.out


def test_is_nightly_wheel(reset_ray_version_commit):
    ray.__version__ = "2.0.0"
    ray.__commit__ = "xyz"
    assert not ray_usage_lib.is_nightly_wheel()

    ray.__version__ = "2.0.0dev0"
    ray.__commit__ = "{{RAY_COMMIT_SHA}}"
    assert not ray_usage_lib.is_nightly_wheel()

    ray.__version__ = "2.0.0dev0"
    ray.__commit__ = "xyz"
    assert ray_usage_lib.is_nightly_wheel()


def test_usage_lib_cluster_metadata_generation(
    monkeypatch, ray_start_cluster, reset_lib_usage
):
    with monkeypatch.context() as m:
        m.setenv("RAY_USAGE_STATS_ENABLED", "1")
        m.setenv("RAY_USAGE_STATS_REPORT_URL", "http://127.0.0.1:8000")
        cluster = ray_start_cluster
        cluster.add_node(num_cpus=0)
        ray.init(address=cluster.address)
        """
        Test metadata stored is equivalent to `_generate_cluster_metadata`.
        """
        meta = ray_usage_lib._generate_cluster_metadata()
        cluster_metadata = ray_usage_lib.get_cluster_metadata(
            ray.experimental.internal_kv.internal_kv_get_gcs_client()
        )
        # Remove fields that are dynamically changed.
        assert meta.pop("session_id")
        assert meta.pop("session_start_timestamp_ms")
        assert cluster_metadata.pop("session_id")
        assert cluster_metadata.pop("session_start_timestamp_ms")
        assert meta == cluster_metadata

        """
        Make sure put & get works properly.
        """
        cluster_metadata = ray_usage_lib.put_cluster_metadata(
            ray.experimental.internal_kv.internal_kv_get_gcs_client()
        )
        assert cluster_metadata == ray_usage_lib.get_cluster_metadata(
            ray.experimental.internal_kv.internal_kv_get_gcs_client()
        )


def test_usage_stats_enabled_endpoint(monkeypatch, ray_start_cluster, reset_lib_usage):
    if os.environ.get("RAY_MINIMAL") == "1":
        # Doesn't work with minimal installation
        # since we need http server.
        return

    import requests

    with monkeypatch.context() as m:
        m.setenv("RAY_USAGE_STATS_ENABLED", "0")
        m.setenv("RAY_USAGE_STATS_PROMPT_ENABLED", "0")
        cluster = ray_start_cluster
        cluster.add_node(num_cpus=0)
        context = ray.init(address=cluster.address)
        webui_url = context["webui_url"]
        assert wait_until_server_available(webui_url)
        webui_url = format_web_url(webui_url)
        response = requests.get(f"{webui_url}/usage_stats_enabled")
        assert response.status_code == 200
        assert response.json()["result"] is True
        assert response.json()["data"]["usageStatsEnabled"] is False
        assert response.json()["data"]["usageStatsPromptEnabled"] is False


def test_library_usages(shutdown_only, reset_lib_usage):
    if os.environ.get("RAY_MINIMAL") == "1":
        # Doesn't work with minimal installation
        # since we import serve.
        return

    ray_usage_lib.record_library_usage("pre_init")
    ray.init()

    ray_usage_lib.record_library_usage("post_init")
    ray.workflow.init()
    ray.data.range(10)
    from ray import serve

    serve.start()
    library_usages = ray_usage_lib.get_library_usages_to_report(
        ray.experimental.internal_kv.internal_kv_get_gcs_client()
    )
    tmp_path = ray._private.utils.get_ray_temp_dir()
    lib_usages_from_home_folder = ray_usage_lib.LibUsageRecorder(
        tmp_path
    ).read_lib_usages()
    expected = {
        "pre_init",
        "post_init",
        "dataset",
        "workflow",
        "serve",
    }
    assert set(library_usages) == expected
    assert set(lib_usages_from_home_folder) == expected

    serve.shutdown()


def test_usage_lib_cluster_metadata_generation_usage_disabled(
    monkeypatch, shutdown_only, reset_lib_usage
):
    """
    Make sure only version information is generated when usage stats are not enabled.
    """
    with monkeypatch.context() as m:
        m.setenv("RAY_USAGE_STATS_ENABLED", "0")
        meta = ray_usage_lib._generate_cluster_metadata()
        assert "ray_version" in meta
        assert "python_version" in meta
        assert len(meta) == 2


def test_usage_lib_get_total_num_running_jobs_to_report(
    ray_start_cluster, reset_lib_usage
):
    cluster = ray_start_cluster
    cluster.add_node(num_cpus=1)
    gcs_client = gcs_utils.GcsClient(address=cluster.gcs_address)
    assert ray_usage_lib.get_total_num_running_jobs_to_report(gcs_client) == 0

    ray.init(address=cluster.address)
    assert ray_usage_lib.get_total_num_running_jobs_to_report(gcs_client) == 1
    ray.shutdown()

    ray.init(address=cluster.address)
    # Make sure the previously finished job is not counted.
    assert ray_usage_lib.get_total_num_running_jobs_to_report(gcs_client) == 1
    ray.shutdown()


def test_usage_lib_get_total_num_nodes_to_report(ray_start_cluster, reset_lib_usage):
    cluster = ray_start_cluster
    cluster.add_node(num_cpus=1)
    ray.init(address=cluster.address)
    worker_node = cluster.add_node(num_cpus=2)
    assert (
        ray_usage_lib.get_total_num_nodes_to_report(
            ray.experimental.internal_kv.internal_kv_get_gcs_client()
        )
        == 2
    )
    cluster.remove_node(worker_node)
    # Make sure only alive nodes are counted
    assert (
        ray_usage_lib.get_total_num_nodes_to_report(
            ray.experimental.internal_kv.internal_kv_get_gcs_client()
        )
        == 1
    )


def test_usage_lib_get_cluster_status_to_report(shutdown_only, reset_lib_usage):
    ray.init(num_cpus=3, num_gpus=1, object_store_memory=2 ** 30)
    # Wait for monitor.py to update cluster status
    wait_for_condition(
        lambda: ray_usage_lib.get_cluster_status_to_report(
            ray.experimental.internal_kv.internal_kv_get_gcs_client()
        ).total_num_cpus
        == 3,
        timeout=10,
    )
    cluster_status_to_report = ray_usage_lib.get_cluster_status_to_report(
        ray.experimental.internal_kv.internal_kv_get_gcs_client()
    )
    assert cluster_status_to_report.total_num_cpus == 3
    assert cluster_status_to_report.total_num_gpus == 1
    assert cluster_status_to_report.total_memory_gb > 0
    assert cluster_status_to_report.total_object_store_memory_gb == 1.0


def test_usage_lib_get_cluster_config_to_report(monkeypatch, tmp_path, reset_lib_usage):
    cluster_config_file_path = tmp_path / "ray_bootstrap_config.yaml"
    """ Test minimal cluster config"""
    cluster_config_file_path.write_text(
        """
cluster_name: minimal
max_workers: 1
provider:
    type: aws
    region: us-west-2
    availability_zone: us-west-2a
"""
    )
    cluster_config_to_report = ray_usage_lib.get_cluster_config_to_report(
        cluster_config_file_path
    )
    assert cluster_config_to_report.cloud_provider == "aws"
    assert cluster_config_to_report.min_workers is None
    assert cluster_config_to_report.max_workers == 1
    assert cluster_config_to_report.head_node_instance_type is None
    assert cluster_config_to_report.worker_node_instance_types is None

    cluster_config_file_path.write_text(
        """
cluster_name: full
min_workers: 1
provider:
    type: gcp
head_node_type: head_node
available_node_types:
    head_node:
        node_config:
            InstanceType: m5.large
        min_workers: 0
        max_workers: 0
    aws_worker_node:
        node_config:
            InstanceType: m3.large
        min_workers: 0
        max_workers: 0
    azure_worker_node:
        node_config:
            azure_arm_parameters:
                vmSize: Standard_D2s_v3
    gcp_worker_node:
        node_config:
            machineType: n1-standard-2
"""
    )
    cluster_config_to_report = ray_usage_lib.get_cluster_config_to_report(
        cluster_config_file_path
    )
    assert cluster_config_to_report.cloud_provider == "gcp"
    assert cluster_config_to_report.min_workers == 1
    assert cluster_config_to_report.max_workers is None
    assert cluster_config_to_report.head_node_instance_type == "m5.large"
    assert cluster_config_to_report.worker_node_instance_types == list(
        {"m3.large", "Standard_D2s_v3", "n1-standard-2"}
    )

    cluster_config_file_path.write_text(
        """
cluster_name: full
head_node_type: head_node
available_node_types:
    worker_node_1:
        node_config:
            ImageId: xyz
    worker_node_2:
        resources: {}
    worker_node_3:
        node_config:
            InstanceType: m5.large
"""
    )
    cluster_config_to_report = ray_usage_lib.get_cluster_config_to_report(
        cluster_config_file_path
    )
    assert cluster_config_to_report.cloud_provider is None
    assert cluster_config_to_report.min_workers is None
    assert cluster_config_to_report.max_workers is None
    assert cluster_config_to_report.head_node_instance_type is None
    assert cluster_config_to_report.worker_node_instance_types == ["m5.large"]

    cluster_config_file_path.write_text("[invalid")
    cluster_config_to_report = ray_usage_lib.get_cluster_config_to_report(
        cluster_config_file_path
    )
    assert cluster_config_to_report == ClusterConfigToReport()

    cluster_config_to_report = ray_usage_lib.get_cluster_config_to_report(
        tmp_path / "does_not_exist.yaml"
    )
    assert cluster_config_to_report == ClusterConfigToReport()

    monkeypatch.setenv("KUBERNETES_SERVICE_HOST", "localhost")
    cluster_config_to_report = ray_usage_lib.get_cluster_config_to_report(
        tmp_path / "does_not_exist.yaml"
    )
    assert cluster_config_to_report.cloud_provider == "kubernetes"
    assert cluster_config_to_report.min_workers is None
    assert cluster_config_to_report.max_workers is None
    assert cluster_config_to_report.head_node_instance_type is None
    assert cluster_config_to_report.worker_node_instance_types is None


@pytest.mark.skipif(
    sys.platform == "win32",
    reason="Test depends on runtime env feature not supported on Windows.",
)
def test_usage_lib_report_data(
    monkeypatch, ray_start_cluster, tmp_path, reset_lib_usage
):
    with monkeypatch.context() as m:
        m.setenv("RAY_USAGE_STATS_ENABLED", "1")
        m.setenv("RAY_USAGE_STATS_REPORT_URL", "http://127.0.0.1:8000")
        cluster = ray_start_cluster
        cluster.add_node(num_cpus=0)
        # Runtime env is required to run this test in minimal installation test.
        ray.init(address=cluster.address, runtime_env={"pip": ["ray[serve]"]})
        """
        Make sure the generated data is following the schema.
        """
        cluster_config_file_path = tmp_path / "ray_bootstrap_config.yaml"
        cluster_config_file_path.write_text(
            """
cluster_name: minimal
max_workers: 1
provider:
    type: aws
    region: us-west-2
    availability_zone: us-west-2a
"""
        )
        cluster_config_to_report = ray_usage_lib.get_cluster_config_to_report(
            cluster_config_file_path
        )
        d = ray_usage_lib.generate_report_data(
            cluster_config_to_report,
            2,
            2,
            2,
            ray.worker.global_worker.gcs_client.address,
        )
        validate(instance=asdict(d), schema=schema)

        """
        Make sure writing to a file works as expected
        """
        client = ray_usage_lib.UsageReportClient()
        temp_dir = Path(tmp_path)
        client.write_usage_data(d, temp_dir)

        wait_for_condition(lambda: file_exists(temp_dir))

        """
        Make sure report usage data works as expected
        """

        @ray.remote(num_cpus=0)
        class ServeInitator:
            def __init__(self):
                # Start the ray serve server to verify requests are sent
                # to the right place.
                from ray import serve

                serve.start()

                @serve.deployment(ray_actor_options={"num_cpus": 0})
                async def usage(request):
                    body = await request.json()
                    if body == asdict(d):
                        return True
                    else:
                        return False

                usage.deploy()

            def ready(self):
                pass

        # We need to start a serve with runtime env to make this test
        # work with minimal installation.
        s = ServeInitator.remote()
        ray.get(s.ready.remote())

        # Query our endpoint over HTTP.
        r = client.report_usage_data("http://127.0.0.1:8000/usage", d)
        r.raise_for_status()
        assert json.loads(r.text) is True


@pytest.mark.skipif(
    sys.platform == "win32",
    reason="Test depends on runtime env feature not supported on Windows.",
)
def test_usage_report_e2e(monkeypatch, ray_start_cluster, tmp_path, reset_lib_usage):
    """
    Test usage report works e2e with env vars.
    """
    cluster_config_file_path = tmp_path / "ray_bootstrap_config.yaml"
    cluster_config_file_path.write_text(
        """
cluster_name: minimal
max_workers: 1
provider:
    type: aws
    region: us-west-2
    availability_zone: us-west-2a
"""
    )
    with monkeypatch.context() as m:
        m.setenv("HOME", str(tmp_path))
        m.setenv("RAY_USAGE_STATS_ENABLED", "1")
        m.setenv("RAY_USAGE_STATS_REPORT_URL", "http://127.0.0.1:8000/usage")
        m.setenv("RAY_USAGE_STATS_REPORT_INTERVAL_S", "1")
        m.setenv("RAY_USAGE_STATS_EXTRA_TAGS", "extra_k1=extra_v1")
        cluster = ray_start_cluster
        cluster.add_node(num_cpus=3)
        if os.environ.get("RAY_MINIMAL") != "1":
            from ray import train  # noqa: F401
            from ray import tune  # noqa: F401
            from ray.rllib.algorithms.ppo import PPO  # noqa: F401

        ray_usage_lib.record_extra_usage_tag(ray_usage_lib.TagKey._TEST1, "extra_v2")

        ray.init(address=cluster.address)

        ray_usage_lib.record_extra_usage_tag(ray_usage_lib.TagKey._TEST2, "extra_v3")

        @ray.remote(num_cpus=0)
        class StatusReporter:
            def __init__(self):
                self.reported = 0
                self.payload = None

            def report_payload(self, payload):
                self.payload = payload

            def reported(self):
                self.reported += 1

            def get(self):
                return self.reported

            def get_payload(self):
                return self.payload

        reporter = StatusReporter.remote()

        @ray.remote(num_cpus=0, runtime_env={"pip": ["ray[serve]"]})
        class ServeInitator:
            def __init__(self):
                # This is used in the worker process
                # so it won't be tracked as library usage.
                from ray import serve

                serve.start()

                # Usage report should be sent to the URL every 1 second.
                @serve.deployment(ray_actor_options={"num_cpus": 0})
                async def usage(request):
                    body = await request.json()
                    reporter.reported.remote()
                    reporter.report_payload.remote(body)
                    return True

                usage.deploy()

            def ready(self):
                pass

        # We need to start a serve with runtime env to make this test
        # work with minimal installation.
        s = ServeInitator.remote()
        ray.get(s.ready.remote())

        """
        Verify the usage stats are reported to the server.
        """
        print("Verifying usage stats report.")
        # Since the interval is 1 second, there must have been
        # more than 5 requests sent within 30 seconds.
        try:
            wait_for_condition(lambda: ray.get(reporter.get.remote()) > 5, timeout=30)
        except Exception:
            print_dashboard_log()
            raise
        payload = ray.get(reporter.get_payload.remote())
        ray_version, python_version = ray._private.utils.compute_version_info()
        assert payload["ray_version"] == ray_version
        assert payload["python_version"] == python_version
        assert payload["schema_version"] == "0.1"
        assert payload["os"] == sys.platform
        assert payload["source"] == "OSS"
        assert payload["cloud_provider"] == "aws"
        assert payload["min_workers"] is None
        assert payload["max_workers"] == 1
        assert payload["head_node_instance_type"] is None
        assert payload["worker_node_instance_types"] is None
        assert payload["total_num_cpus"] == 3
        assert payload["total_num_gpus"] is None
        assert payload["total_memory_gb"] > 0
        assert payload["total_object_store_memory_gb"] > 0
        assert payload["extra_usage_tags"] == {
            "extra_k1": "extra_v1",
            "_test1": "extra_v2",
            "_test2": "extra_v3",
        }
        assert payload["total_num_nodes"] == 1
        assert payload["total_num_running_jobs"] == 1
        if os.environ.get("RAY_MINIMAL") == "1":
            # Since we start a serve actor for mocking a server using runtime env.
            assert set(payload["library_usages"]) == {"serve"}
        else:
            # Serve is recorded due to our mock server.
            assert set(payload["library_usages"]) == {"rllib", "train", "tune", "serve"}
        validate(instance=payload, schema=schema)
        """
        Verify the usage_stats.json is updated.
        """
        print("Verifying usage stats write.")
        global_node = ray._private.worker._global_node
        temp_dir = pathlib.Path(global_node.get_session_dir_path())

        wait_for_condition(lambda: file_exists(temp_dir), timeout=30)

        timestamp_old = read_file(temp_dir, "usage_stats")["collect_timestamp_ms"]
        success_old = read_file(temp_dir, "usage_stats")["total_success"]
        # Test if the timestampe has been updated.
        wait_for_condition(
            lambda: timestamp_old
            < read_file(temp_dir, "usage_stats")["collect_timestamp_ms"]
        )
        wait_for_condition(
            lambda: success_old < read_file(temp_dir, "usage_stats")["total_success"]
        )
        assert read_file(temp_dir, "success")


def test_first_usage_report_delayed(monkeypatch, ray_start_cluster, reset_lib_usage):
    with monkeypatch.context() as m:
        m.setenv("RAY_USAGE_STATS_ENABLED", "1")
        m.setenv("RAY_USAGE_STATS_REPORT_URL", "http://127.0.0.1:8000")
        m.setenv("RAY_USAGE_STATS_REPORT_INTERVAL_S", "10")
        cluster = ray_start_cluster
        cluster.add_node(num_cpus=0)
        ray.init(address=cluster.address)

        # The first report should be delayed for 10s.
        time.sleep(5)
        session_dir = ray._private.worker.global_worker.node.address_info["session_dir"]
        session_path = Path(session_dir)
        assert not (session_path / usage_constants.USAGE_STATS_FILE).exists()

        time.sleep(10)
        assert (session_path / usage_constants.USAGE_STATS_FILE).exists()


def test_usage_report_disabled(monkeypatch, ray_start_cluster, reset_lib_usage):
    """
    Make sure usage report module is disabled when the env var is not set.
    It also verifies that the failure message is not printed (note that
    the invalid report url is given as an env var).
    """
    with monkeypatch.context() as m:
        m.setenv("RAY_USAGE_STATS_ENABLED", "0")
        m.setenv("RAY_USAGE_STATS_REPORT_URL", "http://127.0.0.1:8000")
        m.setenv("RAY_USAGE_STATS_REPORT_INTERVAL_S", "1")
        cluster = ray_start_cluster
        cluster.add_node(num_cpus=0)
        ray.init(address=cluster.address)
        # Wait enough so that usage report should happen.
        time.sleep(5)

        session_dir = ray._private.worker.global_worker.node.address_info["session_dir"]
        session_path = Path(session_dir)
        log_dir_path = session_path / "logs"

        paths = list(log_dir_path.iterdir())

        contents = None
        for path in paths:
            if "dashboard.log" in str(path):
                with open(str(path), "r") as f:
                    contents = f.readlines()
        assert contents is not None

        keyword_found = False
        for c in contents:
            if "Usage reporting is disabled" in c:
                keyword_found = True

        # Make sure the module was disabled.
        assert keyword_found

        for c in contents:
            assert "Failed to report usage stats" not in c


def test_usage_file_error_message(monkeypatch, ray_start_cluster, reset_lib_usage):
    """
    Make sure the usage report file is generated with a proper
    error message when the report is failed.
    """
    with monkeypatch.context() as m:
        m.setenv("RAY_USAGE_STATS_ENABLED", "1")
        m.setenv("RAY_USAGE_STATS_REPORT_URL", "http://127.0.0.1:8000")
        m.setenv("RAY_USAGE_STATS_REPORT_INTERVAL_S", "1")
        cluster = ray_start_cluster
        cluster.add_node(num_cpus=0)
        ray.init(address=cluster.address)

        global_node = ray._private.worker._global_node
        temp_dir = pathlib.Path(global_node.get_session_dir_path())
        try:
            wait_for_condition(lambda: file_exists(temp_dir), timeout=30)
        except Exception:
            print_dashboard_log()
            raise

        error_message = read_file(temp_dir, "error")
        failure_old = read_file(temp_dir, "usage_stats")["total_failed"]
        report_success = read_file(temp_dir, "success")
        # Test if the timestampe has been updated.
        assert (
            "HTTPConnectionPool(host='127.0.0.1', port=8000): "
            "Max retries exceeded with url:"
        ) in error_message
        assert not report_success
        try:
            wait_for_condition(
                lambda: failure_old < read_file(temp_dir, "usage_stats")["total_failed"]
            )
        except Exception:
            print_dashboard_log()
            read_file(temp_dir, "usage_stats")["total_failed"]
            raise
        assert read_file(temp_dir, "usage_stats")["total_success"] == 0


def test_lib_used_from_driver(monkeypatch, ray_start_cluster, reset_lib_usage):
    """
    Test library usage is correctly reported when they are imported from
    a driver.
    """
    with monkeypatch.context() as m:
        m.setenv("RAY_USAGE_STATS_ENABLED", "1")
        m.setenv("RAY_USAGE_STATS_REPORT_URL", "http://127.0.0.1:8000/usage")
        m.setenv("RAY_USAGE_STATS_REPORT_INTERVAL_S", "1")
        cluster = ray_start_cluster
        cluster.add_node(num_cpus=3)
        ray.init(address=cluster.address)

        script = """
import ray
import os
if os.environ.get("RAY_MINIMAL") != "1":
    from ray import train  # noqa: F401
    from ray import tune  # noqa: F401
    from ray.rllib.algorithms.ppo import PPO  # noqa: F401

ray.init(address="{addr}")
"""
        # Run a script in a separate process. It is a workaround to
        # reimport libraries. Without this, `import train`` will become
        # no-op since we already imported this lib in previous tests.
        run_string_as_driver(script.format(addr=cluster.address))

        """
        Verify the usage_stats.json is updated.
        """
        print("Verifying lib usage report.")
        global_node = ray.worker._global_node
        temp_dir = pathlib.Path(global_node.get_session_dir_path())

        wait_for_condition(lambda: file_exists(temp_dir), timeout=30)

        def verify():
            lib_usages = read_file(temp_dir, "usage_stats")["library_usages"]
            print(lib_usages)
            if os.environ.get("RAY_MINIMAL") == "1":
                return set(lib_usages) == set()
            else:
                return set(lib_usages) == {"rllib", "train", "tune"}

        wait_for_condition(verify)


@pytest.mark.skipif(
    sys.platform == "win32",
    reason="Test depends on runtime env feature not supported on Windows.",
)
def test_lib_used_from_workers(monkeypatch, ray_start_cluster, reset_lib_usage):
    """
    Test library usage is correctly reported when they are imported from
    workers.
    """
    with monkeypatch.context() as m:
        m.setenv("RAY_USAGE_STATS_ENABLED", "1")
        m.setenv("RAY_USAGE_STATS_REPORT_URL", "http://127.0.0.1:8000/usage")
        m.setenv("RAY_USAGE_STATS_REPORT_INTERVAL_S", "1")
        cluster = ray_start_cluster
        cluster.add_node(num_cpus=3)
        ray_usage_lib._recorded_library_usages.clear()

        ray.init(address=cluster.address)

        @ray.remote
        class ActorWithLibImport:
            def __init__(self):
                from ray import train  # noqa: F401
                from ray import tune  # noqa: F401
                from ray.rllib.algorithms.ppo import PPO  # noqa: F401

            def ready(self):
                pass

        # Use a runtime env to run tests in minimal installation.
        a = ActorWithLibImport.options(
            runtime_env={"pip": ["ray[rllib]", "ray[tune]"]}
        ).remote()
        ray.get(a.ready.remote())

        """
        Verify the usage_stats.json contains the lib usage.
        """
        global_node = ray.worker._global_node
        temp_dir = pathlib.Path(global_node.get_session_dir_path())
        wait_for_condition(lambda: file_exists(temp_dir), timeout=30)

        def verify():
            lib_usages = read_file(temp_dir, "usage_stats")["library_usages"]
            return set(lib_usages) == {"tune", "rllib", "train"}

        wait_for_condition(verify)


<<<<<<< HEAD
def test_usages_stats_available_when_dashboard_not_included(
    monkeypatch, ray_start_cluster, reset_lib_usage
):
    """
    Test library usage is correctly reported when they are imported from
    workers.
    """
=======
@pytest.mark.skipif(
    os.environ.get("RAY_MINIMAL") == "1",
    reason="Test depends on library that's not downloaded from a minimal install.",
)
def test_lib_usage_record_from_init_session(
    monkeypatch, ray_start_cluster, reset_lib_usage
):
    """
    Make sure we store a lib usage to the /tmp/ray folder and report them
    when any instance that has usage stats enabled.
    """

    # Start a driver without usage stats enabled. This will record
    # lib_usage.txt.
    script = """
import ray
import os
from ray import train  # noqa: F401
from ray import tune  # noqa: F401
from ray.rllib.algorithms.ppo import PPO  # noqa: F401

# Start a instance that disables usage stats.
ray.init()
"""

    run_string_as_driver(script)

    # Run the cluster that reports the usage stats. Make sure the lib usage is reported.
>>>>>>> a70ada73
    with monkeypatch.context() as m:
        m.setenv("RAY_USAGE_STATS_ENABLED", "1")
        m.setenv("RAY_USAGE_STATS_REPORT_URL", "http://127.0.0.1:8000/usage")
        m.setenv("RAY_USAGE_STATS_REPORT_INTERVAL_S", "1")
        cluster = ray_start_cluster
<<<<<<< HEAD
        cluster.add_node(num_cpus=1, include_dashboard=False)
        ray.init(address=cluster.address)

        """
        Verify the usage_stats.json contains the lib usage.
        """
        global_node = ray.worker._global_node
        temp_dir = pathlib.Path(global_node.get_session_dir_path())
        wait_for_condition(lambda: file_exists(temp_dir), timeout=30)

        def verify():
            return read_file(temp_dir, "usage_stats")["seq_number"] > 2
=======
        cluster.add_node(num_cpus=3)
        ray.init(address=cluster.address)

        """
        Verify the library usage is recorded to the ray folder.
        """
        lib_usages = ray_usage_lib.LibUsageRecorder(
            ray._private.utils.get_ray_temp_dir()
        ).read_lib_usages()
        assert set(lib_usages) == {"train", "rllib", "tune"}

        """
        Verify the library usage is reported from the current instance.
        """
        print("Verifying lib usage report.")
        global_node = ray.worker._global_node
        temp_dir = pathlib.Path(global_node.get_session_dir_path())

        wait_for_condition(lambda: file_exists(temp_dir), timeout=30)

        def verify():
            lib_usages = read_file(temp_dir, "usage_stats")["library_usages"]
            print(lib_usages)
            return set(lib_usages) == {"rllib", "train", "tune"}

        wait_for_condition(verify)


def test_usage_stats_tags(monkeypatch, ray_start_cluster, reset_lib_usage):
    """
    Test usage tags are correctly reported.
    """
    with monkeypatch.context() as m:
        m.setenv("RAY_USAGE_STATS_ENABLED", "1")
        m.setenv("RAY_USAGE_STATS_REPORT_URL", "http://127.0.0.1:8000/usage")
        m.setenv("RAY_USAGE_STATS_REPORT_INTERVAL_S", "1")
        m.setenv("RAY_USAGE_STATS_EXTRA_TAGS", "key=val;key2=val2")
        cluster = ray_start_cluster
        cluster.add_node(num_cpus=3)
        cluster.add_node(num_cpus=3)

        context = ray.init(address=cluster.address)

        """
        Verify the usage_stats.json contains the lib usage.
        """
        temp_dir = pathlib.Path(context.address_info["session_dir"])
        wait_for_condition(lambda: file_exists(temp_dir), timeout=30)

        def verify():
            tags = read_file(temp_dir, "usage_stats")["extra_usage_tags"]
            num_nodes = read_file(temp_dir, "usage_stats")["total_num_nodes"]
            assert tags == {"key": "val", "key2": "val2"}
            assert num_nodes == 2
            return True
>>>>>>> a70ada73

        wait_for_condition(verify)


<<<<<<< HEAD
=======
def test_usage_stats_gcs_query_failure(monkeypatch, ray_start_cluster, reset_lib_usage):
    """Test None data is reported when the GCS query is failed."""
    with monkeypatch.context() as m:
        m.setenv(
            "RAY_testing_asio_delay_us",
            "NodeInfoGcsService.grpc_server.GetAllNodeInfo=2000000:2000000",
        )
        cluster = ray_start_cluster
        cluster.add_node(num_cpus=3)

        ray.init(address=cluster.address)
        assert (
            ray_usage_lib.get_total_num_nodes_to_report(
                ray.experimental.internal_kv.internal_kv_get_gcs_client(), timeout=1
            )
            is None
        )


>>>>>>> a70ada73
if __name__ == "__main__":
    if os.environ.get("PARALLEL_CI"):
        sys.exit(pytest.main(["-n", "auto", "--boxed", "-vs", __file__]))
    else:
        sys.exit(pytest.main(["-sv", __file__]))<|MERGE_RESOLUTION|>--- conflicted
+++ resolved
@@ -1156,7 +1156,6 @@
         wait_for_condition(verify)
 
 
-<<<<<<< HEAD
 def test_usages_stats_available_when_dashboard_not_included(
     monkeypatch, ray_start_cluster, reset_lib_usage
 ):
@@ -1164,7 +1163,6 @@
     Test library usage is correctly reported when they are imported from
     workers.
     """
-=======
 @pytest.mark.skipif(
     os.environ.get("RAY_MINIMAL") == "1",
     reason="Test depends on library that's not downloaded from a minimal install.",
@@ -1193,26 +1191,11 @@
     run_string_as_driver(script)
 
     # Run the cluster that reports the usage stats. Make sure the lib usage is reported.
->>>>>>> a70ada73
     with monkeypatch.context() as m:
         m.setenv("RAY_USAGE_STATS_ENABLED", "1")
         m.setenv("RAY_USAGE_STATS_REPORT_URL", "http://127.0.0.1:8000/usage")
         m.setenv("RAY_USAGE_STATS_REPORT_INTERVAL_S", "1")
         cluster = ray_start_cluster
-<<<<<<< HEAD
-        cluster.add_node(num_cpus=1, include_dashboard=False)
-        ray.init(address=cluster.address)
-
-        """
-        Verify the usage_stats.json contains the lib usage.
-        """
-        global_node = ray.worker._global_node
-        temp_dir = pathlib.Path(global_node.get_session_dir_path())
-        wait_for_condition(lambda: file_exists(temp_dir), timeout=30)
-
-        def verify():
-            return read_file(temp_dir, "usage_stats")["seq_number"] > 2
-=======
         cluster.add_node(num_cpus=3)
         ray.init(address=cluster.address)
 
@@ -1268,13 +1251,10 @@
             assert tags == {"key": "val", "key2": "val2"}
             assert num_nodes == 2
             return True
->>>>>>> a70ada73
 
         wait_for_condition(verify)
 
 
-<<<<<<< HEAD
-=======
 def test_usage_stats_gcs_query_failure(monkeypatch, ray_start_cluster, reset_lib_usage):
     """Test None data is reported when the GCS query is failed."""
     with monkeypatch.context() as m:
@@ -1294,7 +1274,34 @@
         )
 
 
->>>>>>> a70ada73
+def test_usages_stats_available_when_dashboard_not_included(
+    monkeypatch, ray_start_cluster, reset_lib_usage
+):
+    """
+    Test library usage is correctly reported when they are imported from
+    workers.
+    """
+    with monkeypatch.context() as m:
+        m.setenv("RAY_USAGE_STATS_ENABLED", "1")
+        m.setenv("RAY_USAGE_STATS_REPORT_URL", "http://127.0.0.1:8000/usage")
+        m.setenv("RAY_USAGE_STATS_REPORT_INTERVAL_S", "1")
+        cluster = ray_start_cluster
+        cluster.add_node(num_cpus=1, include_dashboard=False)
+        ray.init(address=cluster.address)
+
+        """
+        Verify the usage_stats.json contains the lib usage.
+        """
+        global_node = ray.worker._global_node
+        temp_dir = pathlib.Path(global_node.get_session_dir_path())
+        wait_for_condition(lambda: file_exists(temp_dir), timeout=30)
+
+        def verify():
+            return read_file(temp_dir, "usage_stats")["seq_number"] > 2
+
+        wait_for_condition(verify)
+
+
 if __name__ == "__main__":
     if os.environ.get("PARALLEL_CI"):
         sys.exit(pytest.main(["-n", "auto", "--boxed", "-vs", __file__]))
