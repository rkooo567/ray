--- conflicted
+++ resolved
@@ -49,12 +49,9 @@
     list_workers,
     list_tasks,
     list_objects,
-<<<<<<< HEAD
+    list_runtime_envs,
     resource_summary,
     task_resource_usage
-=======
-    list_runtime_envs,
->>>>>>> 6d09244a
 )
 from ray.experimental.state.common import (
     ActorState,
@@ -581,29 +578,15 @@
     class Actor:
         pass
 
-<<<<<<< HEAD
-    obj = ray.put(3)
-    task = f.remote()
-    actor = Actor.remote()
-    job_id = client.submit_job(
-=======
-    obj = ray.put(3)  # noqa
-    task = f.remote()  # noqa
-    actor = Actor.remote()  # noqa
-    actor_runtime_env = Actor.options(  # noqa
-        runtime_env={"pip": ["requests"]}
-    ).remote()
-    job_id = client.submit_job(  # noqa
->>>>>>> 6d09244a
         # Entrypoint shell command to execute
         entrypoint="ls",
     )
-    pg = ray.util.placement_group(bundles=[{"CPU": 1}])
+    pg=ray.util.placement_group(bundles=[{"CPU": 1}])
 
     def verify_output(resource_name, necessary_substrings: List[str]):
-        result = runner.invoke(list_state_cli_group, [resource_name])
-        exit_code_correct = result.exit_code == 0
-        substring_matched = all(
+        result=runner.invoke(list_state_cli_group, [resource_name])
+        exit_code_correct=result.exit_code == 0
+        substring_matched=all(
             substr in result.output for substr in necessary_substrings
         )
         print(result.output)
@@ -623,50 +606,50 @@
     del obj, task, actor, job_id, pg
 
 
-@pytest.mark.skipif(
+@ pytest.mark.skipif(
     sys.platform == "win32",
     reason="Failed on Windows",
 )
 def test_list_actors(shutdown_only):
     ray.init()
 
-    @ray.remote
+    @ ray.remote
     class A:
         pass
 
-    a = A.remote()  # noqa
+    a=A.remote()  # noqa
 
     def verify():
-        actor_data = list(list_actors().values())[0]
-        correct_state = actor_data["state"] == "ALIVE"
-        is_id_hex = is_hex(actor_data["actor_id"])
-        correct_id = a._actor_id.hex() == actor_data["actor_id"]
+        actor_data=list(list_actors().values())[0]
+        correct_state=actor_data["state"] == "ALIVE"
+        is_id_hex=is_hex(actor_data["actor_id"])
+        correct_id=a._actor_id.hex() == actor_data["actor_id"]
         return correct_state and is_id_hex and correct_id
 
     wait_for_condition(verify)
     print(list_actors())
 
 
-@pytest.mark.skipif(
+@ pytest.mark.skipif(
     sys.platform == "win32",
     reason="Failed on Windows",
 )
 def test_list_pgs(shutdown_only):
     ray.init()
-    pg = ray.util.placement_group(bundles=[{"CPU": 1}])  # noqa
+    pg=ray.util.placement_group(bundles=[{"CPU": 1}])  # noqa
 
     def verify():
-        pg_data = list(list_placement_groups().values())[0]
-        correct_state = pg_data["state"] == "CREATED"
-        is_id_hex = is_hex(pg_data["placement_group_id"])
-        correct_id = pg.id.hex() == pg_data["placement_group_id"]
+        pg_data=list(list_placement_groups().values())[0]
+        correct_state=pg_data["state"] == "CREATED"
+        is_id_hex=is_hex(pg_data["placement_group_id"])
+        correct_id=pg.id.hex() == pg_data["placement_group_id"]
         return correct_state and is_id_hex and correct_id
 
     wait_for_condition(verify)
     print(list_placement_groups())
 
 
-@pytest.mark.skipif(
+@ pytest.mark.skipif(
     sys.platform == "win32",
     reason="Failed on Windows",
 )
@@ -674,42 +657,42 @@
     ray.init()
 
     def verify():
-        node_data = list(list_nodes().values())[0]
-        correct_state = node_data["state"] == "ALIVE"
-        is_id_hex = is_hex(node_data["node_id"])
-        correct_id = ray.nodes()[0]["NodeID"] == node_data["node_id"]
+        node_data=list(list_nodes().values())[0]
+        correct_state=node_data["state"] == "ALIVE"
+        is_id_hex=is_hex(node_data["node_id"])
+        correct_id=ray.nodes()[0]["NodeID"] == node_data["node_id"]
         return correct_state and is_id_hex and correct_id
 
     wait_for_condition(verify)
     print(list_nodes())
 
 
-@pytest.mark.skipif(
+@ pytest.mark.skipif(
     sys.platform == "win32",
     reason="Failed on Windows",
 )
 def test_list_jobs(shutdown_only):
     ray.init()
-    client = JobSubmissionClient(
+    client=JobSubmissionClient(
         f"http://{ray.worker.global_worker.node.address_info['webui_url']}"
     )
-    job_id = client.submit_job(  # noqa
+    job_id=client.submit_job(  # noqa
         # Entrypoint shell command to execute
         entrypoint="ls",
     )
 
     def verify():
-        job_data = list(list_jobs().values())[0]
-        job_id_from_api = list(list_jobs().keys())[0]
-        correct_state = job_data["status"] == "SUCCEEDED"
-        correct_id = job_id == job_id_from_api
+        job_data=list(list_jobs().values())[0]
+        job_id_from_api=list(list_jobs().keys())[0]
+        correct_state=job_data["status"] == "SUCCEEDED"
+        correct_id=job_id == job_id_from_api
         return correct_state and correct_id
 
     wait_for_condition(verify)
     print(list_jobs())
 
 
-@pytest.mark.skipif(
+@ pytest.mark.skipif(
     sys.platform == "win32",
     reason="Failed on Windows",
 )
@@ -717,10 +700,10 @@
     ray.init()
 
     def verify():
-        worker_data = list(list_workers().values())[0]
-        is_id_hex = is_hex(worker_data["worker_id"])
+        worker_data=list(list_workers().values())[0]
+        is_id_hex=is_hex(worker_data["worker_id"])
         # +1 to take into account of drivers.
-        correct_num_workers = len(list_workers()) == ray.cluster_resources()["CPU"] + 1
+        correct_num_workers=len(list_workers()) == ray.cluster_resources()["CPU"] + 1
         return is_id_hex and correct_num_workers
 
     wait_for_condition(verify)
@@ -730,28 +713,28 @@
 def test_list_tasks(shutdown_only):
     ray.init(num_cpus=2)
 
-    @ray.remote
+    @ ray.remote
     def f():
         import time
 
         time.sleep(30)
 
-    @ray.remote
+    @ ray.remote
     def g(dep):
         import time
 
         time.sleep(30)
 
-    out = [f.remote() for _ in range(2)]
-    g_out = g.remote(f.remote())
+    out=[f.remote() for _ in range(2)]
+    g_out=g.remote(f.remote())
 
     def verify():
-        tasks = list(list_tasks().values())
-        correct_num_tasks = len(tasks) == 4
-        scheduled = len(
+        tasks=list(list_tasks().values())
+        correct_num_tasks=len(tasks) == 4
+        scheduled=len(
             list(filter(lambda task: task["scheduling_state"] == "SCHEDULED", tasks))
         )
-        waiting_for_dep = len(
+        waiting_for_dep=len(
             list(
                 filter(
                     lambda task: task["scheduling_state"] == "WAITING_FOR_DEPENDENCIES",
@@ -772,17 +755,17 @@
     ray.init()
     import numpy as np
 
-    data = np.ones(50 * 1024 * 1024, dtype=np.uint8)
-    plasma_obj = ray.put(data)
-
-    @ray.remote
+    data=np.ones(50 * 1024 * 1024, dtype=np.uint8)
+    plasma_obj=ray.put(data)
+
+    @ ray.remote
     def f(obj):
         print(obj)
 
     ray.get(f.remote(plasma_obj))
 
     def verify():
-        obj = list(list_objects().values())[0]
+        obj=list(list_objects().values())[0]
         # For detailed output, the test is covered from `test_memstat.py`
         return obj["object_id"] == plasma_obj.hex()
 
@@ -790,36 +773,36 @@
     print(list_objects())
 
 
-@pytest.mark.skipif(
+@ pytest.mark.skipif(
     sys.platform == "win32", reason="Runtime env not working in Windows."
 )
 def test_list_runtime_envs(shutdown_only):
     ray.init(runtime_env={"pip": ["requests"]})
 
-    @ray.remote
+    @ ray.remote
     class Actor:
         def ready(self):
             pass
 
-    a = Actor.remote()  # noqa
-    b = Actor.options(runtime_env={"pip": ["nonexistent_dep"]}).remote()  # noqa
+    a=Actor.remote()  # noqa
+    b=Actor.options(runtime_env={"pip": ["nonexistent_dep"]}).remote()  # noqa
     ray.get(a.ready.remote())
     with pytest.raises(ray.exceptions.RuntimeEnvSetupError):
         ray.get(b.ready.remote())
 
     def verify():
-        result = list_runtime_envs()
-        correct_num = len(result) == 2
-
-        failed_runtime_env = result[0]
-        correct_failed_state = (
+        result=list_runtime_envs()
+        correct_num=len(result) == 2
+
+        failed_runtime_env=result[0]
+        correct_failed_state=(
             not failed_runtime_env["success"]
             and failed_runtime_env.get("error")
             and failed_runtime_env["ref_cnt"] == "0"
         )
 
-        successful_runtime_env = result[1]
-        correct_successful_state = (
+        successful_runtime_env=result[1]
+        correct_successful_state=(
             successful_runtime_env["success"]
             and successful_runtime_env["ref_cnt"] == "2"
         )
@@ -831,15 +814,15 @@
 def test_limit(shutdown_only):
     ray.init()
 
-    @ray.remote
+    @ ray.remote
     class A:
         def ready(self):
             pass
 
-    actors = [A.remote() for _ in range(4)]
+    actors=[A.remote() for _ in range(4)]
     ray.get([actor.ready.remote() for actor in actors])
 
-    output = list_actors(limit=2)
+    output=list_actors(limit=2)
     assert len(output) == 2
 
     # Make sure the output is deterministic.
