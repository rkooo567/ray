import json
import sys
import pytest
import yaml

from typing import List
from dataclasses import fields

from unittest.mock import MagicMock

from asyncmock import AsyncMock

import ray
import ray.ray_constants as ray_constants

from click.testing import CliRunner
from ray.cluster_utils import cluster_not_supported
from ray.core.generated.common_pb2 import (
    Address,
    WorkerType,
    TaskStatus,
    TaskInfoEntry,
    CoreWorkerStats,
    ObjectRefInfo,
)
from ray.core.generated.node_manager_pb2 import GetTasksInfoReply, GetNodeStatsReply
from ray.core.generated.gcs_pb2 import (
    ActorTableData,
    PlacementGroupTableData,
    GcsNodeInfo,
    WorkerTableData,
)
from ray.core.generated.gcs_service_pb2 import (
    GetAllActorInfoReply,
    GetAllPlacementGroupReply,
    GetAllNodeInfoReply,
    GetAllWorkerInfoReply,
)
from ray.core.generated.runtime_env_common_pb2 import (
    RuntimeEnvState as RuntimeEnvStateProto,
)
from ray.core.generated.runtime_env_agent_pb2 import GetRuntimeEnvsInfoReply
import ray.dashboard.consts as dashboard_consts
from ray.dashboard.state_aggregator import (
    StateAPIManager,
    GCS_QUERY_FAILURE_WARNING,
    RAYLET_QUERY_FAILURE_WARNING,
    AGENT_QUERY_FAILURE_WARNING,
)
from ray.experimental.state.api import (
    list_actors,
    list_placement_groups,
    list_nodes,
    list_jobs,
    list_workers,
    list_tasks,
    list_objects,
    list_runtime_envs,
)
from ray.experimental.state.common import (
    ActorState,
    PlacementGroupState,
    NodeState,
    WorkerState,
    TaskState,
    ObjectState,
    RuntimeEnvState,
    ListApiOptions,
    DEFAULT_RPC_TIMEOUT,
    DEFAULT_LIMIT,
)
from ray.experimental.state.state_manager import (
    StateDataSourceClient,
)
from ray.experimental.state.state_cli import (
    list_state_cli_group,
    get_state_api_output_to_print,
    AvailableFormat,
)
from ray.runtime_env import RuntimeEnv
from ray._private.test_utils import wait_for_condition
from ray.job_submission import JobSubmissionClient

"""
Unit tests
"""


@pytest.fixture
def state_api_manager():
    data_source_client = AsyncMock(StateDataSourceClient)
    manager = StateAPIManager(data_source_client)
    yield manager


def verify_schema(state, result_dict: dict):
    state_fields_columns = set()
    for field in fields(state):
        state_fields_columns.add(field.name)

    for k in result_dict.keys():
        assert k in state_fields_columns


def generate_actor_data(id):
    return ActorTableData(
        actor_id=id,
        state=ActorTableData.ActorState.ALIVE,
        name="abc",
        pid=1234,
        class_name="class",
    )


def generate_pg_data(id):
    return PlacementGroupTableData(
        placement_group_id=id,
        state=PlacementGroupTableData.PlacementGroupState.CREATED,
        name="abc",
        creator_job_dead=True,
        creator_actor_dead=False,
    )


def generate_node_data(id):
    return GcsNodeInfo(
        node_id=id,
        state=GcsNodeInfo.GcsNodeState.ALIVE,
        node_manager_address="127.0.0.1",
        raylet_socket_name="abcd",
        object_store_socket_name="False",
    )


def generate_worker_data(id):
    return WorkerTableData(
        worker_address=Address(
            raylet_id=id, ip_address="127.0.0.1", port=124, worker_id=id
        ),
        is_alive=True,
        timestamp=1234,
        worker_type=WorkerType.WORKER,
    )


def generate_task_data(id, name):
    return GetTasksInfoReply(
        owned_task_info_entries=[
            TaskInfoEntry(
                task_id=id,
                name=name,
                func_or_class_name="class",
                scheduling_state=TaskStatus.SCHEDULED,
            )
        ]
    )


def generate_object_info(obj_id):
    return CoreWorkerStats(
        pid=1234,
        worker_type=WorkerType.DRIVER,
        ip_address="1234",
        object_refs=[
            ObjectRefInfo(
                object_id=obj_id,
                call_site="",
                object_size=1,
                local_ref_count=1,
                submitted_task_ref_count=1,
                contained_in_owned=[],
                pinned_in_memory=True,
                task_status=TaskStatus.SCHEDULED,
                attempt_number=1,
            )
        ],
    )


def generate_runtime_env_info(runtime_env, creation_time=None):
    return GetRuntimeEnvsInfoReply(
        runtime_env_states=[
            RuntimeEnvStateProto(
                runtime_env=runtime_env.serialize(),
                ref_cnt=1,
                success=True,
                error=None,
                creation_time_ms=creation_time,
            )
        ]
    )


def list_api_options(timeout: int = DEFAULT_RPC_TIMEOUT, limit: int = DEFAULT_LIMIT):
    return ListApiOptions(limit=limit, timeout=timeout)


@pytest.mark.asyncio
async def test_api_manager_list_actors(state_api_manager):
    data_source_client = state_api_manager.data_source_client
    actor_id = b"1234"
    data_source_client.get_all_actor_info.return_value = GetAllActorInfoReply(
        actor_table_data=[generate_actor_data(actor_id), generate_actor_data(b"12345")]
    )
    result = await state_api_manager.list_actors(option=list_api_options())
    data = result.data
    actor_data = list(data.values())[0]
    verify_schema(ActorState, actor_data)

    """
    Test limit
    """
    assert len(data) == 2
    result = await state_api_manager.list_actors(option=list_api_options(limit=1))
    data = result.data
    assert len(data) == 1

    """
    Test error handling
    """
    # The client returns None if there's a network failure.
    data_source_client.get_all_actor_info.return_value = None
    result = await state_api_manager.list_actors(option=list_api_options(limit=1))
    # Make sure warnings are returned.
    warnings = result.warnings
    assert len(warnings) == 1
    assert GCS_QUERY_FAILURE_WARNING in warnings[0]


@pytest.mark.asyncio
async def test_api_manager_list_pgs(state_api_manager):
    data_source_client = state_api_manager.data_source_client
    id = b"1234"
    data_source_client.get_all_placement_group_info.return_value = (
        GetAllPlacementGroupReply(
            placement_group_table_data=[
                generate_pg_data(id),
                generate_pg_data(b"12345"),
            ]
        )
    )
    result = await state_api_manager.list_placement_groups(option=list_api_options())
    data = result.data
    data = list(data.values())[0]
    verify_schema(PlacementGroupState, data)

    """
    Test limit
    """
    assert len(data) == 2
    result = await state_api_manager.list_placement_groups(
        option=list_api_options(limit=1)
    )
    data = result.data
    assert len(data) == 1

    """
    Test error handling
    """
    # The client returns None if there's a network failure.
    data_source_client.get_all_placement_group_info.return_value = None
    result = await state_api_manager.list_placement_groups(
        option=list_api_options(limit=1)
    )
    # Make sure warnings are returned.
    warnings = result.warnings
    assert len(warnings) == 1
    assert GCS_QUERY_FAILURE_WARNING in warnings[0]


@pytest.mark.asyncio
async def test_api_manager_list_nodes(state_api_manager):
    data_source_client = state_api_manager.data_source_client
    id = b"1234"
    data_source_client.get_all_node_info.return_value = GetAllNodeInfoReply(
        node_info_list=[generate_node_data(id), generate_node_data(b"12345")]
    )
    result = await state_api_manager.list_nodes(option=list_api_options())
    data = result.data
    data = list(data.values())[0]
    verify_schema(NodeState, data)

    """
    Test limit
    """
    assert len(data) == 2
    result = await state_api_manager.list_nodes(option=list_api_options(limit=1))
    data = result.data
    assert len(data) == 1

    """
    Test error handling
    """
    # The client returns None if there's a network failure.
    data_source_client.get_all_node_info.return_value = None
    result = await state_api_manager.list_nodes(option=list_api_options(limit=1))
    # Make sure warnings are returned.
    warnings = result.warnings
    assert len(warnings) == 1
    assert GCS_QUERY_FAILURE_WARNING in warnings[0]


@pytest.mark.asyncio
async def test_api_manager_list_workers(state_api_manager):
    data_source_client = state_api_manager.data_source_client
    id = b"1234"
    data_source_client.get_all_worker_info.return_value = GetAllWorkerInfoReply(
        worker_table_data=[
            generate_worker_data(id),
            generate_worker_data(b"12345"),
        ]
    )
    result = await state_api_manager.list_workers(option=list_api_options())
    data = result.data
    data = list(data.values())[0]
    verify_schema(WorkerState, data)

    """
    Test limit
    """
    assert len(result.data) == 2
    result = await state_api_manager.list_workers(option=list_api_options(limit=1))
    data = result.data
    assert len(data) == 1

    """
    Test error handling
    """
    # The client returns None if there's a network failure.
    data_source_client.get_all_worker_info.return_value = None
    result = await state_api_manager.list_workers(option=list_api_options(limit=1))
    # Make sure warnings are returned.
    warnings = result.warnings
    assert len(warnings) == 1
    assert GCS_QUERY_FAILURE_WARNING in warnings[0]


@pytest.mark.skip(
    reason=("Not passing in CI although it works locally. Will handle it later.")
)
@pytest.mark.asyncio
async def test_api_manager_list_tasks(state_api_manager):
    data_source_client = state_api_manager.data_source_client
    data_source_client.get_all_registered_raylet_ids = MagicMock()
    data_source_client.get_all_registered_raylet_ids.return_value = ["1", "2"]

    first_task_name = "1"
    second_task_name = "2"
    data_source_client.get_task_info.side_effect = [
        generate_task_data(b"1234", first_task_name),
        generate_task_data(b"2345", second_task_name),
    ]
    result = await state_api_manager.list_tasks(option=list_api_options())
    data_source_client.get_task_info.assert_any_call("1", timeout=DEFAULT_RPC_TIMEOUT)
    data_source_client.get_task_info.assert_any_call("2", timeout=DEFAULT_RPC_TIMEOUT)
    data = result.data
    data = list(data.values())
    assert len(data) == 2
    verify_schema(TaskState, data[0])
    verify_schema(TaskState, data[1])

    """
    Test limit
    """
    data_source_client.get_task_info.side_effect = [
        generate_task_data(b"1234", first_task_name),
        generate_task_data(b"2345", second_task_name),
    ]
    result = await state_api_manager.list_tasks(option=list_api_options(limit=1))
    data = result.data
    assert len(data) == 1

    """
    Test error handling
    """
    # The client returns None if there's a network failure.
    data_source_client.get_task_info.side_effect = [
        None,
        generate_task_data(b"2345", second_task_name),
    ]
    result = await state_api_manager.list_tasks(option=list_api_options(limit=1))
    # Make sure warnings are returned.
    warnings = result.warnings
    assert len(warnings) == 1
    assert (
        RAYLET_QUERY_FAILURE_WARNING.format(total=2, network_failures=1) in warnings[0]
    )


@pytest.mark.skip(
    reason=("Not passing in CI although it works locally. Will handle it later.")
)
@pytest.mark.asyncio
async def test_api_manager_list_objects(state_api_manager):
    data_source_client = state_api_manager.data_source_client
    obj_1_id = b"1" * 28
    obj_2_id = b"2" * 28
    data_source_client.get_all_registered_raylet_ids = MagicMock()
    data_source_client.get_all_registered_raylet_ids.return_value = ["1", "2"]

    data_source_client.get_object_info.side_effect = [
        GetNodeStatsReply(core_workers_stats=[generate_object_info(obj_1_id)]),
        GetNodeStatsReply(core_workers_stats=[generate_object_info(obj_2_id)]),
    ]
    result = await state_api_manager.list_objects(option=list_api_options())
    data = result.data
    data_source_client.get_object_info.assert_any_call("1", timeout=DEFAULT_RPC_TIMEOUT)
    data_source_client.get_object_info.assert_any_call("2", timeout=DEFAULT_RPC_TIMEOUT)
    data = list(data.values())
    assert len(data) == 2
    verify_schema(ObjectState, data[0])
    verify_schema(ObjectState, data[1])

    """
    Test limit
    """
    data_source_client.get_object_info.side_effect = [
        GetNodeStatsReply(core_workers_stats=[generate_object_info(obj_1_id)]),
        GetNodeStatsReply(core_workers_stats=[generate_object_info(obj_2_id)]),
    ]
    result = await state_api_manager.list_objects(option=list_api_options(limit=1))
    data = result.data
    assert len(data) == 1

    """
    Test error handling
    """
    # The client returns None if there's a network failure.
    data_source_client.get_object_info.side_effect = [
        None,
        GetNodeStatsReply(core_workers_stats=[generate_object_info(obj_2_id)]),
    ]
    result = await state_api_manager.list_objects(option=list_api_options(limit=1))
    # Make sure warnings are returned.
    warnings = result.warnings
    assert len(warnings) == 1
    assert (
        RAYLET_QUERY_FAILURE_WARNING.format(total=2, network_failures=1) in warnings[0]
    )


@pytest.mark.skip(
    reason=("Not passing in CI although it works locally. Will handle it later.")
)
@pytest.mark.asyncio
async def test_api_manager_list_runtime_envs(state_api_manager):
    data_source_client = state_api_manager.data_source_client
    data_source_client.get_all_registered_agent_ids = MagicMock()
    data_source_client.get_all_registered_agent_ids.return_value = ["1", "2", "3"]

    data_source_client.get_runtime_envs_info.side_effect = [
        generate_runtime_env_info(RuntimeEnv(**{"pip": ["requests"]})),
        generate_runtime_env_info(
            RuntimeEnv(**{"pip": ["tensorflow"]}), creation_time=15
        ),
        generate_runtime_env_info(RuntimeEnv(**{"pip": ["ray"]}), creation_time=10),
    ]
    result = await state_api_manager.list_runtime_envs(option=list_api_options())
    data = result.data
    data_source_client.get_runtime_envs_info.assert_any_call(
        "1", timeout=DEFAULT_RPC_TIMEOUT
    )
    data_source_client.get_runtime_envs_info.assert_any_call(
        "2", timeout=DEFAULT_RPC_TIMEOUT
    )

    data_source_client.get_runtime_envs_info.assert_any_call(
        "3", timeout=DEFAULT_RPC_TIMEOUT
    )
    assert len(data) == 3
    verify_schema(RuntimeEnvState, data[0])
    verify_schema(RuntimeEnvState, data[1])
    verify_schema(RuntimeEnvState, data[2])

    # Make sure the higher creation time is sorted first.
    assert "creation_time_ms" not in data[0]
    result[1]["creation_time_ms"] > data[2]["creation_time_ms"]

    """
    Test limit
    """
    data_source_client.get_runtime_envs_info.side_effect = [
        generate_runtime_env_info(RuntimeEnv(**{"pip": ["requests"]})),
        generate_runtime_env_info(
            RuntimeEnv(**{"pip": ["tensorflow"]}), creation_time=15
        ),
        generate_runtime_env_info(RuntimeEnv(**{"pip": ["ray"]})),
    ]
    result = await state_api_manager.list_runtime_envs(option=list_api_options(limit=1))
    data = result.data
    assert len(data) == 1

    """
    Test error handling
    """
    # The client returns None if there's a network failure.
    data_source_client.get_runtime_envs_info.side_effect = [
        None,
        generate_runtime_env_info(RuntimeEnv(**{"pip": ["ray"]})),
    ]
    result = await state_api_manager.list_runtime_envs(option=list_api_options(limit=1))
    # Make sure warnings are returned.
    warnings = result.warnings
    assert len(warnings) == 1
    assert (
        AGENT_QUERY_FAILURE_WARNING.format(total=2, network_failures=1) in warnings[0]
    )


"""
Integration tests
"""


@pytest.mark.asyncio
async def test_state_data_source_client(ray_start_cluster):
    cluster = ray_start_cluster
    # head
    cluster.add_node(num_cpus=2)
    ray.init(address=cluster.address)
    # worker
    worker = cluster.add_node(num_cpus=2)

    GRPC_CHANNEL_OPTIONS = (
        *ray_constants.GLOBAL_GRPC_OPTIONS,
        ("grpc.max_send_message_length", ray_constants.GRPC_CPP_MAX_MESSAGE_SIZE),
        ("grpc.max_receive_message_length", ray_constants.GRPC_CPP_MAX_MESSAGE_SIZE),
    )
    gcs_channel = ray._private.utils.init_grpc_channel(
        cluster.address, GRPC_CHANNEL_OPTIONS, asynchronous=True
    )
    client = StateDataSourceClient(gcs_channel)

    """
    Test actor
    """
    result = await client.get_all_actor_info()
    assert isinstance(result, GetAllActorInfoReply)

    """
    Test placement group
    """
    result = await client.get_all_placement_group_info()
    assert isinstance(result, GetAllPlacementGroupReply)

    """
    Test node
    """
    result = await client.get_all_node_info()
    assert isinstance(result, GetAllNodeInfoReply)

    """
    Test worker info
    """
    result = await client.get_all_worker_info()
    assert isinstance(result, GetAllWorkerInfoReply)

    """
    Test job
    """
    job_client = JobSubmissionClient(
        f"http://{ray.worker.global_worker.node.address_info['webui_url']}"
    )
    job_id = job_client.submit_job(  # noqa
        # Entrypoint shell command to execute
        entrypoint="ls",
    )
    result = client.get_job_info()
    assert list(result.keys())[0] == job_id
    assert isinstance(result, dict)

    """
    Test tasks
    """
    with pytest.raises(ValueError):
        # Since we didn't register this node id, it should raise an exception.
        result = await client.get_task_info("1234")

    wait_for_condition(lambda: len(ray.nodes()) == 2)
    for node in ray.nodes():
        node_id = node["NodeID"]
        ip = node["NodeManagerAddress"]
        port = int(node["NodeManagerPort"])
        client.register_raylet_client(node_id, ip, port)
        result = await client.get_task_info(node_id)
        assert isinstance(result, GetTasksInfoReply)

    assert len(client.get_all_registered_raylet_ids()) == 2

    """
    Test objects
    """
    with pytest.raises(ValueError):
        # Since we didn't register this node id, it should raise an exception.
        result = await client.get_object_info("1234")

    wait_for_condition(lambda: len(ray.nodes()) == 2)
    for node in ray.nodes():
        node_id = node["NodeID"]
        ip = node["NodeManagerAddress"]
        port = int(node["NodeManagerPort"])
        client.register_raylet_client(node_id, ip, port)
        result = await client.get_object_info(node_id)
        if not result:
            print("bag")
        assert isinstance(result, GetNodeStatsReply)

    """
    Test runtime env
    """
    with pytest.raises(ValueError):
        # Since we didn't register this node id, it should raise an exception.
        result = await client.get_runtime_envs_info("1234")
    wait_for_condition(lambda: len(ray.nodes()) == 2)
    for node in ray.nodes():
        node_id = node["NodeID"]
        key = f"{dashboard_consts.DASHBOARD_AGENT_PORT_PREFIX}{node_id}"

        def get_port():
            return ray.experimental.internal_kv._internal_kv_get(
                key, namespace=ray_constants.KV_NAMESPACE_DASHBOARD
            )

        wait_for_condition(lambda: get_port() is not None)
        # The second index is the gRPC port
        port = json.loads(get_port())[1]
        ip = node["NodeManagerAddress"]
        client.register_agent_client(node_id, ip, port)
        result = await client.get_runtime_envs_info(node_id)
        assert isinstance(result, GetRuntimeEnvsInfoReply)

    """
    Test the exception is raised when the RPC error occurs.
    """
    cluster.remove_node(worker)
    # Wait until the dead node information is propagated.
    wait_for_condition(
        lambda: len(list(filter(lambda node: node["Alive"], ray.nodes()))) == 1
    )
    for node in ray.nodes():
        node_id = node["NodeID"]
        if node["Alive"]:
            continue

        # Querying to the dead node raises gRPC error, which should return None
        assert (await client.get_object_info(node_id)) is None

        # Make sure unregister API works as expected.
        client.unregister_raylet_client(node_id)
        assert len(client.get_all_registered_raylet_ids()) == 1
        # Since the node_id is unregistered, the API should raise ValueError.
        with pytest.raises(ValueError):
            result = await client.get_object_info(node_id)


def is_hex(val):
    try:
        int_val = int(val, 16)
    except ValueError:
        return False
    # Should remove leading 0 because when the value is converted back
    # to hex, it is removed.
    val = val.lstrip("0")
    return f"0x{val}" == hex(int_val)


@pytest.mark.xfail(cluster_not_supported, reason="cluster not supported on Windows")
def test_cli_apis_sanity_check(ray_start_cluster):
    """Test all of CLI APIs work as expected."""
    cluster = ray_start_cluster
    cluster.add_node(num_cpus=2)
    ray.init(address=cluster.address)
    for _ in range(3):
        cluster.add_node(num_cpus=2)
    runner = CliRunner()

    client = JobSubmissionClient(
        f"http://{ray.worker.global_worker.node.address_info['webui_url']}"
    )

    @ray.remote
    def f():
        import time

        time.sleep(30)

    @ray.remote
    class Actor:
        pass

    obj = ray.put(3)  # noqa
    task = f.remote()  # noqa
    actor = Actor.remote()  # noqa
    actor_runtime_env = Actor.options(  # noqa
        runtime_env={"pip": ["requests"]}
    ).remote()
    job_id = client.submit_job(  # noqa
        # Entrypoint shell command to execute
        entrypoint="ls",
    )
    pg = ray.util.placement_group(bundles=[{"CPU": 1}])  # noqa

    def verify_output(resource_name, necessary_substrings: List[str]):
        result = runner.invoke(list_state_cli_group, [resource_name])
        exit_code_correct = result.exit_code == 0
        substring_matched = all(
            substr in result.output for substr in necessary_substrings
        )
        print(result.output)
        return exit_code_correct and substring_matched

    wait_for_condition(lambda: verify_output("actors", ["actor_id"]))
    wait_for_condition(lambda: verify_output("workers", ["worker_id"]))
    wait_for_condition(lambda: verify_output("nodes", ["node_id"]))
    wait_for_condition(
        lambda: verify_output("placement-groups", ["placement_group_id"])
    )
    wait_for_condition(lambda: verify_output("jobs", ["raysubmit"]))
    wait_for_condition(lambda: verify_output("tasks", ["task_id"]))
    wait_for_condition(lambda: verify_output("objects", ["object_id"]))
    wait_for_condition(lambda: verify_output("runtime-envs", ["runtime_env"]))


@pytest.mark.skipif(
    sys.platform == "win32",
    reason="Failed on Windows",
)
def test_list_actors(shutdown_only):
    ray.init()

    @ray.remote
    class A:
        pass

    a = A.remote()  # noqa

    def verify():
        actor_data = list(list_actors().values())[0]
        correct_state = actor_data["state"] == "ALIVE"
        is_id_hex = is_hex(actor_data["actor_id"])
        correct_id = a._actor_id.hex() == actor_data["actor_id"]
        return correct_state and is_id_hex and correct_id

    wait_for_condition(verify)
    print(list_actors())


@pytest.mark.skipif(
    sys.platform == "win32",
    reason="Failed on Windows",
)
def test_list_pgs(shutdown_only):
    ray.init()
    pg = ray.util.placement_group(bundles=[{"CPU": 1}])  # noqa

    def verify():
        pg_data = list(list_placement_groups().values())[0]
        correct_state = pg_data["state"] == "CREATED"
        is_id_hex = is_hex(pg_data["placement_group_id"])
        correct_id = pg.id.hex() == pg_data["placement_group_id"]
        return correct_state and is_id_hex and correct_id

    wait_for_condition(verify)
    print(list_placement_groups())


@pytest.mark.skipif(
    sys.platform == "win32",
    reason="Failed on Windows",
)
def test_list_nodes(shutdown_only):
    ray.init()

    def verify():
        node_data = list(list_nodes().values())[0]
        correct_state = node_data["state"] == "ALIVE"
        is_id_hex = is_hex(node_data["node_id"])
        correct_id = ray.nodes()[0]["NodeID"] == node_data["node_id"]
        return correct_state and is_id_hex and correct_id

    wait_for_condition(verify)
    print(list_nodes())


@pytest.mark.skipif(
    sys.platform == "win32",
    reason="Failed on Windows",
)
def test_list_jobs(shutdown_only):
    ray.init()
    client = JobSubmissionClient(
        f"http://{ray.worker.global_worker.node.address_info['webui_url']}"
    )
    job_id = client.submit_job(  # noqa
        # Entrypoint shell command to execute
        entrypoint="ls",
    )

    def verify():
        job_data = list(list_jobs().values())[0]
        print(job_data)
        job_id_from_api = list(list_jobs().keys())[0]
        correct_state = job_data["status"] == "SUCCEEDED"
        correct_id = job_id == job_id_from_api
        return correct_state and correct_id

    wait_for_condition(verify)
    print(list_jobs())


@pytest.mark.skipif(
    sys.platform == "win32",
    reason="Failed on Windows",
)
def test_list_workers(shutdown_only):
    ray.init()

    def verify():
        worker_data = list(list_workers().values())[0]
        is_id_hex = is_hex(worker_data["worker_id"])
        # +1 to take into account of drivers.
        correct_num_workers = len(list_workers()) == ray.cluster_resources()["CPU"] + 1
        return is_id_hex and correct_num_workers

    wait_for_condition(verify)
    print(list_workers())


def test_list_tasks(shutdown_only):
    ray.init(num_cpus=2)

    @ray.remote
    def f():
        import time

        time.sleep(30)

    @ray.remote
    def g(dep):
        import time

        time.sleep(30)

    @ray.remote(num_gpus=1)
    def impossible():
        pass

    out = [f.remote() for _ in range(2)]  # noqa
    g_out = g.remote(f.remote())  # noqa
    im = impossible.remote()  # noqa

    def verify():
        tasks = list(list_tasks().values())
        correct_num_tasks = len(tasks) == 5
        waiting_for_execution = len(
            list(
                filter(
                    lambda task: task["scheduling_state"] == "WAITING_FOR_EXECUTION",
                    tasks,
                )
            )
        )
        scheduled = len(
            list(filter(lambda task: task["scheduling_state"] == "SCHEDULED", tasks))
        )
        waiting_for_dep = len(
            list(
                filter(
                    lambda task: task["scheduling_state"] == "WAITING_FOR_DEPENDENCIES",
                    tasks,
                )
            )
        )
        running = len(
            list(
                filter(
                    lambda task: task["scheduling_state"] == "RUNNING",
                    tasks,
                )
            )
        )

        return (
            correct_num_tasks
            and running == 2
            and waiting_for_dep == 1
            and waiting_for_execution == 0
            and scheduled == 2
        )

    wait_for_condition(verify)
    print(list_tasks())


def test_list_actor_tasks(shutdown_only):
    ray.init(num_cpus=2)

    @ray.remote
    class Actor:
        def call(self):
            import time

            time.sleep(30)

    a = Actor.remote()
    calls = [a.call.remote() for _ in range(10)]  # noqa

    def verify():
        tasks = list(list_tasks().values())
        # Actor.__init__: 1 finished
        # Actor.call: 1 running, 9 waiting for execution (queued).
        correct_num_tasks = len(tasks) == 11
        waiting_for_execution = len(
            list(
                filter(
                    lambda task: task["scheduling_state"] == "WAITING_FOR_EXECUTION",
                    tasks,
                )
            )
        )
        scheduled = len(
            list(filter(lambda task: task["scheduling_state"] == "SCHEDULED", tasks))
        )
        waiting_for_dep = len(
            list(
                filter(
                    lambda task: task["scheduling_state"] == "WAITING_FOR_DEPENDENCIES",
                    tasks,
                )
            )
        )
        running = len(
            list(
                filter(
                    lambda task: task["scheduling_state"] == "RUNNING",
                    tasks,
                )
            )
        )

        return (
            correct_num_tasks
            and running == 1
            and waiting_for_dep == 0
            and waiting_for_execution == 9
            and scheduled == 0
        )

    wait_for_condition(verify)
    print(list_tasks())


def test_list_objects(shutdown_only):
    ray.init()
    import numpy as np

    data = np.ones(50 * 1024 * 1024, dtype=np.uint8)
    plasma_obj = ray.put(data)

    @ray.remote
    def f(obj):
        print(obj)

    ray.get(f.remote(plasma_obj))

    def verify():
        obj = list(list_objects().values())[0]
        # For detailed output, the test is covered from `test_memstat.py`
        return obj["object_id"] == plasma_obj.hex()

    wait_for_condition(verify)
    print(list_objects())


@pytest.mark.skipif(
    sys.platform == "win32", reason="Runtime env not working in Windows."
)
def test_list_runtime_envs(shutdown_only):
    ray.init(runtime_env={"pip": ["requests"]})

    @ray.remote
    class Actor:
        def ready(self):
            pass

    a = Actor.remote()  # noqa
    b = Actor.options(runtime_env={"pip": ["nonexistent_dep"]}).remote()  # noqa
    ray.get(a.ready.remote())
    with pytest.raises(ray.exceptions.RuntimeEnvSetupError):
        ray.get(b.ready.remote())

    def verify():
        result = list_runtime_envs()
        correct_num = len(result) == 2

        failed_runtime_env = result[0]
        correct_failed_state = (
            not failed_runtime_env["success"]
            and failed_runtime_env.get("error")
            and failed_runtime_env["ref_cnt"] == "0"
        )

        successful_runtime_env = result[1]
        correct_successful_state = (
            successful_runtime_env["success"]
            and successful_runtime_env["ref_cnt"] == "2"
        )
        return correct_num and correct_failed_state and correct_successful_state

    wait_for_condition(verify)


def test_limit(shutdown_only):
    ray.init()

    @ray.remote
    class A:
        def ready(self):
            pass

    actors = [A.remote() for _ in range(4)]
    ray.get([actor.ready.remote() for actor in actors])

    output = list_actors(limit=2)
    assert len(output) == 2

    # Make sure the output is deterministic.
    assert output == list_actors(limit=2)


<<<<<<< HEAD
def test_network_failure(shutdown_only, capsys):
    """When the request fails due to network failure,
    verifies it prints proper warning."""
    ray.init()

    @ray.remote
    def f():
        import time

        time.sleep(30)

    a = [f.remote() for _ in range(4)]  # noqa
    wait_for_condition(lambda: len(list_tasks()) == 4)

    # Kill raylet so that list_tasks will have network error on querying raylets.
    ray.worker._global_node.kill_raylet()

    list_tasks(_print_api_stats=True)
    captured = capsys.readouterr()
    # Make sure there's a correct data reported.
    assert "Queryed 1 raylets and 1 raylets failed to reply." in captured.out
=======
@pytest.mark.asyncio
async def test_cli_format_print(state_api_manager):
    data_source_client = state_api_manager.data_source_client
    actor_id = b"1234"
    data_source_client.get_all_actor_info.return_value = GetAllActorInfoReply(
        actor_table_data=[generate_actor_data(actor_id), generate_actor_data(b"12345")]
    )
    result = await state_api_manager.list_actors(option=list_api_options())
    # If the format is not yaml, it will raise an exception.
    yaml.load(
        get_state_api_output_to_print(result, format=AvailableFormat.YAML),
        Loader=yaml.FullLoader,
    )
    # If the format is not json, it will raise an exception.
    json.loads(get_state_api_output_to_print(result, format=AvailableFormat.JSON))
    # Verify the default format is yaml
    yaml.load(get_state_api_output_to_print(result), Loader=yaml.FullLoader)
    with pytest.raises(ValueError):
        get_state_api_output_to_print(result, format="random_format")
    with pytest.raises(NotImplementedError):
        get_state_api_output_to_print(result, format=AvailableFormat.TABLE)
>>>>>>> 9a8c8f48


if __name__ == "__main__":
    import sys

    sys.exit(pytest.main(["-v", __file__]))<|MERGE_RESOLUTION|>--- conflicted
+++ resolved
@@ -1028,7 +1028,6 @@
     assert output == list_actors(limit=2)
 
 
-<<<<<<< HEAD
 def test_network_failure(shutdown_only, capsys):
     """When the request fails due to network failure,
     verifies it prints proper warning."""
@@ -1050,7 +1049,8 @@
     captured = capsys.readouterr()
     # Make sure there's a correct data reported.
     assert "Queryed 1 raylets and 1 raylets failed to reply." in captured.out
-=======
+
+
 @pytest.mark.asyncio
 async def test_cli_format_print(state_api_manager):
     data_source_client = state_api_manager.data_source_client
@@ -1072,7 +1072,6 @@
         get_state_api_output_to_print(result, format="random_format")
     with pytest.raises(NotImplementedError):
         get_state_api_output_to_print(result, format=AvailableFormat.TABLE)
->>>>>>> 9a8c8f48
 
 
 if __name__ == "__main__":
