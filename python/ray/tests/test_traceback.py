import re
import sys

import numpy as np
import pytest
import ray

from ray.exceptions import RayTaskError, RayActorError
"""This module tests stacktrace of Ray.

There are total 3 different stacktrace types in Ray.

1. Not nested task (including actor creation) or actor task failure.
2. Chained task + actor task failure.
3. Dependency failure (upstreamed dependency raises an exception).

There are important factors.
- The root cause of the failure should be printed at the bottom.
- Ray-related code shouldn't be printed at all to the user-level stacktrace.
- It should be easy to follow stacktrace.

Each of test verifies that there's no regression by comparing the line number.
If we include unnecessary stacktrace (e.g., logs from internal files),
these tests will fail.
"""


def scrub_traceback(ex):
    assert isinstance(ex, str)
    ex = ex.strip("\n")
    ex = re.sub("pid=.*,", "pid=XXX,", ex)
    ex = re.sub("ip=.*\)", "ip=YYY)", ex)
    ex = re.sub("line .*,", "line ZZ,", ex)
    ex = re.sub('".*"', '"FILE"', ex)
    # These are used to coloring the string.
    ex = re.sub("\\x1b\[36m", "", ex)
    ex = re.sub("\\x1b\[39m", "", ex)
    # Clean up object address.
    ex = re.sub("object at .*>", "object at ADDRESS>", ex)
    return ex


def clean_noqa(ex):
    assert isinstance(ex, str)
    # noqa is required to ignore lint, so we just remove it.
    ex = re.sub(" # noqa", "", ex)
    return ex


@pytest.mark.skipif(
    sys.platform == "win32",
    reason="Clean stacktrace not supported on Windows")
def test_actor_creation_stacktrace(ray_start_regular):
    """Test the actor creation task stacktrace."""
    expected_output = """The actor died because of an error raised in its creation task, ray::A.__init__() (pid=XXX, ip=YYY) # noqa
  File "FILE", line ZZ, in __init__
    g(3)
  File "FILE", line ZZ, in g
    raise ValueError(a)
ValueError: 3"""

    def g(a):
        raise ValueError(a)

    @ray.remote
    class A:
        def __init__(self):
            g(3)

        def ping(self):
            pass

    try:
        a = A.remote()
        ray.get(a.ping.remote())
    except RayActorError as ex:
        print(ex)
        assert clean_noqa(expected_output) == scrub_traceback(str(ex))


@pytest.mark.skipif(
    sys.platform == "win32",
    reason="Clean stacktrace not supported on Windows")
def test_task_stacktrace(ray_start_regular):
    """Test the normal task stacktrace."""
    expected_output = """ray::f() (pid=XXX, ip=YYY)
  File "FILE", line ZZ, in f
    return g(c)
  File "FILE", line ZZ, in g
    raise ValueError(a)
ValueError: 7"""

    def g(a):
        raise ValueError(a)
        # pass

    @ray.remote
    def f():
        a = 3
        b = 4
        c = a + b
        return g(c)

    try:
        ray.get(f.remote())
    except ValueError as ex:
        print(ex)
        assert clean_noqa(expected_output) == scrub_traceback(str(ex))


@pytest.mark.skipif(
    sys.platform == "win32",
    reason="Clean stacktrace not supported on Windows")
def test_actor_task_stacktrace(ray_start_regular):
    """Test the actor task stacktrace."""
    expected_output = """ray::A.f() (pid=XXX, repr=<test_traceback.A object at ADDRESS>) # noqa
  File "FILE", line ZZ, in f
    return g(c)
  File "FILE", line ZZ, in g
    raise ValueError(a)
ValueError: 7"""

    def g(a):
        raise ValueError(a)

    @ray.remote
    class A:
        def f(self):
            a = 3
            b = 4
            c = a + b
            return g(c)

    a = A.remote()
    try:
        ray.get(a.f.remote())
    except ValueError as ex:
        print(ex)
        assert clean_noqa(expected_output) == scrub_traceback(str(ex))


@pytest.mark.skipif(
    sys.platform == "win32",
    reason="Clean stacktrace not supported on Windows")
def test_exception_chain(ray_start_regular):
    """Test the chained stacktrace."""
    expected_output = """ray::foo() (pid=XXX, ip=YYY) # noqa
  File "FILE", line ZZ, in foo
    return ray.get(bar.remote())
ray.exceptions.RayTaskError(ZeroDivisionError): ray::bar() (pid=XXX, ip=YYY)
  File "FILE", line ZZ, in bar
    return 1 / 0
ZeroDivisionError: division by zero"""

    @ray.remote
    def bar():
        return 1 / 0

    @ray.remote
    def foo():
        return ray.get(bar.remote())

    r = foo.remote()
    try:
        ray.get(r)
    except ZeroDivisionError as ex:
        assert isinstance(ex, RayTaskError)
        print(ex)
        assert clean_noqa(expected_output) == scrub_traceback(str(ex))


@pytest.mark.skipif(
    sys.platform == "win32",
    reason="Clean stacktrace not supported on Windows")
def test_dep_failure(ray_start_regular):
    """Test the stacktrace genereated due to dependency failures."""
    expected_output = """ray::f() (pid=XXX, ip=YYY) # noqa
  At least one of the input arguments for this task could not be computed:
ray.exceptions.RayTaskError: ray::a() (pid=XXX, ip=YYY)
  At least one of the input arguments for this task could not be computed:
ray.exceptions.RayTaskError: ray::b() (pid=XXX, ip=YYY)
  File "FILE", line ZZ, in b
    raise ValueError("FILE")
ValueError: b failed"""

    @ray.remote
    def f(a, b):
        pass

    @ray.remote
    def a(d):
        pass

    @ray.remote
    def b():
        raise ValueError("b failed")

    try:
        ray.get(f.remote(a.remote(b.remote()), b.remote()))
    except Exception as ex:
        print(ex)
        from pprint import pprint
        pprint(clean_noqa(expected_output))
        pprint(scrub_traceback(str(ex)))
        assert clean_noqa(expected_output) == scrub_traceback(str(ex))


@pytest.mark.skipif(
    sys.platform == "win32",
    reason="Clean stacktrace not supported on Windows")
def test_actor_repr_in_traceback(ray_start_regular):
    def parse_labels_from_traceback(ex):
        error_msg = str(ex)
        error_lines = error_msg.split("\n")
        traceback_line = error_lines[0]
        unformatted_labels = traceback_line.split("(")[2].split(", ")
        label_dict = {}
        for label in unformatted_labels:
            # Remove parenthesis if included.
            if label.startswith("("):
                label = label[1:]
            elif label.endswith(")"):
                label = label[:-1]
            key, value = label.split("=", 1)
            label_dict[key] = value
        return label_dict

    # Test the default repr is Actor(repr=[class_name])
    def g(a):
        raise ValueError(a)

    @ray.remote
    class A:
        def f(self):
            a = 3
            b = 4
            c = a + b
            return g(c)

        def get_repr(self):
            return repr(self)

    a = A.remote()
    try:
        ray.get(a.f.remote())
    except ValueError as ex:
        print(ex)
        label_dict = parse_labels_from_traceback(ex)
        assert label_dict["repr"] == ray.get(a.get_repr.remote())

    # Test if the repr is properly overwritten.
    actor_repr = "ABC"

    @ray.remote
    class A:
        def f(self):
            a = 3
            b = 4
            c = a + b
            return g(c)

        def __repr__(self):
            return actor_repr

    a = A.remote()
    try:
        ray.get(a.f.remote())
    except ValueError as ex:
        print(ex)
        label_dict = parse_labels_from_traceback(ex)
        assert label_dict["repr"] == actor_repr


<<<<<<< HEAD
@pytest.mark.skipif(
    sys.platform == "win32",
    reason="Clean stacktrace not supported on Windows")
def test_line_num_stacktrace(ray_start_regular):
    @ray.remote
    def some_function(x: int, y: int) -> float:
        return x / y

    ray.get(some_function.remote(1, 0))


def test_get_arg_spec_output():
    import inspect

    
    arg_spec = inspect.getfullargspec(func_or_class)


# def test_argument_information_stacktrace(shutdown_only):
#     def inner():
#         assert False

#     def f():
#         return inner()

#     @ray.remote
#     def g(x, y, c=4, *args):
#         return f()

#     # ray.get(g.remote(x=0, y=1))
#     ray.get(g.remote(1, 2, 5, 10, 11))

# Truncate ref
# Max arg size
# Max arg parse size
# g(x, y, c=4)
# g.remote(a, b)
# g.remote(x=1, y=2)
# g.remote(x, y, c=3)
# g.remote(x, y, *, d=4)
# g(x, y, *args, **kwargs)
# g.remote (x, y, b, c, d=4)
# g(x, y, *args, *, e)
# g.remote(x, y, b, c, e=5)
=======
def test_unpickleable_stacktrace():
    expected_output = """System error: Failed to unpickle serialized exception
traceback: Traceback (most recent call last):
  File "FILE", line ZZ, in from_bytes
    return pickle.loads(ray_exception.serialized_exception)
TypeError: __init__() missing 1 required positional argument: 'arg'

The above exception was the direct cause of the following exception:

Traceback (most recent call last):
  File "FILE", line ZZ, in deserialize_objects
    obj = self._deserialize_object(data, metadata, object_ref)
  File "FILE", line ZZ, in _deserialize_object
    return RayError.from_bytes(obj)
  File "FILE", line ZZ, in from_bytes
    raise RuntimeError(msg) from e
RuntimeError: Failed to unpickle serialized exception"""

    class NoPickleError(OSError):
        def __init__(self, arg):
            pass

    def g(a):
        raise NoPickleError("asdf")

    @ray.remote
    def f():
        a = 3
        b = 4
        c = a + b
        return g(c)

    try:
        ray.get(f.remote())
    except Exception as ex:
        print(repr(scrub_traceback(str(ex))))
        assert clean_noqa(expected_output) == scrub_traceback(str(ex))

>>>>>>> 4674c780

if __name__ == "__main__":
    import pytest
    import sys
    sys.exit(pytest.main(["-v", __file__]))<|MERGE_RESOLUTION|>--- conflicted
+++ resolved
@@ -271,7 +271,6 @@
         assert label_dict["repr"] == actor_repr
 
 
-<<<<<<< HEAD
 @pytest.mark.skipif(
     sys.platform == "win32",
     reason="Clean stacktrace not supported on Windows")
@@ -316,7 +315,8 @@
 # g.remote (x, y, b, c, d=4)
 # g(x, y, *args, *, e)
 # g.remote(x, y, b, c, e=5)
-=======
+
+
 def test_unpickleable_stacktrace():
     expected_output = """System error: Failed to unpickle serialized exception
 traceback: Traceback (most recent call last):
@@ -355,7 +355,6 @@
         print(repr(scrub_traceback(str(ex))))
         assert clean_noqa(expected_output) == scrub_traceback(str(ex))
 
->>>>>>> 4674c780
 
 if __name__ == "__main__":
     import pytest
