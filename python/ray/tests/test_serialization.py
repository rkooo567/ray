# coding: utf-8
import collections
import io
import logging
import re
import string
import sys
import weakref
from dataclasses import make_dataclass

import numpy as np
import pytest
from numpy import log

import ray
import ray.cluster_utils
import ray.exceptions
from ray import cloudpickle

logger = logging.getLogger(__name__)


def is_named_tuple(cls):
    """Return True if cls is a namedtuple and False otherwise."""
    b = cls.__bases__
    if len(b) != 1 or b[0] != tuple:
        return False
    f = getattr(cls, "_fields", None)
    if not isinstance(f, tuple):
        return False
    return all(type(n) == str for n in f)


@pytest.mark.parametrize(
    "ray_start_regular", [{"local_mode": True}, {"local_mode": False}], indirect=True
)
def test_simple_serialization(ray_start_regular):
    primitive_objects = [
        # Various primitive types.
        0,
        0.0,
        0.9,
        1 << 62,
        1 << 999,
        b"",
        b"a",
        "a",
        string.printable,
        "\u262F",
        "hello world",
        "\xff\xfe\x9c\x001\x000\x00",
        None,
        True,
        False,
        [],
        (),
        {},
        type,
        int,
        set(),
        # Collections types.
        collections.Counter([np.random.randint(0, 10) for _ in range(100)]),
        collections.OrderedDict([("hello", 1), ("world", 2)]),
        collections.defaultdict(lambda: 0, [("hello", 1), ("world", 2)]),
        collections.defaultdict(lambda: [], [("hello", 1), ("world", 2)]),
        collections.deque([1, 2, 3, "a", "b", "c", 3.5]),
        # Numpy dtypes.
        np.int8(3),
        np.int32(4),
        np.int64(5),
        np.uint8(3),
        np.uint32(4),
        np.uint64(5),
        np.float32(1.9),
        np.float64(1.9),
    ]

    composite_objects = (
        [[obj] for obj in primitive_objects]
        + [(obj,) for obj in primitive_objects]
        + [{(): obj} for obj in primitive_objects]
    )

    @ray.remote
    def f(x):
        return x

    # Check that we can pass arguments by value to remote functions and
    # that they are uncorrupted.
    for obj in primitive_objects + composite_objects:
        new_obj_1 = ray.get(f.remote(obj))
        new_obj_2 = ray.get(ray.put(obj))
        assert obj == new_obj_1
        assert obj == new_obj_2
        # TODO(rkn): The numpy dtypes currently come back as regular integers
        # or floats.
        if type(obj).__module__ != "numpy":
            assert type(obj) == type(new_obj_1)
            assert type(obj) == type(new_obj_2)


@pytest.mark.parametrize(
    "ray_start_regular", [{"local_mode": True}, {"local_mode": False}], indirect=True
)
def test_complex_serialization(ray_start_regular):
    def assert_equal(obj1, obj2):
        module_numpy = (
            type(obj1).__module__ == np.__name__ or type(obj2).__module__ == np.__name__
        )
        if module_numpy:
            empty_shape = (hasattr(obj1, "shape") and obj1.shape == ()) or (
                hasattr(obj2, "shape") and obj2.shape == ()
            )
            if empty_shape:
                # This is a special case because currently
                # np.testing.assert_equal fails because we do not properly
                # handle different numerical types.
                assert obj1 == obj2, "Objects {} and {} are different.".format(
                    obj1, obj2
                )
            else:
                np.testing.assert_equal(obj1, obj2)
        elif hasattr(obj1, "__dict__") and hasattr(obj2, "__dict__"):
            special_keys = ["_pytype_"]
            assert set(list(obj1.__dict__.keys()) + special_keys) == set(
                list(obj2.__dict__.keys()) + special_keys
            ), "Objects {} and {} are different.".format(obj1, obj2)
            for key in obj1.__dict__.keys():
                if key not in special_keys:
                    assert_equal(obj1.__dict__[key], obj2.__dict__[key])
        elif type(obj1) is dict or type(obj2) is dict:
            assert_equal(obj1.keys(), obj2.keys())
            for key in obj1.keys():
                assert_equal(obj1[key], obj2[key])
        elif type(obj1) is list or type(obj2) is list:
            assert len(obj1) == len(
                obj2
            ), "Objects {} and {} are lists with different lengths.".format(obj1, obj2)
            for i in range(len(obj1)):
                assert_equal(obj1[i], obj2[i])
        elif type(obj1) is tuple or type(obj2) is tuple:
            assert len(obj1) == len(
                obj2
            ), "Objects {} and {} are tuples with different lengths.".format(obj1, obj2)
            for i in range(len(obj1)):
                assert_equal(obj1[i], obj2[i])
        elif is_named_tuple(type(obj1)) or is_named_tuple(type(obj2)):
            assert len(obj1) == len(
                obj2
            ), "Objects {} and {} are named tuples with different lengths.".format(
                obj1, obj2
            )
            for i in range(len(obj1)):
                assert_equal(obj1[i], obj2[i])
        else:
            assert obj1 == obj2, "Objects {} and {} are different.".format(obj1, obj2)

    long_extras = [0, np.array([["hi", "hi"], [1.3, 1]])]

    PRIMITIVE_OBJECTS = [
        0,
        0.0,
        0.9,
        1 << 62,
        1 << 100,
        1 << 999,
        [1 << 100, [1 << 100]],
        "a",
        string.printable,
        "\u262F",
        "hello world",
        "\xff\xfe\x9c\x001\x000\x00",
        None,
        True,
        False,
        [],
        (),
        {},
        np.int8(3),
        np.int32(4),
        np.int64(5),
        np.uint8(3),
        np.uint32(4),
        np.uint64(5),
        np.float32(1.9),
        np.float64(1.9),
        np.zeros([100, 100]),
        np.random.normal(size=[100, 100]),
        np.array(["hi", 3]),
        np.array(["hi", 3], dtype=object),
    ] + long_extras

    COMPLEX_OBJECTS = [
        [[[[[[[[[[[[]]]]]]]]]]]],
        {"obj{}".format(i): np.random.normal(size=[100, 100]) for i in range(10)},
        # {(): {(): {(): {(): {(): {(): {(): {(): {(): {(): {
        #      (): {(): {}}}}}}}}}}}}},
        ((((((((((),),),),),),),),),),
        {"a": {"b": {"c": {"d": {}}}}},
    ]

    class Foo:
        def __init__(self, value=0):
            self.value = value

        def __hash__(self):
            return hash(self.value)

        def __eq__(self, other):
            return other.value == self.value

    class Bar:
        def __init__(self):
            for i, val in enumerate(PRIMITIVE_OBJECTS + COMPLEX_OBJECTS):
                setattr(self, "field{}".format(i), val)

    class Baz:
        def __init__(self):
            self.foo = Foo()
            self.bar = Bar()

        def method(self, arg):
            pass

    class Qux:
        def __init__(self):
            self.objs = [Foo(), Bar(), Baz()]

    class SubQux(Qux):
        def __init__(self):
            Qux.__init__(self)

    class CustomError(Exception):
        pass

    Point = collections.namedtuple("Point", ["x", "y"])
    NamedTupleExample = collections.namedtuple(
        "Example", "field1, field2, field3, field4, field5"
    )

    CUSTOM_OBJECTS = [
        Exception("Test object."),
        CustomError(),
        Point(11, y=22),
        Foo(),
        Bar(),
        Baz(),  # Qux(), SubQux(),
        NamedTupleExample(1, 1.0, "hi", np.zeros([3, 5]), [1, 2, 3]),
    ]

    DataClass0 = make_dataclass("DataClass0", [("number", int)])

    CUSTOM_OBJECTS.append(DataClass0(number=3))

    class CustomClass:
        def __init__(self, value):
            self.value = value

    DataClass1 = make_dataclass("DataClass1", [("custom", CustomClass)])

    class DataClass2(DataClass1):
        @classmethod
        def from_custom(cls, data):
            custom = CustomClass(data)
            return cls(custom)

        def __reduce__(self):
            return (self.from_custom, (self.custom.value,))

    CUSTOM_OBJECTS.append(DataClass2(custom=CustomClass(43)))

    BASE_OBJECTS = PRIMITIVE_OBJECTS + COMPLEX_OBJECTS + CUSTOM_OBJECTS

    LIST_OBJECTS = [[obj] for obj in BASE_OBJECTS]
    TUPLE_OBJECTS = [(obj,) for obj in BASE_OBJECTS]
    # The check that type(obj).__module__ != "numpy" should be unnecessary, but
    # otherwise this seems to fail on Mac OS X on Travis.
    DICT_OBJECTS = (
        [
            {obj: obj}
            for obj in PRIMITIVE_OBJECTS
            if (obj.__hash__ is not None and type(obj).__module__ != "numpy")
        ]
        + [{0: obj} for obj in BASE_OBJECTS]
        + [{Foo(123): Foo(456)}]
    )

    RAY_TEST_OBJECTS = BASE_OBJECTS + LIST_OBJECTS + TUPLE_OBJECTS + DICT_OBJECTS

    @ray.remote
    def f(x):
        return x

    # Check that we can pass arguments by value to remote functions and
    # that they are uncorrupted.
    for obj in RAY_TEST_OBJECTS:
        assert_equal(obj, ray.get(f.remote(obj)))
        assert_equal(obj, ray.get(ray.put(obj)))

    # Test StringIO serialization
    s = io.StringIO("Hello, world!\n")
    s.seek(0)
    line = s.readline()
    s.seek(0)
    assert ray.get(ray.put(s)).readline() == line


def test_numpy_serialization(ray_start_regular):
    array = np.zeros(314)
    from ray.cloudpickle import dumps

    buffers = []
    inband = dumps(array, protocol=5, buffer_callback=buffers.append)
    assert len(inband) < array.nbytes
    assert len(buffers) == 1


def test_numpy_subclass_serialization_pickle(ray_start_regular):
    class MyNumpyConstant(np.ndarray):
        def __init__(self, value):
            super().__init__()
            self.constant = value

        def __str__(self):
            print(self.constant)

    constant = MyNumpyConstant(123)
    repr_orig = repr(constant)
    repr_ser = repr(ray.get(ray.put(constant)))
    assert repr_orig == repr_ser


def test_inspect_serialization(enable_pickle_debug):
    import threading

    from ray.cloudpickle import dumps_debug

    lock = threading.Lock()

    with pytest.raises(TypeError):
        dumps_debug(lock)

    def test_func():
        print(lock)

    with pytest.raises(TypeError):
        dumps_debug(test_func)

    class test_class:
        def test(self):
            self.lock = lock

    from ray.util.check_serialize import inspect_serializability

    results = inspect_serializability(lock)
    assert list(results[1])[0].obj == lock, results

    results = inspect_serializability(test_func)
    assert list(results[1])[0].obj == lock, results

    results = inspect_serializability(test_class)
    assert list(results[1])[0].obj == lock, results


@pytest.mark.parametrize(
    "ray_start_regular", [{"local_mode": True}, {"local_mode": False}], indirect=True
)
def test_serialization_final_fallback(ray_start_regular):
    pytest.importorskip("catboost")
    # This test will only run when "catboost" is installed.
    from catboost import CatBoostClassifier

    model = CatBoostClassifier(
        iterations=2,
        depth=2,
        learning_rate=1,
        loss_function="Logloss",
        logging_level="Verbose",
    )

    reconstructed_model = ray.get(ray.put(model))
    assert set(model.get_params().items()) == set(
        reconstructed_model.get_params().items()
    )


def test_register_class(ray_start_2_cpus):
    # Check that putting an object of a class that has not been registered
    # throws an exception.
    class TempClass:
        pass

    ray.get(ray.put(TempClass()))

    # Test passing custom classes into remote functions from the driver.
    @ray.remote
    def f(x):
        return x

    class Foo:
        def __init__(self, value=0):
            self.value = value

        def __hash__(self):
            return hash(self.value)

        def __eq__(self, other):
            return other.value == self.value

    foo = ray.get(f.remote(Foo(7)))
    assert foo == Foo(7)

    regex = re.compile(r"\d+\.\d*")
    new_regex = ray.get(f.remote(regex))
    # This seems to fail on the system Python 3 that comes with
    # Ubuntu, so it is commented out for now:
    # assert regex == new_regex
    # Instead, we do this:
    assert regex.pattern == new_regex.pattern

    class TempClass1:
        def __init__(self):
            self.value = 1

    # Test returning custom classes created on workers.
    @ray.remote
    def g():
        class TempClass2:
            def __init__(self):
                self.value = 2

        return TempClass1(), TempClass2()

    object_1, object_2 = ray.get(g.remote())
    assert object_1.value == 1
    assert object_2.value == 2

    # Test exporting custom class definitions from one worker to another
    # when the worker is blocked in a get.
    class NewTempClass:
        def __init__(self, value):
            self.value = value

    @ray.remote
    def h1(x):
        return NewTempClass(x)

    @ray.remote
    def h2(x):
        return ray.get(h1.remote(x))

    assert ray.get(h2.remote(10)).value == 10

    # Test registering multiple classes with the same name.
    @ray.remote(num_returns=3)
    def j():
        class Class0:
            def method0(self):
                pass

        c0 = Class0()

        class Class0:
            def method1(self):
                pass

        c1 = Class0()

        class Class0:
            def method2(self):
                pass

        c2 = Class0()

        return c0, c1, c2

    results = []
    for _ in range(5):
        results += j.remote()
    for i in range(len(results) // 3):
        c0, c1, c2 = ray.get(results[(3 * i) : (3 * (i + 1))])

        c0.method0()
        c1.method1()
        c2.method2()

        assert not hasattr(c0, "method1")
        assert not hasattr(c0, "method2")
        assert not hasattr(c1, "method0")
        assert not hasattr(c1, "method2")
        assert not hasattr(c2, "method0")
        assert not hasattr(c2, "method1")

    @ray.remote
    def k():
        class Class0:
            def method0(self):
                pass

        c0 = Class0()

        class Class0:
            def method1(self):
                pass

        c1 = Class0()

        class Class0:
            def method2(self):
                pass

        c2 = Class0()

        return c0, c1, c2

    results = ray.get([k.remote() for _ in range(5)])
    for c0, c1, c2 in results:
        c0.method0()
        c1.method1()
        c2.method2()

        assert not hasattr(c0, "method1")
        assert not hasattr(c0, "method2")
        assert not hasattr(c1, "method0")
        assert not hasattr(c1, "method2")
        assert not hasattr(c2, "method0")
        assert not hasattr(c2, "method1")


def test_deserialized_from_buffer_immutable(ray_start_shared_local_modes):
    x = np.full((2, 2), 1.0)
    o = ray.put(x)
    y = ray.get(o)
    with pytest.raises(ValueError, match="assignment destination is read-only"):
        y[0, 0] = 9.0


def test_reducer_override_no_reference_cycle(ray_start_shared_local_modes):
    # bpo-39492: reducer_override used to induce a spurious reference cycle
    # inside the Pickler object, that could prevent all serialized objects
    # from being garbage-collected without explicity invoking gc.collect.

    # test a dynamic function
    def f():
        return 4669201609102990671853203821578

    wr = weakref.ref(f)

    bio = io.BytesIO()
    from ray.cloudpickle import CloudPickler, dumps, loads

    p = CloudPickler(bio, protocol=5)
    p.dump(f)
    new_f = loads(bio.getvalue())
    assert new_f() == 4669201609102990671853203821578

    del p
    del f

    assert wr() is None

    # test a dynamic class
    class ShortlivedObject:
        def __del__(self):
            print("Went out of scope!")

    obj = ShortlivedObject()
    new_obj = weakref.ref(obj)

    dumps(obj)
    del obj
    assert new_obj() is None


def test_buffer_alignment(ray_start_shared_local_modes):
    # Deserialized large numpy arrays should be 64-byte aligned.
    x = np.random.normal(size=(10, 20, 30))
    y = ray.get(ray.put(x))
    assert y.ctypes.data % 64 == 0

    # Unlike PyArrow, Ray aligns small numpy arrays to 8
    # bytes to be memory efficient.
    xs = [np.random.normal(size=i) for i in range(100)]
    ys = ray.get(ray.put(xs))
    for y in ys:
        assert y.ctypes.data % 8 == 0

    xs = [np.random.normal(size=i * (1,)) for i in range(20)]
    ys = ray.get(ray.put(xs))
    for y in ys:
        assert y.ctypes.data % 8 == 0

    xs = [np.random.normal(size=i * (5,)) for i in range(1, 8)]
    xs = [xs[i][(i + 1) * (slice(1, 3),)] for i in range(len(xs))]
    ys = ray.get(ray.put(xs))
    for y in ys:
        assert y.ctypes.data % 8 == 0


def test_custom_serializer(ray_start_shared_local_modes):
    import threading

    class A:
        def __init__(self, x):
            self.x = x
            self.lock = threading.Lock()

    def custom_serializer(a):
        return a.x

    def custom_deserializer(x):
        return A(x)

    ray.util.register_serializer(
        A, serializer=custom_serializer, deserializer=custom_deserializer
    )
    ray.get(ray.put(A(1)))

    ray.util.deregister_serializer(A)
    with pytest.raises(Exception):
        ray.get(ray.put(A(1)))

    # deregister again takes no effects
    ray.util.deregister_serializer(A)


def test_numpy_ufunc(ray_start_shared_local_modes):
    @ray.remote
    def f():
        # add reference to the numpy ufunc
        log

    ray.get(f.remote())


class _SelfDereferenceObject:
    """A object that dereferences itself during deserialization"""

    def __init__(self, ref: ray.ObjectRef):
        self.ref = ref

    def __reduce__(self):
        return ray.get, (self.ref,)


def test_recursive_resolve(ray_start_shared_local_modes):
    ref = ray.put(42)
    for _ in range(10):
        ref = ray.put(_SelfDereferenceObject(ref))
    assert ray.get(ref) == 42


def test_serialization_before_init(shutdown_only):
    """This test checks if serializers registered before initializing Ray
    works after initialization."""
    # make sure ray is shutdown
    ray.shutdown()
    assert ray._private.worker.global_worker.current_job_id.is_nil()

    import threading

    class A:
        def __init__(self, x):
            self.x = x
            self.lock = threading.Lock()  # could not be serialized!

    def custom_serializer(a):
        return a.x

    def custom_deserializer(b):
        return A(b)

    # Register serializer and deserializer for class A:
    ray.util.register_serializer(
        A, serializer=custom_serializer, deserializer=custom_deserializer
    )

    # Initialize Ray later.
    ray.init()
    ray.get(ray.put(A(1)))  # success!


def test_serialization_pydantic_runtime_env(ray_start_regular):
    @ray.remote
    def test(pydantic_model):
        return pydantic_model.x

    @ray.remote(runtime_env={"pip": ["pydantic<2"]})
    def py1():
        from pydantic import BaseModel

        class Foo(BaseModel):
            x: int

        return ray.get(test.remote(Foo(x=1)))

    @ray.remote(runtime_env={"pip": ["pydantic>=2"]})
    def py2():
        from pydantic.v1 import BaseModel

        class Foo(BaseModel):
            x: int

        return ray.get(test.remote(Foo(x=2)))

    assert ray.get(py1.remote()) == 1
    assert ray.get(py2.remote()) == 2


def test_usage_with_dataclass(ray_start_regular):
    import dataclasses

    @dataclasses.dataclass
    class Test:
        v: str

    @ray.remote
    def test(x, expect):
        assert dataclasses.asdict(x) == expect, dataclasses.asdict(x)
        return x

    expect_dict = {"v": "x"}

    x = Test(v="x")
    new_x = ray.get(test.remote(x, expect=expect_dict))
    assert new_x == x
    assert dataclasses.asdict(new_x) == dataclasses.asdict(x)
    assert dataclasses.asdict(new_x) == expect_dict

    y = Test(v="y")
    expect_dict = {"v": "y"}
    new_y = ray.get(test.remote(y, expect=expect_dict))
    assert new_y == y
    assert dataclasses.asdict(new_y) == dataclasses.asdict(y)
    assert dataclasses.asdict(new_y) == expect_dict


def test_cannot_out_of_band_serialize_object_ref(shutdown_only, monkeypatch):
    monkeypatch.setenv("RAY_allow_out_of_band_object_ref_serialization", "0")
    ray.init()
<<<<<<< HEAD
    ref = ray.put(1)

    @ray.remote
    def f():
        ref

    with pytest.raises(ray.exceptions.OufOfBandRefSerializationException):
        ray.get(f.remote())

    @ray.remote
    def f():
        cloudpickle.dumps(ray.put(1))

    with pytest.raises(ray.exceptions.OufOfBandRefSerializationException):
        ray.get(f.remote())
=======

    # Use ray.remote as a workaround because
    # RAY_allow_out_of_band_object_ref_serialization cannot be set dynamically.
    @ray.remote
    def test():
        ref = ray.put(1)

        @ray.remote
        def f():
            ref

        with pytest.raises(ray.exceptions.OufOfBandObjectRefSerializationException):
            ray.get(f.remote())

        @ray.remote
        def f():
            cloudpickle.dumps(ray.put(1))

        with pytest.raises(ray.exceptions.OufOfBandObjectRefSerializationException):
            ray.get(f.remote())

    return ray.get(test.remote())
>>>>>>> ba389f0d


def test_can_out_of_band_serialize_object_ref_with_env_var(shutdown_only, monkeypatch):
    monkeypatch.setenv("RAY_allow_out_of_band_object_ref_serialization", "1")
    ray.init()

    # Use ray.remote as a workaround because
    # RAY_allow_out_of_band_object_ref_serialization cannot be set dynamically.
    @ray.remote
    def test():
        ref = ray.put(1)

        @ray.remote
        def f():
            ref

        ray.get(f.remote())

        @ray.remote
        def f():
            ref = ray.put(1)
            cloudpickle.dumps(ref)

        ray.get(f.remote())

    # It should pass.
    ray.get(test.remote())


if __name__ == "__main__":
    import os
    import pytest

    if os.environ.get("PARALLEL_CI"):
        sys.exit(pytest.main(["-n", "auto", "--boxed", "-vs", __file__]))
    else:
        sys.exit(pytest.main(["-sv", __file__]))<|MERGE_RESOLUTION|>--- conflicted
+++ resolved
@@ -738,23 +738,6 @@
 def test_cannot_out_of_band_serialize_object_ref(shutdown_only, monkeypatch):
     monkeypatch.setenv("RAY_allow_out_of_band_object_ref_serialization", "0")
     ray.init()
-<<<<<<< HEAD
-    ref = ray.put(1)
-
-    @ray.remote
-    def f():
-        ref
-
-    with pytest.raises(ray.exceptions.OufOfBandRefSerializationException):
-        ray.get(f.remote())
-
-    @ray.remote
-    def f():
-        cloudpickle.dumps(ray.put(1))
-
-    with pytest.raises(ray.exceptions.OufOfBandRefSerializationException):
-        ray.get(f.remote())
-=======
 
     # Use ray.remote as a workaround because
     # RAY_allow_out_of_band_object_ref_serialization cannot be set dynamically.
@@ -777,7 +760,6 @@
             ray.get(f.remote())
 
     return ray.get(test.remote())
->>>>>>> ba389f0d
 
 
 def test_can_out_of_band_serialize_object_ref_with_env_var(shutdown_only, monkeypatch):
