--- conflicted
+++ resolved
@@ -42,12 +42,6 @@
 from ray.internal.storage import _load_class
 from ray.autoscaler._private.cli_logger import add_click_logging_options, cli_logger, cf
 from ray.dashboard.modules.job.cli import job_cli_group
-<<<<<<< HEAD
-from ray.experimental.state.state_cli import (
-    list_state_cli_group,
-    summary_state_cli_group,
-)
-=======
 from ray.experimental.state.api import (
     get_log,
     list_logs,
@@ -56,9 +50,9 @@
     list_state_cli_group,
     get_api_server_url,
     get_state_api_output_to_print,
+    summary_state_cli_group
 )
 from ray.experimental.state.common import DEFAULT_LIMIT
->>>>>>> 856bea31
 from distutils.dir_util import copy_tree
 
 logger = logging.getLogger(__name__)
