--- conflicted
+++ resolved
@@ -746,6 +746,7 @@
         title,
         const CAddress &caller_address,
         actor,
+        actor_id,
         name_of_concurrency_group_to_execute):
     worker = ray._private.worker.global_worker
     cdef:
@@ -819,16 +820,10 @@
                             error_id, shared_ptr[CRayObject]()))
             print("store task errors")
             num_errors_stored = store_task_errors(
-<<<<<<< HEAD
                         worker, e,
                         True,  # task_exception
                         actor,  # actor
-=======
-                        worker, error,
-                        False,  # task_exception
-                        None,  # actor
-                        None,  # actor id
->>>>>>> faae43ac
+                        actor_id,  # actor id
                         function_name, task_type, title,
                         dynamic_returns, application_error, caller_address)
             if num_errors_stored == 0:
@@ -1068,6 +1063,7 @@
                                     title,
                                     caller_address,
                                     actor,
+                                    actor_id,
                                     name_of_concurrency_group_to_execute)
                             # The regular output is not used for generator.
                             outputs = None
@@ -1156,13 +1152,8 @@
                     caller_address)
         except Exception as e:
             num_errors_stored = store_task_errors(
-<<<<<<< HEAD
-                    worker, e, task_exception, actor, function_name,
+                    worker, e, task_exception, actor, actor_id, function_name,
                     task_type, title, returns, application_error, caller_address)
-=======
-                    worker, e, task_exception, actor, actor_id, function_name,
-                    task_type, title, returns, application_error)
->>>>>>> faae43ac
             if returns[0].size() > 0 and num_errors_stored == 0:
                 logger.exception(
                         "Unhandled error: Task threw exception, but all "
