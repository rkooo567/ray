--- conflicted
+++ resolved
@@ -493,15 +493,10 @@
         ref = core_worker.peek_object_ref_stream(
             self._generator_ref)
         # TODO(swang): Avoid fetching the value.
-<<<<<<< HEAD
-        ready, unready = await asyncio.wait([self._suppress_exceptions(ref)],
-                                            timeout=timeout_s)
-=======
         ready, unready = await asyncio.wait(
             [asyncio.create_task(self.suppress_exceptions(ref))],
             timeout=timeout_s
         )
->>>>>>> 5a7071e5
         if len(unready) > 0:
             return ObjectRef.nil()
 
