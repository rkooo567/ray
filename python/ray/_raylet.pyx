# cython: profile=False
# distutils: language = c++
# cython: embedsignature = True
# cython: language_level = 3
# cython: c_string_encoding = default

from cpython.exc cimport PyErr_CheckSignals

import asyncio
import numpy
import gc
import inspect
import threading
import traceback
import time
import logging
import os
import pickle
import sys
import _thread
import setproctitle

from libc.stdint cimport (
    int32_t,
    int64_t,
    INT64_MAX,
    uint64_t,
    uint8_t,
)
from libcpp cimport bool as c_bool
from libcpp.memory cimport (
    dynamic_pointer_cast,
    make_shared,
    shared_ptr,
    unique_ptr,
)
from libcpp.string cimport string as c_string
from libcpp.utility cimport pair
from libcpp.unordered_map cimport unordered_map
from libcpp.vector cimport vector as c_vector
from libcpp.pair cimport pair as c_pair

from cython.operator import dereference, postincrement

from ray.includes.common cimport (
    CBuffer,
    CAddress,
    CLanguage,
    CRayObject,
    CRayStatus,
    CGcsClientOptions,
    CTaskArg,
    CTaskArgByReference,
    CTaskArgByValue,
    CTaskType,
    CPlacementStrategy,
    CRayFunction,
    LocalMemoryBuffer,
    move,
    LANGUAGE_CPP,
    LANGUAGE_JAVA,
    LANGUAGE_PYTHON,
    LocalMemoryBuffer,
    TASK_TYPE_NORMAL_TASK,
    TASK_TYPE_ACTOR_CREATION_TASK,
    TASK_TYPE_ACTOR_TASK,
    WORKER_TYPE_WORKER,
    WORKER_TYPE_DRIVER,
    PLACEMENT_STRATEGY_PACK,
    PLACEMENT_STRATEGY_SPREAD,
)
from ray.includes.unique_ids cimport (
    CActorID,
    CActorCheckpointID,
    CObjectID,
    CClientID,
    CPlacementGroupID,
)
from ray.includes.libcoreworker cimport (
    CActorCreationOptions,
    CPlacementGroupCreationOptions,
    CCoreWorkerOptions,
    CCoreWorkerProcess,
    CTaskOptions,
    ResourceMappingType,
    CFiberEvent,
    CActorHandle,
)
from ray.includes.ray_config cimport RayConfig
from ray.includes.global_state_accessor cimport CGlobalStateAccessor

import ray
from ray.async_compat import (
    sync_to_async, get_new_event_loop)
import ray.memory_monitor as memory_monitor
import ray.ray_constants as ray_constants
from ray import profiling
from ray.exceptions import (
    RayError,
    RayletError,
    RayTaskError,
    ObjectStoreFullError,
    RayTimeoutError,
    RayCancellationError
)
from ray.utils import decode
import gc
import msgpack

cimport cpython

include "includes/object_ref.pxi"
include "includes/unique_ids.pxi"
include "includes/ray_config.pxi"
include "includes/function_descriptor.pxi"
include "includes/buffer.pxi"
include "includes/common.pxi"
include "includes/serialization.pxi"
include "includes/libcoreworker.pxi"
include "includes/global_state_accessor.pxi"
include "includes/metric.pxi"

# Expose GCC & Clang macro to report
# whether C++ optimizations were enabled during compilation.
OPTIMIZED = __OPTIMIZE__

logger = logging.getLogger(__name__)


def gcs_actor_service_enabled():
    return (
        RayConfig.instance().gcs_actor_service_enabled())


cdef int check_status(const CRayStatus& status) nogil except -1:
    if status.ok():
        return 0

    with gil:
        message = status.message().decode()

    if status.IsObjectStoreFull():
        raise ObjectStoreFullError(message)
    elif status.IsInterrupted():
        raise KeyboardInterrupt()
    elif status.IsTimedOut():
        raise RayTimeoutError(message)
    elif status.IsNotFound():
        raise ValueError(message)
    else:
        raise RayletError(message)

cdef RayObjectsToDataMetadataPairs(
        const c_vector[shared_ptr[CRayObject]] objects):
    data_metadata_pairs = []
    for i in range(objects.size()):
        # core_worker will return a nullptr for objects that couldn't be
        # retrieved from the store or if an object was an exception.
        if not objects[i].get():
            data_metadata_pairs.append((None, None))
        else:
            data = None
            metadata = None
            if objects[i].get().HasData():
                data = Buffer.make(objects[i].get().GetData())
            if objects[i].get().HasMetadata():
                metadata = Buffer.make(
                    objects[i].get().GetMetadata()).to_pybytes()
            data_metadata_pairs.append((data, metadata))
    return data_metadata_pairs


cdef VectorToObjectRefs(const c_vector[CObjectID] &object_refs):
    result = []
    for i in range(object_refs.size()):
        result.append(ObjectRef(object_refs[i].Binary()))
    return result


cdef c_vector[CObjectID] ObjectRefsToVector(object_refs):
    """A helper function that converts a Python list of object refs to a vector.

    Args:
        object_refs (list): The Python list of object refs.

    Returns:
        The output vector.
    """
    cdef:
        c_vector[CObjectID] result
    for object_ref in object_refs:
        result.push_back((<ObjectRef>object_ref).native())
    return result


def compute_task_id(ObjectRef object_ref):
    return TaskID(object_ref.native().TaskId().Binary())


cdef increase_recursion_limit():
    """Double the recusion limit if current depth is close to the limit"""
    cdef:
        CPyThreadState * s = <CPyThreadState *> PyThreadState_Get()
        int current_depth = s.recursion_depth
        int current_limit = Py_GetRecursionLimit()
        int new_limit = current_limit * 2

    if current_limit - current_depth < 500:
        Py_SetRecursionLimit(new_limit)
        logger.debug("Increasing Python recursion limit to {} "
                     "current recursion depth is {}.".format(
                         new_limit, current_depth))


@cython.auto_pickle(False)
cdef class Language:
    cdef CLanguage lang

    def __cinit__(self, int32_t lang):
        self.lang = <CLanguage>lang

    @staticmethod
    cdef from_native(const CLanguage& lang):
        return Language(<int32_t>lang)

    def __eq__(self, other):
        return (isinstance(other, Language) and
                (<int32_t>self.lang) == (<int32_t>(<Language>other).lang))

    def __repr__(self):
        if <int32_t>self.lang == <int32_t>LANGUAGE_PYTHON:
            return "PYTHON"
        elif <int32_t>self.lang == <int32_t>LANGUAGE_CPP:
            return "CPP"
        elif <int32_t>self.lang == <int32_t>LANGUAGE_JAVA:
            return "JAVA"
        else:
            raise Exception("Unexpected error")

    def __reduce__(self):
        return Language, (<int32_t>self.lang,)

    PYTHON = Language.from_native(LANGUAGE_PYTHON)
    CPP = Language.from_native(LANGUAGE_CPP)
    JAVA = Language.from_native(LANGUAGE_JAVA)


cdef int prepare_resources(
        dict resource_dict,
        unordered_map[c_string, double] *resource_map) except -1:
    cdef:
        unordered_map[c_string, double] out
        c_string resource_name

    if resource_dict is None:
        raise ValueError("Must provide resource map.")

    for key, value in resource_dict.items():
        if not (isinstance(value, int) or isinstance(value, float)):
            raise ValueError("Resource quantities may only be ints or floats.")
        if value < 0:
            raise ValueError("Resource quantities may not be negative.")
        if value > 0:
            if (value >= 1 and isinstance(value, float)
                    and not value.is_integer()):
                raise ValueError(
                    "Resource quantities >1 must be whole numbers.")
            resource_map[0][key.encode("ascii")] = float(value)
    return 0


cdef prepare_args(
        CoreWorker core_worker,
        Language language, args, c_vector[unique_ptr[CTaskArg]] *args_vector):
    cdef:
        size_t size
        int64_t put_threshold
        shared_ptr[CBuffer] arg_data
        c_vector[CObjectID] inlined_ids

    worker = ray.worker.global_worker
    put_threshold = RayConfig.instance().max_direct_call_object_size()
    for arg in args:
        if isinstance(arg, ObjectRef):
            c_arg = (<ObjectRef>arg).native()
            args_vector.push_back(
                unique_ptr[CTaskArg](new CTaskArgByReference(
                    c_arg,
                    CCoreWorkerProcess.GetCoreWorker().GetOwnerAddress(
                        c_arg))))

        else:
            serialized_arg = worker.get_serialization_context().serialize(arg)
            metadata = serialized_arg.metadata
            if language != Language.PYTHON:
                if metadata not in [
                        ray_constants.OBJECT_METADATA_TYPE_CROSS_LANGUAGE,
                        ray_constants.OBJECT_METADATA_TYPE_RAW]:
                    raise Exception("Can't transfer {} data to {}".format(
                        metadata, language))
            size = serialized_arg.total_bytes

            # TODO(edoakes): any objects containing ObjectRefs are spilled to
            # plasma here. This is inefficient for small objects, but inlined
            # arguments aren't associated ObjectRefs right now so this is a
            # simple fix for reference counting purposes.
            if <int64_t>size <= put_threshold:
                arg_data = dynamic_pointer_cast[CBuffer, LocalMemoryBuffer](
                        make_shared[LocalMemoryBuffer](size))
                if size > 0:
                    (<SerializedObject>serialized_arg).write_to(
                        Buffer.make(arg_data))
                for object_ref in serialized_arg.contained_object_refs:
                    inlined_ids.push_back((<ObjectRef>object_ref).native())
                args_vector.push_back(
                    unique_ptr[CTaskArg](new CTaskArgByValue(
                        make_shared[CRayObject](
                            arg_data, string_to_buffer(metadata),
                            inlined_ids))))
                inlined_ids.clear()
            else:
                args_vector.push_back(unique_ptr[CTaskArg](
                    new CTaskArgByReference(CObjectID.FromBinary(
                        core_worker.put_serialized_object(serialized_arg)),
                        CCoreWorkerProcess.GetCoreWorker().GetRpcAddress())))


def switch_worker_log_if_needed(worker, next_job_id):
    if worker.mode != ray.WORKER_MODE:
        return
    if (worker.current_logging_job_id is None) or \
            (worker.current_logging_job_id != next_job_id):
        job_stdout_path, job_stderr_path = (
            worker.node.get_job_redirected_log_file(
                worker.worker_id, next_job_id.binary())
        )
        ray.worker.set_log_file(job_stdout_path, job_stderr_path)
        worker.current_logging_job_id = next_job_id


cdef execute_task(
        CTaskType task_type,
        const CRayFunction &ray_function,
        const unordered_map[c_string, double] &c_resources,
        const c_vector[shared_ptr[CRayObject]] &c_args,
        const c_vector[CObjectID] &c_arg_reference_ids,
        const c_vector[CObjectID] &c_return_ids,
        c_vector[shared_ptr[CRayObject]] *returns):

    worker = ray.worker.global_worker
    manager = worker.function_actor_manager

    cdef:
        dict execution_infos = manager.execution_infos
        CoreWorker core_worker = worker.core_worker
        JobID job_id = core_worker.get_current_job_id()
        TaskID task_id = core_worker.get_current_task_id()
        CFiberEvent task_done_event

    # Automatically restrict the GPUs available to this task.
    ray.utils.set_cuda_visible_devices(ray.get_gpu_ids())

    function_descriptor = CFunctionDescriptorToPython(
        ray_function.GetFunctionDescriptor())

    if <int>task_type == <int>TASK_TYPE_ACTOR_CREATION_TASK:
        actor_class = manager.load_actor_class(job_id, function_descriptor)
        actor_id = core_worker.get_actor_id()
        worker.actors[actor_id] = actor_class.__new__(actor_class)
        worker.actor_checkpoint_info[actor_id] = (
            ray.worker.ActorCheckpointInfo(
                num_tasks_since_last_checkpoint=0,
                last_checkpoint_timestamp=int(1000 * time.time()),
                checkpoint_ids=[]))

    execution_info = execution_infos.get(function_descriptor)
    if not execution_info:
        execution_info = manager.get_execution_info(
            job_id, function_descriptor)
        execution_infos[function_descriptor] = execution_info

    function_name = execution_info.function_name
    extra_data = (b'{"name": ' + function_name.encode("ascii") +
                  b' "task_id": ' + task_id.hex().encode("ascii") + b'}')

    if <int>task_type == <int>TASK_TYPE_NORMAL_TASK:
        title = "ray::{}()".format(function_name)
        next_title = "ray::IDLE"
        function_executor = execution_info.function
    else:
        actor = worker.actors[core_worker.get_actor_id()]
        class_name = actor.__class__.__name__
        title = "ray::{}.{}()".format(class_name, function_name)
        next_title = "ray::{}".format(class_name)
        worker_name = "ray_{}_{}".format(class_name, os.getpid())
        if c_resources.find(b"memory") != c_resources.end():
            worker.memory_monitor.set_heap_limit(
                worker_name,
                ray_constants.from_memory_units(
                    dereference(c_resources.find(b"memory")).second))
        if c_resources.find(b"object_store_memory") != c_resources.end():
            worker.core_worker.set_object_store_client_options(
                worker_name,
                int(ray_constants.from_memory_units(
                        dereference(
                            c_resources.find(b"object_store_memory")).second)))

        def function_executor(*arguments, **kwarguments):
            function = execution_info.function

            if core_worker.current_actor_is_asyncio():
                # Increase recursion limit if necessary. In asyncio mode,
                # we have many parallel callstacks (represented in fibers)
                # that's suspended for execution. Python interpreter will
                # mistakenly count each callstack towards recusion limit.
                # We don't need to worry about stackoverflow here because
                # the max number of callstacks is limited in direct actor
                # transport with max_concurrency flag.
                increase_recursion_limit()

                if inspect.iscoroutinefunction(function.method):
                    async_function = function
                else:
                    # Just execute the method if it's ray internal method.
                    if function.name.startswith("__ray"):
                        return function(actor, *arguments, **kwarguments)
                    async_function = sync_to_async(function)

                return core_worker.run_async_func_in_event_loop(
                    async_function, actor, *arguments, **kwarguments)

            return function(actor, *arguments, **kwarguments)

    with core_worker.profile_event(b"task", extra_data=extra_data):
        try:
            task_exception = False
            if not (<int>task_type == <int>TASK_TYPE_ACTOR_TASK
                    and function_name == "__ray_terminate__"):
                worker.reraise_actor_init_error()
                worker.memory_monitor.raise_if_low_memory()

            with core_worker.profile_event(b"task:deserialize_arguments"):
                if c_args.empty():
                    args, kwargs = [], {}
                else:
                    metadata_pairs = RayObjectsToDataMetadataPairs(c_args)
                    object_refs = VectorToObjectRefs(c_arg_reference_ids)

                    if core_worker.current_actor_is_asyncio():
                        # We deserialize objects in event loop thread to
                        # prevent segfaults. See #7799
                        async def deserialize_args():
                            return (ray.worker.global_worker
                                    .deserialize_objects(
                                        metadata_pairs, object_refs))
                        args = core_worker.run_async_func_in_event_loop(
                            deserialize_args)
                    else:
                        args = ray.worker.global_worker.deserialize_objects(
                            metadata_pairs, object_refs)

                    for arg in args:
                        if isinstance(arg, RayError):
                            raise arg
                    args, kwargs = ray.signature.recover_args(args)

            if (<int>task_type == <int>TASK_TYPE_ACTOR_CREATION_TASK):
                actor = worker.actors[core_worker.get_actor_id()]
                class_name = actor.__class__.__name__
                actor_title = "{}({}, {})".format(
                    class_name, repr(args), repr(kwargs))
                core_worker.set_actor_title(actor_title.encode("utf-8"))
            # Execute the task.
            with core_worker.profile_event(b"task:execute"):
                task_exception = True
                try:
                    switch_worker_log_if_needed(worker, job_id)
                    with ray.worker._changeproctitle(title, next_title):
                        outputs = function_executor(*args, **kwargs)
                    task_exception = False
                except KeyboardInterrupt as e:
                    raise RayCancellationError(
                            core_worker.get_current_task_id())
                if c_return_ids.size() == 1:
                    outputs = (outputs,)
            # Check for a cancellation that was called when the function
            # was exiting and was raised after the except block.
            if not check_signals().ok():
                task_exception = True
                raise RayCancellationError(
                            core_worker.get_current_task_id())
            # Store the outputs in the object store.
            with core_worker.profile_event(b"task:store_outputs"):
                core_worker.store_task_outputs(
                    worker, outputs, c_return_ids, returns)
        except Exception as error:
            if (<int>task_type == <int>TASK_TYPE_ACTOR_CREATION_TASK):
                worker.mark_actor_init_failed(error)

            backtrace = ray.utils.format_error_message(
                traceback.format_exc(), task_exception=task_exception)
            if isinstance(error, RayTaskError):
                # Avoid recursive nesting of RayTaskError.
                failure_object = RayTaskError(function_name, backtrace,
                                              error.cause_cls, proctitle=title)
            else:
                failure_object = RayTaskError(function_name, backtrace,
                                              error.__class__, proctitle=title)
            errors = []
            for _ in range(c_return_ids.size()):
                errors.append(failure_object)
            core_worker.store_task_outputs(
                worker, errors, c_return_ids, returns)
            ray.utils.push_error_to_driver(
                worker,
                ray_constants.TASK_PUSH_ERROR,
                str(failure_object),
                job_id=worker.current_job_id)

    if execution_info.max_calls != 0:
        # Reset the state of the worker for the next task to execute.
        # Increase the task execution counter.
        manager.increase_task_counter(job_id, function_descriptor)

        # If we've reached the max number of executions for this worker, exit.
        task_counter = manager.get_task_counter(job_id, function_descriptor)
        if task_counter == execution_info.max_calls:
            exit = SystemExit(0)
            exit.is_ray_terminate = True
            raise exit


cdef CRayStatus task_execution_handler(
        CTaskType task_type,
        const CRayFunction &ray_function,
        const unordered_map[c_string, double] &c_resources,
        const c_vector[shared_ptr[CRayObject]] &c_args,
        const c_vector[CObjectID] &c_arg_reference_ids,
        const c_vector[CObjectID] &c_return_ids,
        c_vector[shared_ptr[CRayObject]] *returns) nogil:

    with gil:
        try:
            try:
                # The call to execute_task should never raise an exception. If
                # it does, that indicates that there was an internal error.
                execute_task(task_type, ray_function, c_resources, c_args,
                             c_arg_reference_ids, c_return_ids, returns)
            except Exception:
                traceback_str = traceback.format_exc() + (
                    "An unexpected internal error occurred while the worker "
                    "was executing a task.")
                ray.utils.push_error_to_driver(
                    ray.worker.global_worker,
                    "worker_crash",
                    traceback_str,
                    job_id=None)
                sys.exit(1)
        except SystemExit as e:
            # Tell the core worker to exit as soon as the result objects
            # are processed.
            if hasattr(e, "is_ray_terminate"):
                return CRayStatus.IntentionalSystemExit()
            else:
                logger.exception("SystemExit was raised from the worker")
                return CRayStatus.UnexpectedSystemExit()

    return CRayStatus.OK()

cdef c_bool kill_main_task() nogil:
    with gil:
        if setproctitle.getproctitle() != "ray::IDLE":
            _thread.interrupt_main()
            return True
        return False


cdef CRayStatus check_signals() nogil:
    with gil:
        try:
            PyErr_CheckSignals()
        except KeyboardInterrupt:
            return CRayStatus.Interrupted(b"")
    return CRayStatus.OK()


cdef void gc_collect() nogil:
    with gil:
        start = time.perf_counter()
        num_freed = gc.collect()
        end = time.perf_counter()
        if num_freed > 0:
            logger.info(
                "gc.collect() freed {} refs in {} seconds".format(
                    num_freed, end - start))


# This function introduces ~2-7us of overhead per call (i.e., it can be called
# up to hundreds of thousands of times per second).
cdef void get_py_stack(c_string* stack_out) nogil:
    """Get the Python call site.

    This can be called from within C++ code to retrieve the file name and line
    number of the Python code that is calling into the core worker.
    """
    with gil:
        try:
            frame = inspect.currentframe()
        except ValueError:  # overhead of exception handling is about 20us
            stack_out[0] = "".encode("ascii")
            return
        msg = ""
        while frame:
            filename = frame.f_code.co_filename
            # Decode Ray internal frames to add annotations.
            if filename.endswith("ray/worker.py"):
                if frame.f_code.co_name == "put":
                    msg = "(put object) "
            elif filename.endswith("ray/workers/default_worker.py"):
                pass
            elif filename.endswith("ray/remote_function.py"):
                # TODO(ekl) distinguish between task return objects and
                # arguments. This can only be done in the core worker.
                msg = "(task call) "
            elif filename.endswith("ray/actor.py"):
                # TODO(ekl) distinguish between actor return objects and
                # arguments. This can only be done in the core worker.
                msg = "(actor call) "
            elif filename.endswith("ray/serialization.py"):
                if frame.f_code.co_name == "id_deserializer":
                    msg = "(deserialize task arg) "
            else:
                msg += "{}:{}:{}".format(
                    frame.f_code.co_filename, frame.f_code.co_name,
                    frame.f_lineno)
                break
            frame = frame.f_back
        stack_out[0] = msg.encode("ascii")

cdef shared_ptr[CBuffer] string_to_buffer(c_string& c_str):
    cdef shared_ptr[CBuffer] empty_metadata
    if c_str.size() == 0:
        return empty_metadata
    return dynamic_pointer_cast[
        CBuffer, LocalMemoryBuffer](
            make_shared[LocalMemoryBuffer](
                <uint8_t*>(c_str.data()), c_str.size(), True))


cdef void terminate_asyncio_thread() nogil:
    with gil:
        core_worker = ray.worker.global_worker.core_worker
        core_worker.destroy_event_loop_if_exists()


cdef class CoreWorker:

    def __cinit__(self, is_driver, store_socket, raylet_socket,
                  JobID job_id, GcsClientOptions gcs_options, log_dir,
                  node_ip_address, node_manager_port, raylet_ip_address,
                  local_mode, driver_name, stdout_file, stderr_file,
<<<<<<< HEAD
                  metrics_agent_port):
=======
                  serialized_job_config):
>>>>>>> 6c9ec105
        self.is_driver = is_driver
        self.is_local_mode = local_mode

        cdef CCoreWorkerOptions options = CCoreWorkerOptions()
        options.worker_type = (
            WORKER_TYPE_DRIVER if is_driver else WORKER_TYPE_WORKER)
        options.language = LANGUAGE_PYTHON
        options.store_socket = store_socket.encode("ascii")
        options.raylet_socket = raylet_socket.encode("ascii")
        options.job_id = job_id.native()
        options.gcs_options = gcs_options.native()[0]
        options.enable_logging = True
        options.log_dir = log_dir.encode("utf-8")
        options.install_failure_signal_handler = True
        options.node_ip_address = node_ip_address.encode("utf-8")
        options.node_manager_port = node_manager_port
        options.raylet_ip_address = raylet_ip_address.encode("utf-8")
        options.driver_name = driver_name
        options.stdout_file = stdout_file
        options.stderr_file = stderr_file
        options.task_execution_callback = task_execution_handler
        options.check_signals = check_signals
        options.gc_collect = gc_collect
        options.get_lang_stack = get_py_stack
        options.ref_counting_enabled = True
        options.is_local_mode = local_mode
        options.num_workers = 1
        options.kill_main = kill_main_task
        options.terminate_asyncio_thread = terminate_asyncio_thread
<<<<<<< HEAD
        options.metrics_agent_port = metrics_agent_port
=======
        options.serialized_job_config = serialized_job_config
>>>>>>> 6c9ec105

        CCoreWorkerProcess.Initialize(options)

    def __dealloc__(self):
        with nogil:
            # If it's a worker, the core worker process should have been
            # shutdown. So we can't call
            # `CCoreWorkerProcess.GetCoreWorker().GetWorkerType()` here.
            # Instead, we use the cached `is_driver` flag to test if it's a
            # driver.
            if self.is_driver:
                CCoreWorkerProcess.Shutdown()

    def run_task_loop(self):
        with nogil:
            CCoreWorkerProcess.RunTaskExecutionLoop()

    def get_current_task_id(self):
        return TaskID(
            CCoreWorkerProcess.GetCoreWorker().GetCurrentTaskId().Binary())

    def get_current_job_id(self):
        return JobID(
            CCoreWorkerProcess.GetCoreWorker().GetCurrentJobId().Binary())

    def get_actor_id(self):
        return ActorID(
            CCoreWorkerProcess.GetCoreWorker().GetActorId().Binary())

    def set_webui_display(self, key, message):
        CCoreWorkerProcess.GetCoreWorker().SetWebuiDisplay(key, message)

    def set_actor_title(self, title):
        CCoreWorkerProcess.GetCoreWorker().SetActorTitle(title)

    def get_plasma_event_handler(self):
        return self.plasma_event_handler

    def get_objects(self, object_refs, TaskID current_task_id,
                    int64_t timeout_ms=-1):
        cdef:
            c_vector[shared_ptr[CRayObject]] results
            CTaskID c_task_id = current_task_id.native()
            c_vector[CObjectID] c_object_ids = ObjectRefsToVector(object_refs)

        with nogil:
            check_status(CCoreWorkerProcess.GetCoreWorker().Get(
                c_object_ids, timeout_ms, &results))

        return RayObjectsToDataMetadataPairs(results)

    def object_exists(self, ObjectRef object_ref):
        cdef:
            c_bool has_object
            CObjectID c_object_id = object_ref.native()

        with nogil:
            check_status(CCoreWorkerProcess.GetCoreWorker().Contains(
                c_object_id, &has_object))

        return has_object

    cdef _create_put_buffer(self, shared_ptr[CBuffer] &metadata,
                            size_t data_size, ObjectRef object_ref,
                            c_vector[CObjectID] contained_ids,
                            CObjectID *c_object_id, shared_ptr[CBuffer] *data):
        if object_ref is None:
            with nogil:
                check_status(CCoreWorkerProcess.GetCoreWorker().Create(
                             metadata, data_size, contained_ids,
                             c_object_id, data))
        else:
            c_object_id[0] = object_ref.native()
            with nogil:
                check_status(CCoreWorkerProcess.GetCoreWorker().Create(
                            metadata, data_size,
                            c_object_id[0], data))

        # If data is nullptr, that means the ObjectRef already existed,
        # which we ignore.
        # TODO(edoakes): this is hacky, we should return the error instead
        # and deal with it here.
        return data.get() == NULL

    def put_serialized_object(self, serialized_object,
                              ObjectRef object_ref=None,
                              c_bool pin_object=True):
        cdef:
            CObjectID c_object_id
            shared_ptr[CBuffer] data
            shared_ptr[CBuffer] metadata
            int64_t put_threshold
            c_bool put_small_object_in_memory_store
            c_vector[CObjectID] c_object_id_vector

        metadata = string_to_buffer(serialized_object.metadata)
        put_threshold = RayConfig.instance().max_direct_call_object_size()
        put_small_object_in_memory_store = (
            RayConfig.instance().put_small_object_in_memory_store())
        total_bytes = serialized_object.total_bytes
        object_already_exists = self._create_put_buffer(
            metadata, total_bytes, object_ref,
            ObjectRefsToVector(serialized_object.contained_object_refs),
            &c_object_id, &data)

        if not object_already_exists:
            if total_bytes > 0:
                (<SerializedObject>serialized_object).write_to(
                    Buffer.make(data))
            if self.is_local_mode or (put_small_object_in_memory_store
               and <int64_t>total_bytes < put_threshold):
                c_object_id_vector.push_back(c_object_id)
                check_status(CCoreWorkerProcess.GetCoreWorker().Put(
                        CRayObject(data, metadata, c_object_id_vector),
                        c_object_id_vector, c_object_id))
            else:
                with nogil:
                    # Using custom object refs is not supported because we
                    # can't track their lifecycle, so we don't pin the object
                    # in this case.
                    check_status(CCoreWorkerProcess.GetCoreWorker().Seal(
                                    c_object_id,
                                    pin_object and object_ref is None))

        return c_object_id.Binary()

    def wait(self, object_refs, int num_returns, int64_t timeout_ms,
             TaskID current_task_id):
        cdef:
            c_vector[CObjectID] wait_ids
            c_vector[c_bool] results
            CTaskID c_task_id = current_task_id.native()

        wait_ids = ObjectRefsToVector(object_refs)
        with nogil:
            check_status(CCoreWorkerProcess.GetCoreWorker().Wait(
                wait_ids, num_returns, timeout_ms, &results))

        assert len(results) == len(object_refs)

        ready, not_ready = [], []
        for i, object_ref in enumerate(object_refs):
            if results[i]:
                ready.append(object_ref)
            else:
                not_ready.append(object_ref)

        return ready, not_ready

    def free_objects(self, object_refs, c_bool local_only,
                     c_bool delete_creating_tasks):
        cdef:
            c_vector[CObjectID] free_ids = ObjectRefsToVector(object_refs)

        with nogil:
            check_status(CCoreWorkerProcess.GetCoreWorker().Delete(
                free_ids, local_only, delete_creating_tasks))

    def global_gc(self):
        with nogil:
            CCoreWorkerProcess.GetCoreWorker().TriggerGlobalGC()

    def set_object_store_client_options(self, client_name,
                                        int64_t limit_bytes):
        try:
            logger.debug("Setting plasma memory limit to {} for {}".format(
                limit_bytes, client_name))
            check_status(CCoreWorkerProcess.GetCoreWorker().SetClientOptions(
                client_name.encode("ascii"), limit_bytes))
        except RayError as e:
            self.dump_object_store_memory_usage()
            raise memory_monitor.RayOutOfMemoryError(
                "Failed to set object_store_memory={} for {}. The "
                "plasma store may have insufficient memory remaining "
                "to satisfy this limit (30% of object store memory is "
                "permanently reserved for shared usage). The current "
                "object store memory status is:\n\n{}".format(
                    limit_bytes, client_name, e))

    def dump_object_store_memory_usage(self):
        message = CCoreWorkerProcess.GetCoreWorker().MemoryUsageString()
        logger.warning("Local object store memory usage:\n{}\n".format(
            message.decode("utf-8")))

    def submit_task(self,
                    Language language,
                    FunctionDescriptor function_descriptor,
                    args,
                    int num_return_vals,
                    resources,
                    int max_retries,
                    PlacementGroupID placement_group_id,
                    int64_t placement_group_bundle_index):
        cdef:
            unordered_map[c_string, double] c_resources
            CTaskOptions task_options
            CRayFunction ray_function
            c_vector[unique_ptr[CTaskArg]] args_vector
            c_vector[CObjectID] return_ids
            CPlacementGroupID c_placement_group_id = \
                placement_group_id.native()

        with self.profile_event(b"submit_task"):
            prepare_resources(resources, &c_resources)
            task_options = CTaskOptions(
                num_return_vals, c_resources)
            ray_function = CRayFunction(
                language.lang, function_descriptor.descriptor)
            prepare_args(self, language, args, &args_vector)

            with nogil:
                CCoreWorkerProcess.GetCoreWorker().SubmitTask(
                    ray_function, args_vector, task_options, &return_ids,
                    max_retries, c_pair[CPlacementGroupID, int64_t](
                        c_placement_group_id, placement_group_bundle_index))

            return VectorToObjectRefs(return_ids)

    def create_actor(self,
                     Language language,
                     FunctionDescriptor function_descriptor,
                     args,
                     int64_t max_restarts,
                     int64_t max_task_retries,
                     resources,
                     placement_resources,
                     int32_t max_concurrency,
                     c_bool is_detached,
                     c_string name,
                     c_bool is_asyncio,
                     PlacementGroupID placement_group_id,
                     int64_t placement_group_bundle_index,
                     c_string extension_data
                     ):
        cdef:
            CRayFunction ray_function
            c_vector[unique_ptr[CTaskArg]] args_vector
            c_vector[c_string] dynamic_worker_options
            unordered_map[c_string, double] c_resources
            unordered_map[c_string, double] c_placement_resources
            CActorID c_actor_id
            CPlacementGroupID c_placement_group_id = \
                placement_group_id.native()

        with self.profile_event(b"submit_task"):
            prepare_resources(resources, &c_resources)
            prepare_resources(placement_resources, &c_placement_resources)
            ray_function = CRayFunction(
                language.lang, function_descriptor.descriptor)
            prepare_args(self, language, args, &args_vector)

            with nogil:
                check_status(CCoreWorkerProcess.GetCoreWorker().CreateActor(
                    ray_function, args_vector,
                    CActorCreationOptions(
                        max_restarts, max_task_retries, max_concurrency,
                        c_resources, c_placement_resources,
                        dynamic_worker_options, is_detached, name, is_asyncio,
                        c_pair[CPlacementGroupID, int64_t](
                            c_placement_group_id,
                            placement_group_bundle_index)),
                    extension_data,
                    &c_actor_id))

            return ActorID(c_actor_id.Binary())

    def create_placement_group(
                            self,
                            c_string name,
                            c_vector[unordered_map[c_string, double]] bundles,
                            c_string strategy):
        cdef:
            CPlacementGroupID c_placement_group_id
            CPlacementStrategy c_strategy

        if strategy == b"PACK":
            c_strategy = PLACEMENT_STRATEGY_PACK
        else:
            if strategy == b"SPREAD":
                c_strategy = PLACEMENT_STRATEGY_SPREAD
            else:
                raise TypeError(strategy)

        with nogil:
            check_status(
                        CCoreWorkerProcess.GetCoreWorker().
                        CreatePlacementGroup(
                            CPlacementGroupCreationOptions(
                                name,
                                c_strategy,
                                bundles
                            ),
                            &c_placement_group_id))

        return PlacementGroupID(c_placement_group_id.Binary())

    def submit_actor_task(self,
                          Language language,
                          ActorID actor_id,
                          FunctionDescriptor function_descriptor,
                          args,
                          int num_return_vals,
                          double num_method_cpus):

        cdef:
            CActorID c_actor_id = actor_id.native()
            unordered_map[c_string, double] c_resources
            CTaskOptions task_options
            CRayFunction ray_function
            c_vector[unique_ptr[CTaskArg]] args_vector
            c_vector[CObjectID] return_ids

        with self.profile_event(b"submit_task"):
            if num_method_cpus > 0:
                c_resources[b"CPU"] = num_method_cpus
            task_options = CTaskOptions(num_return_vals, c_resources)
            ray_function = CRayFunction(
                language.lang, function_descriptor.descriptor)
            prepare_args(self, language, args, &args_vector)

            with nogil:
                CCoreWorkerProcess.GetCoreWorker().SubmitActorTask(
                    c_actor_id,
                    ray_function,
                    args_vector, task_options, &return_ids)

            return VectorToObjectRefs(return_ids)

    def kill_actor(self, ActorID actor_id, c_bool no_restart):
        cdef:
            CActorID c_actor_id = actor_id.native()

        with nogil:
            check_status(CCoreWorkerProcess.GetCoreWorker().KillActor(
                  c_actor_id, True, no_restart))

    def cancel_task(self, ObjectRef object_ref, c_bool force_kill):
        cdef:
            CObjectID c_object_id = object_ref.native()
            CRayStatus status = CRayStatus.OK()

        status = CCoreWorkerProcess.GetCoreWorker().CancelTask(
                                            c_object_id, force_kill)

        if not status.ok():
            raise TypeError(status.message().decode())

    def resource_ids(self):
        cdef:
            ResourceMappingType resource_mapping = (
                CCoreWorkerProcess.GetCoreWorker().GetResourceIDs())
            unordered_map[
                c_string, c_vector[pair[int64_t, double]]
            ].iterator iterator = resource_mapping.begin()
            c_vector[pair[int64_t, double]] c_value

        resources_dict = {}
        while iterator != resource_mapping.end():
            key = decode(dereference(iterator).first)
            c_value = dereference(iterator).second
            ids_and_fractions = []
            for i in range(c_value.size()):
                ids_and_fractions.append(
                    (c_value[i].first, c_value[i].second))
            resources_dict[key] = ids_and_fractions
            postincrement(iterator)

        return resources_dict

    def profile_event(self, c_string event_type, object extra_data=None):
        return ProfileEvent.make(
            CCoreWorkerProcess.GetCoreWorker().CreateProfileEvent(event_type),
            extra_data)

    def remove_actor_handle_reference(self, ActorID actor_id):
        cdef:
            CActorID c_actor_id = actor_id.native()
        CCoreWorkerProcess.GetCoreWorker().RemoveActorHandleReference(
            c_actor_id)

    cdef make_actor_handle(self, const CActorHandle *c_actor_handle):
        worker = ray.worker.global_worker
        worker.check_connected()
        manager = worker.function_actor_manager

        actor_id = ActorID(c_actor_handle.GetActorID().Binary())
        job_id = JobID(c_actor_handle.CreationJobID().Binary())
        language = Language.from_native(c_actor_handle.ActorLanguage())
        actor_creation_function_descriptor = \
            CFunctionDescriptorToPython(
                c_actor_handle.ActorCreationTaskFunctionDescriptor())
        if language == Language.PYTHON:
            assert isinstance(actor_creation_function_descriptor,
                              PythonFunctionDescriptor)
            # Load actor_method_cpu from actor handle's extension data.
            extension_data = <str>c_actor_handle.ExtensionData()
            if extension_data:
                actor_method_cpu = int(extension_data)
            else:
                actor_method_cpu = 0  # Actor is created by non Python worker.
            actor_class = manager.load_actor_class(
                job_id, actor_creation_function_descriptor)
            method_meta = ray.actor.ActorClassMethodMetadata.create(
                actor_class, actor_creation_function_descriptor)
            return ray.actor.ActorHandle(language, actor_id,
                                         method_meta.decorators,
                                         method_meta.signatures,
                                         method_meta.num_return_vals,
                                         actor_method_cpu,
                                         actor_creation_function_descriptor,
                                         worker.current_session_and_job)
        else:
            return ray.actor.ActorHandle(language, actor_id,
                                         {},  # method decorators
                                         {},  # method signatures
                                         {},  # method num_return_vals
                                         0,  # actor method cpu
                                         actor_creation_function_descriptor,
                                         worker.current_session_and_job)

    def deserialize_and_register_actor_handle(self, const c_string &bytes,
                                              ObjectRef
                                              outer_object_ref):
        cdef:
            CObjectID c_outer_object_id = (outer_object_ref.native() if
                                           outer_object_ref else
                                           CObjectID.Nil())
        c_actor_id = (CCoreWorkerProcess
                      .GetCoreWorker()
                      .DeserializeAndRegisterActorHandle(
                          bytes, c_outer_object_id))
        cdef:
            # NOTE: This handle should not be stored anywhere.
            const CActorHandle* c_actor_handle = (
                CCoreWorkerProcess.GetCoreWorker().GetActorHandle(c_actor_id))
        return self.make_actor_handle(c_actor_handle)

    def get_named_actor_handle(self, const c_string &name):
        cdef:
            pair[const CActorHandle*, CRayStatus] named_actor_handle_pair
            # NOTE: This handle should not be stored anywhere.
            const CActorHandle* c_actor_handle

        # We need it because GetNamedActorHandle needs
        # to call a method that holds the gil.
        with nogil:
            named_actor_handle_pair = (
                CCoreWorkerProcess.GetCoreWorker().GetNamedActorHandle(name))
        c_actor_handle = named_actor_handle_pair.first
        check_status(named_actor_handle_pair.second)

        return self.make_actor_handle(c_actor_handle)

    def serialize_actor_handle(self, ActorID actor_id):
        cdef:
            c_string output
            CObjectID c_actor_handle_id
        check_status(CCoreWorkerProcess.GetCoreWorker().SerializeActorHandle(
            actor_id.native(), &output, &c_actor_handle_id))
        return output, ObjectRef(c_actor_handle_id.Binary())

    def add_object_ref_reference(self, ObjectRef object_ref):
        # Note: faster to not release GIL for short-running op.
        CCoreWorkerProcess.GetCoreWorker().AddLocalReference(
            object_ref.native())

    def remove_object_ref_reference(self, ObjectRef object_ref):
        # Note: faster to not release GIL for short-running op.
        CCoreWorkerProcess.GetCoreWorker().RemoveLocalReference(
            object_ref.native())

    def serialize_and_promote_object_ref(self, ObjectRef object_ref):
        cdef:
            CObjectID c_object_id = object_ref.native()
            CAddress c_owner_address = CAddress()
        CCoreWorkerProcess.GetCoreWorker().PromoteObjectToPlasma(c_object_id)
        CCoreWorkerProcess.GetCoreWorker().GetOwnershipInfo(
                c_object_id, &c_owner_address)
        return (object_ref,
                c_owner_address.SerializeAsString())

    def deserialize_and_register_object_ref(
            self, const c_string &object_ref_binary,
            ObjectRef outer_object_ref,
            const c_string &serialized_owner_address,
    ):
        cdef:
            CObjectID c_object_id = CObjectID.FromBinary(object_ref_binary)
            CObjectID c_outer_object_id = (outer_object_ref.native() if
                                           outer_object_ref else
                                           CObjectID.Nil())
            CAddress c_owner_address = CAddress()

        c_owner_address.ParseFromString(serialized_owner_address)
        (CCoreWorkerProcess.GetCoreWorker()
            .RegisterOwnershipInfoAndResolveFuture(
                c_object_id,
                c_outer_object_id,
                c_owner_address))

    cdef store_task_outputs(
            self, worker, outputs, const c_vector[CObjectID] return_ids,
            c_vector[shared_ptr[CRayObject]] *returns):
        cdef:
            c_vector[size_t] data_sizes
            c_vector[shared_ptr[CBuffer]] metadatas
            c_vector[c_vector[CObjectID]] contained_ids
            c_vector[CObjectID] return_ids_vector

        if return_ids.size() == 0:
            return

        serialized_objects = []
        for i in range(len(outputs)):
            return_id, output = return_ids[i], outputs[i]
            if isinstance(output, ray.actor.ActorHandle):
                raise Exception("Returning an actor handle from a remote "
                                "function is not allowed).")
            else:
                context = worker.get_serialization_context()
                serialized_object = context.serialize(output)
                data_sizes.push_back(serialized_object.total_bytes)
                metadatas.push_back(
                    string_to_buffer(serialized_object.metadata))
                serialized_objects.append(serialized_object)
                contained_ids.push_back(
                    ObjectRefsToVector(serialized_object.contained_object_refs)
                )

        with nogil:
            check_status(CCoreWorkerProcess.GetCoreWorker()
                         .AllocateReturnObjects(
                             return_ids, data_sizes, metadatas, contained_ids,
                             returns))

        for i, serialized_object in enumerate(serialized_objects):
            # A nullptr is returned if the object already exists.
            if returns[0][i].get() != NULL:
                if returns[0][i].get().HasData():
                    (<SerializedObject>serialized_object).write_to(
                        Buffer.make(returns[0][i].get().GetData()))
                if self.is_local_mode:
                    return_ids_vector.push_back(return_ids[i])
                    check_status(
                        CCoreWorkerProcess.GetCoreWorker().Put(
                            CRayObject(returns[0][i].get().GetData(),
                                       returns[0][i].get().GetMetadata(),
                                       return_ids_vector),
                            return_ids_vector, return_ids[i]))
                    return_ids_vector.clear()

    def create_or_get_event_loop(self):
        if self.async_event_loop is None:
            self.async_event_loop = get_new_event_loop()
            asyncio.set_event_loop(self.async_event_loop)

        if self.async_thread is None:
            self.async_thread = threading.Thread(
                target=lambda: self.async_event_loop.run_forever(),
                name="AsyncIO Thread"
            )
            # Making the thread a daemon causes it to exit
            # when the main thread exits.
            self.async_thread.daemon = True
            self.async_thread.start()

        return self.async_event_loop

    def run_async_func_in_event_loop(self, func, *args, **kwargs):
        cdef:
            CFiberEvent event
        loop = self.create_or_get_event_loop()
        coroutine = func(*args, **kwargs)
        if threading.get_ident() == self.async_thread.ident:
            future = asyncio.ensure_future(coroutine, loop)
        else:
            future = asyncio.run_coroutine_threadsafe(coroutine, loop)
        future.add_done_callback(lambda _: event.Notify())
        with nogil:
            (CCoreWorkerProcess.GetCoreWorker()
                .YieldCurrentFiber(event))
        return future.result()

    def destroy_event_loop_if_exists(self):
        if self.async_event_loop is not None:
            self.async_event_loop.stop()
        if self.async_thread is not None:
            self.async_thread.join()

    def current_actor_is_asyncio(self):
        return (CCoreWorkerProcess.GetCoreWorker().GetWorkerContext()
                .CurrentActorIsAsync())

    cdef yield_current_fiber(self, CFiberEvent &fiber_event):
        with nogil:
            CCoreWorkerProcess.GetCoreWorker().YieldCurrentFiber(fiber_event)

    def get_all_reference_counts(self):
        cdef:
            unordered_map[CObjectID, pair[size_t, size_t]] c_ref_counts
            unordered_map[CObjectID, pair[size_t, size_t]].iterator it

        c_ref_counts = (
            CCoreWorkerProcess.GetCoreWorker().GetAllReferenceCounts())
        it = c_ref_counts.begin()

        ref_counts = {}
        while it != c_ref_counts.end():
            object_ref = dereference(it).first.Hex()
            ref_counts[object_ref] = {
                "local": dereference(it).second.first,
                "submitted": dereference(it).second.second}
            postincrement(it)

        return ref_counts

    def get_async(self, ObjectRef object_ref, future):
        cpython.Py_INCREF(future)
        CCoreWorkerProcess.GetCoreWorker().GetAsync(
                object_ref.native(),
                async_set_result,
                <void*>future)

    def push_error(self, JobID job_id, error_type, error_message,
                   double timestamp):
        check_status(CCoreWorkerProcess.GetCoreWorker().PushError(
            job_id.native(), error_type.encode("ascii"),
            error_message.encode("ascii"), timestamp))

    def prepare_actor_checkpoint(self, ActorID actor_id):
        cdef:
            CActorCheckpointID checkpoint_id
            CActorID c_actor_id = actor_id.native()

        # PrepareActorCheckpoint will wait for raylet's reply, release
        # the GIL so other Python threads can run.
        with nogil:
            check_status(
                CCoreWorkerProcess.GetCoreWorker()
                .PrepareActorCheckpoint(c_actor_id, &checkpoint_id))
        return ActorCheckpointID(checkpoint_id.Binary())

    def notify_actor_resumed_from_checkpoint(self, ActorID actor_id,
                                             ActorCheckpointID checkpoint_id):
        check_status(
            CCoreWorkerProcess.GetCoreWorker()
            .NotifyActorResumedFromCheckpoint(
                actor_id.native(), checkpoint_id.native()))

    def set_resource(self, basestring resource_name,
                     double capacity, ClientID client_id):
        CCoreWorkerProcess.GetCoreWorker().SetResource(
            resource_name.encode("ascii"), capacity,
            CClientID.FromBinary(client_id.binary()))

cdef void async_set_result(shared_ptr[CRayObject] obj,
                           CObjectID object_ref,
                           void *future) with gil:
    cdef:
        c_vector[shared_ptr[CRayObject]] objects_to_deserialize
    py_future = <object>(future)
    loop = py_future._loop

    # Object is retrieved from in memory store.
    # Here we go through the code path used to deserialize objects.
    objects_to_deserialize.push_back(obj)
    data_metadata_pairs = RayObjectsToDataMetadataPairs(
        objects_to_deserialize)
    ids_to_deserialize = [ObjectRef(object_ref.Binary())]
    result = ray.worker.global_worker.deserialize_objects(
        data_metadata_pairs, ids_to_deserialize)[0]

    def set_future():
        if isinstance(result, RayTaskError):
            ray.worker.last_task_error_raise_time = time.time()
            py_future.set_exception(result.as_instanceof_cause())
        else:
            py_future.set_result(result)
        cpython.Py_DECREF(py_future)

    loop.call_soon_threadsafe(set_future)<|MERGE_RESOLUTION|>--- conflicted
+++ resolved
@@ -659,11 +659,7 @@
                   JobID job_id, GcsClientOptions gcs_options, log_dir,
                   node_ip_address, node_manager_port, raylet_ip_address,
                   local_mode, driver_name, stdout_file, stderr_file,
-<<<<<<< HEAD
-                  metrics_agent_port):
-=======
-                  serialized_job_config):
->>>>>>> 6c9ec105
+                  serialized_job_config, metrics_agent_port):
         self.is_driver = is_driver
         self.is_local_mode = local_mode
 
@@ -693,11 +689,8 @@
         options.num_workers = 1
         options.kill_main = kill_main_task
         options.terminate_asyncio_thread = terminate_asyncio_thread
-<<<<<<< HEAD
+        options.serialized_job_config = serialized_job_config
         options.metrics_agent_port = metrics_agent_port
-=======
-        options.serialized_job_config = serialized_job_config
->>>>>>> 6c9ec105
 
         CCoreWorkerProcess.Initialize(options)
 
