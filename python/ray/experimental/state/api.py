--- conflicted
+++ resolved
@@ -95,11 +95,18 @@
             # probably organize the marshaling a bit better.
             if field.name == "filters":
                 options_dict["filter_keys"] = []
+                options_dict["filter_predicates"] = []
                 options_dict["filter_values"] = []
                 for filter in options.filters:
-                    filter_k, filter_val = filter
-                    options_dict["filter_keys"].append(filter_k)
-                    options_dict["filter_values"].append(filter_val)
+                    if len(filter) != 3:
+                        raise ValueError(
+                            f"The given filter has incorrect intput type, {filter}. "
+                            "Provide (key, predicate, value) tuples."
+                        )
+                    filter_k, filter_predicate, filter_val = filter
+                    params["filter_keys"].append(filter_k)
+                    params["filter_predicates"].append(filter_predicate)
+                    params["filter_values"].append(filter_val)
                 continue
 
             option_val = getattr(options, field.name)
@@ -258,47 +265,10 @@
 
         """
         endpoint = f"/api/v0/{resource.value}"
-<<<<<<< HEAD
-
-        # We don't use `asdict` to avoid deepcopy.
-        # https://docs.python.org/3/library/dataclasses.html#dataclasses.asdict
-        params = {
-            "limit": options.limit,
-            "timeout": options.timeout,
-            "filter_keys": [],
-            "filter_predicates": [],
-            "filter_values": [],
-        }
-        for filter in options.filters:
-            if len(filter) != 3:
-                raise ValueError(
-                    f"The given filter has incorrect intput type, {filter}. "
-                    "Provide (key, predicate, value) tuples."
-                )
-            filter_k, filter_predicate, filter_val = filter
-            params["filter_keys"].append(filter_k)
-            params["filter_predicates"].append(filter_predicate)
-            params["filter_values"].append(filter_val)
-
-        response = self._request(endpoint, options.timeout, params)
-        if response["result"] is False:
-            raise RayStateApiException(
-                "API server internal error. See dashboard.log file for more details. "
-                f"Error: {response['msg']}"
-            )
-
-        # Print warnings if anything was given.
-        warning_msgs = response["data"].get("partial_failure_warning", None)
-        if warning_msgs and _explain:
-            warnings.warn(warning_msgs, RuntimeWarning)
-
-        return response["data"]["result"]
-=======
         params = self._make_param(options)
         return self._make_http_get_request(
             endpoint=endpoint, params=params, timeout=options.timeout, _explain=_explain
         )
->>>>>>> 51388158
 
     def summary(
         self,
