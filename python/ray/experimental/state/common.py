import logging
from abc import ABC
from dataclasses import dataclass, fields, field
from enum import Enum, unique
from typing import List, Optional, Set, Tuple, Union, Dict

from ray.dashboard.modules.job.common import JobInfo
from ray.core.generated.common_pb2 import TaskType

logger = logging.getLogger(__name__)

DEFAULT_RPC_TIMEOUT = 30
DEFAULT_LIMIT = 100
MAX_LIMIT = 10000


def filter_fields(data: dict, state_dataclass) -> dict:
    """Filter the given data using keys from a given state dataclass."""
    filtered_data = {}
    for f in fields(state_dataclass):
        if f.name in data:
            filtered_data[f.name] = data[f.name]
    return filtered_data


@unique
class StateResource(Enum):
    ACTORS = "actors"
    JOBS = "jobs"
    PLACEMENT_GROUPS = "placement_groups"
    NODES = "nodes"
    WORKERS = "workers"
    TASKS = "tasks"
    OBJECTS = "objects"
    RUNTIME_ENVS = "runtime_envs"


@unique
class SummaryResource(Enum):
    ACTORS = "actors"
    TASKS = "tasks"
    OBJECTS = "objects"


SupportedFilterType = Union[str, bool, int, float]


PredicateType = str  # Literal["=", "!="]


@dataclass(init=True)
class ListApiOptions:
    limit: int = DEFAULT_LIMIT
    timeout: int = DEFAULT_RPC_TIMEOUT
    filters: Optional[List[Tuple[str, PredicateType, SupportedFilterType]]] = field(
        default_factory=list
    )
    # When the request is processed on the server side,
    # we should apply multiplier so that server side can finish
    # processing a request within timeout. Otherwise,
    # timeout will always lead Http timeout.
    _server_timeout_multiplier: float = 0.8

    # TODO(sang): Use Pydantic instead.
    def __post_init__(self):
        assert isinstance(self.limit, int)
        assert isinstance(self.timeout, int)
        # To return the data to users, when there's a partial failure
        # we need to have a timeout that's smaller than the users' timeout.
        # 80% is configured arbitrarily.
        self.timeout = int(self.timeout * self._server_timeout_multiplier)
        if self.filters is None:
            self.filters = []
<<<<<<< HEAD
        if self.limit > MAX_LIMIT:
            raise ValueError(
                f"Given limit {self.limit} exceeds the supported "
                f"limit {MAX_LIMIT}. Use a lower limit."
            )
=======
        for filter in self.filters:
            _, filter_predicate, _ = filter
            if filter_predicate != "=" and filter_predicate != "!=":
                raise ValueError(
                    f"Unsupported filter predicate {filter_predicate} is given. "
                    "Available predicates: =, !=."
                )
>>>>>>> 4b957e99


@dataclass(init=True)
class GetApiOptions:
    # Timeout for the HTTP request
    timeout: int = DEFAULT_RPC_TIMEOUT


@dataclass(init=True)
class SummaryApiOptions:
    # Timeout for the HTTP request
    timeout: int = DEFAULT_RPC_TIMEOUT


class StateSchema(ABC):
    @classmethod
    def filterable_columns(cls) -> Set[str]:
        """Return a set of columns that support filtering.

        NOTE: Currently, only bool, str, int, and float
            types are supported for filtering.
        TODO(sang): Filter on the source side instead for optimization.
        """
        raise NotImplementedError


@dataclass(init=True)
class GetLogOptions:
    timeout: int
    node_id: Optional[str] = None
    node_ip: Optional[str] = None
    # One of {file, stream}. File means it will return the whole log.
    # stream means it will keep the connection and streaming the log.
    media_type: str = "file"
    # The file name of the log.
    filename: Optional[str] = None
    # The actor id of the log. It is used only for worker logs.
    actor_id: Optional[str] = None
    # The task id of the log. It is used only for worker logs.
    # This is currently not working. TODO(sang): Support task log.
    task_id: Optional[str] = None
    # The pid of the log. It is used only for worker logs.
    pid: Optional[int] = None
    # Total log lines to return.
    lines: int = 1000
    # The interval where new logs are streamed to.
    # Should be used only when media_type == stream.
    interval: Optional[float] = None

    def __post_init__(self):
        if self.pid:
            self.pid = int(self.pid)
        if self.interval:
            self.interval = float(self.interval)
        self.lines = int(self.lines)

        if self.task_id:
            raise NotImplementedError("task_id is not supported yet.")

        if self.media_type == "file":
            assert self.interval is None
        if self.media_type not in ["file", "stream"]:
            raise ValueError(f"Invalid media type: {self.media_type}")
        if not (self.node_id or self.node_ip) and not (self.actor_id or self.task_id):
            raise ValueError(
                "node_id or node_ip should be provided."
                "Please provide at least one of them."
            )
        if self.node_id and self.node_ip:
            raise ValueError(
                "Both node_id and node_ip are given. Only one of them can be provided. "
                f"Given node id: {self.node_id}, given node ip: {self.node_ip}"
            )
        if not (self.actor_id or self.task_id or self.pid or self.filename):
            raise ValueError(
                "None of actor_id, task_id, pid, or filename is provided. "
                "At least one of them is required to fetch logs."
            )


# TODO(sang): Replace it with Pydantic or gRPC schema (once interface is finalized).
@dataclass(init=True)
class ActorState(StateSchema):
    actor_id: str
    state: str
    class_name: str
    name: str
    pid: int
    serialized_runtime_env: str
    resource_mapping: dict
    death_cause: dict
    is_detached: bool

    @classmethod
    def filterable_columns(cls) -> Set[str]:
        return {"actor_id", "state", "class_name", "name", "pid"}


@dataclass(init=True)
class PlacementGroupState(StateSchema):
    placement_group_id: str
    state: str
    name: str
    bundles: dict
    is_detached: bool
    stats: dict

    @classmethod
    def filterable_columns(cls) -> Set[str]:
        return {"placement_group_id", "state", "name"}


@dataclass(init=True)
class NodeState(StateSchema):
    node_id: str
    node_ip: str
    state: str
    node_name: str
    resources_total: dict

    @classmethod
    def filterable_columns(cls) -> Set[str]:
        return {"node_id", "state", "node_ip", "node_name"}


class JobState(JobInfo, StateSchema):
    @classmethod
    def filterable_columns(cls) -> Set[str]:
        return {"status", "entrypoint", "error_type"}


@dataclass(init=True)
class WorkerState(StateSchema):
    worker_id: str
    is_alive: str
    worker_type: str
    exit_type: str
    exit_detail: str
    pid: str
    worker_info: dict

    @classmethod
    def filterable_columns(cls) -> Set[str]:
        return {"worker_id", "is_alive", "worker_type", "exit_type", "pid"}


@dataclass(init=True)
class TaskState(StateSchema):
    task_id: str
    name: str
    scheduling_state: str
    type: str
    language: str
    func_or_class_name: str
    required_resources: dict
    runtime_env_info: str

    @classmethod
    def filterable_columns(cls) -> Set[str]:
        return {"task_id", "name", "scheduling_state", "type", "func_or_class_name"}


@dataclass(init=True)
class ObjectState(StateSchema):
    object_id: str
    pid: int
    node_ip_address: str
    object_size: int
    reference_type: str
    call_site: str
    task_status: str
    type: str

    @classmethod
    def filterable_columns(cls) -> Set[str]:
        return {
            "object_id",
            "node_ip_address",
            "reference_type",
            "task_status",
            "type",
            "pid",
            "call_site",
        }


@dataclass(init=True)
class RuntimeEnvState(StateSchema):
    runtime_env: str
    ref_cnt: int
    success: bool
    error: str
    creation_time_ms: float
    node_id: str

    @classmethod
    def filterable_columns(cls) -> Set[str]:
        return {
            "node_id",
            "runtime_env",
            "success",
        }


@dataclass(init=True)
class ListApiResponse:
    # Total number of the resource from the cluster.
    # Note that this value can be larger than `result`
    # because `result` can be truncated.
    total: int
    # Returned data. None if no data is returned.
    result: List[
        Union[
            ActorState,
            PlacementGroupState,
            NodeState,
            JobInfo,
            WorkerState,
            TaskState,
            ObjectState,
            RuntimeEnvState,
        ]
    ] = None
    # List API can have a partial failure if queries to
    # all sources fail. For example, getting object states
    # require to ping all raylets, and it is possible some of
    # them fails. Note that it is impossible to guarantee high
    # availability of data because ray's state information is
    # not replicated.
    partial_failure_warning: str = ""


"""
Summary API schema
"""


@dataclass(init=True)
class TaskSummaryPerFuncOrClassName:
    # The function or class name of this task.
    func_or_class_name: str
    # The type of the class. Equivalent to protobuf TaskType.
    type: str
    # State name to the count dict. State name is equivalent to
    # the protobuf TaskStatus.
    state_counts: Dict[str, int] = field(default_factory=dict)


@dataclass
class TaskSummaries:
    # Group key -> summary
    # Right now, we only have func_class_name as a key.
    # TODO(sang): Support the task group abstraction.
    summary: Dict[str, TaskSummaryPerFuncOrClassName]
    # Total Ray tasks
    total_tasks: int
    # Total actor tasks
    total_actor_tasks: int
    # Total actor scheduling tasks
    total_actor_scheduling_tasks: int
    summary_by: str = "func_name"

    @classmethod
    def to_summary(cls, *, tasks: List[Dict]):
        """
        NOTE: The argument tasks contains a list of dictionary
        that have the same k/v as TaskState.
        TODO(sang): Refactor this to use real dataclass.
        """
        summary = {}
        total_tasks = 0
        total_actor_tasks = 0
        total_actor_scheduling_tasks = 0

        for task in tasks:
            key = task["func_or_class_name"]
            if key not in summary:
                summary[key] = TaskSummaryPerFuncOrClassName(
                    func_or_class_name=task["func_or_class_name"],
                    type=task["type"],
                )
            task_summary = summary[key]

            state = task["scheduling_state"]
            if state not in task_summary.state_counts:
                task_summary.state_counts[state] = 0
            task_summary.state_counts[state] += 1

            type_enum = TaskType.DESCRIPTOR.values_by_name[task["type"]].number
            if type_enum == TaskType.NORMAL_TASK:
                total_tasks += 1
            elif type_enum == TaskType.ACTOR_CREATION_TASK:
                total_actor_scheduling_tasks += 1
            elif type_enum == TaskType.ACTOR_TASK:
                total_actor_tasks += 1

        return TaskSummaries(
            summary=summary,
            total_tasks=total_tasks,
            total_actor_tasks=total_actor_tasks,
            total_actor_scheduling_tasks=total_actor_scheduling_tasks,
        )


@dataclass(init=True)
class ActorSummaryPerClass:
    # The class name of the actor.
    class_name: str
    # State name to the count dict. State name is equivalent to
    # the protobuf ActorState.
    state_counts: Dict[str, int] = field(default_factory=dict)


@dataclass
class ActorSummaries:
    # Group key (actor class name) -> summary
    summary: Dict[str, ActorSummaryPerClass]
    # Total number of actors
    total_actors: int
    summary_by: str = "class"

    @classmethod
    def to_summary(cls, *, actors: List[Dict]):
        """
        NOTE: The argument tasks contains a list of dictionary
        that have the same k/v as ActorState.
        TODO(sang): Refactor this to use real dataclass.
        """
        summary = {}
        total_actors = 0

        for actor in actors:
            key = actor["class_name"]
            if key not in summary:
                summary[key] = ActorSummaryPerClass(
                    class_name=actor["class_name"],
                )
            actor_summary = summary[key]

            state = actor["state"]
            if state not in actor_summary.state_counts:
                actor_summary.state_counts[state] = 0
            actor_summary.state_counts[state] += 1

            total_actors += 1

        return ActorSummaries(
            summary=summary,
            total_actors=total_actors,
        )


@dataclass(init=True)
class ObjectSummaryPerKey:
    # Total number of objects of the type.
    total_objects: int
    # Total size in mb.
    total_size_mb: float
    # Total number of workers that reference the type of objects.
    total_num_workers: int
    # Total number of nodes that reference the type of objects.
    total_num_nodes: int
    # State name to the count dict. State name is equivalent to
    # ObjectState.
    task_state_counts: Dict[str, int] = field(default_factory=dict)
    # Ref count type to the count dict. State name is equivalent to
    # ObjectState.
    ref_type_counts: Dict[str, int] = field(default_factory=dict)


@dataclass
class ObjectSummaries:
    # Group key (actor class name) -> summary
    summary: Dict[str, ObjectSummaryPerKey]
    # Total number of referenced objects in the cluster.
    total_objects: int
    # Total size of referenced objects in the cluster in MB.
    total_size_mb: float
    # Whether or not the callsite collection is enabled.
    callsite_enabled: bool
    summary_by: str = "callsite"

    @classmethod
    def to_summary(cls, *, objects: List[Dict]):
        """
        NOTE: The argument tasks contains a list of dictionary
        that have the same k/v as ObjectState.
        TODO(sang): Refactor this to use real dataclass.
        """
        summary = {}
        total_objects = 0
        total_size_mb = 0
        key_to_workers = {}
        key_to_nodes = {}
        callsite_enabled = True

        for object in objects:
            key = object["call_site"]
            if key == "disabled":
                callsite_enabled = False
            if key not in summary:
                summary[key] = ObjectSummaryPerKey(
                    total_objects=0,
                    total_size_mb=0,
                    total_num_workers=0,
                    total_num_nodes=0,
                )
                key_to_workers[key] = set()
                key_to_nodes[key] = set()

            object_summary = summary[key]

            task_state = object["task_status"]
            if task_state not in object_summary.task_state_counts:
                object_summary.task_state_counts[task_state] = 0
            object_summary.task_state_counts[task_state] += 1

            ref_type = object["reference_type"]
            if ref_type not in object_summary.ref_type_counts:
                object_summary.ref_type_counts[ref_type] = 0
            object_summary.ref_type_counts[ref_type] += 1
            object_summary.total_objects += 1
            total_objects += 1

            size_bytes = object["object_size"]
            # object_size's unit is byte by default. It is -1, if the size is
            # unknown.
            if size_bytes != -1:
                object_summary.total_size_mb += size_bytes / 1024 ** 2
                total_size_mb += size_bytes / 1024 ** 2

            key_to_workers[key].add(object["pid"])
            key_to_nodes[key].add(object["node_ip_address"])

        # Convert set of pid & node ips to length.
        for key, workers in key_to_workers.items():
            summary[key].total_num_workers = len(workers)
        for key, nodes in key_to_nodes.items():
            summary[key].total_num_nodes = len(nodes)

        return ObjectSummaries(
            summary=summary,
            total_objects=total_objects,
            total_size_mb=total_size_mb,
            callsite_enabled=callsite_enabled,
        )


@dataclass(init=True)
class StateSummary:
    # Node ID -> summary per node
    # If the data is not required to be orgnized per node, it will contain
    # a single key, "cluster".
    node_id_to_summary: Dict[str, Union[TaskSummaries, ActorSummaries, ObjectSummaries]]


@dataclass(init=True)
class SummaryApiResponse:
    result: StateSummary = None
    partial_failure_warning: str = ""<|MERGE_RESOLUTION|>--- conflicted
+++ resolved
@@ -71,13 +71,13 @@
         self.timeout = int(self.timeout * self._server_timeout_multiplier)
         if self.filters is None:
             self.filters = []
-<<<<<<< HEAD
+
         if self.limit > MAX_LIMIT:
             raise ValueError(
                 f"Given limit {self.limit} exceeds the supported "
                 f"limit {MAX_LIMIT}. Use a lower limit."
             )
-=======
+
         for filter in self.filters:
             _, filter_predicate, _ = filter
             if filter_predicate != "=" and filter_predicate != "!=":
@@ -85,7 +85,7 @@
                     f"Unsupported filter predicate {filter_predicate} is given. "
                     "Available predicates: =, !=."
                 )
->>>>>>> 4b957e99
+
 
 
 @dataclass(init=True)
