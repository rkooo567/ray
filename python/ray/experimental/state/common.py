import logging

from abc import ABC
from dataclasses import dataclass, fields
<<<<<<< HEAD
from typing import List, Dict, Union, Optional
=======
from typing import List, Dict, Union, Tuple, Set
>>>>>>> 54496d77

from ray.dashboard.modules.job.common import JobInfo

logger = logging.getLogger(__name__)

DEFAULT_RPC_TIMEOUT = 30
DEFAULT_LIMIT = 1000


def filter_fields(data: dict, state_dataclass) -> dict:
    """Filter the given data using keys from a given state dataclass."""
    filtered_data = {}
    for field in fields(state_dataclass):
        if field.name in data:
            filtered_data[field.name] = data[field.name]
    return filtered_data


SupportedFilterType = Union[str, bool, int, float]


@dataclass(init=True)
class ListApiOptions:
    limit: int
    timeout: int
    filters: List[Tuple[str, SupportedFilterType]]
    # When the request is processed on the server side,
    # we should apply multiplier so that server side can finish
    # processing a request within timeout. Otherwise,
    # timeout will always lead Http timeout.
    _server_timeout_multiplier: float = 0.8

    # TODO(sang): Use Pydantic instead.
    def __post_init__(self):
        assert isinstance(self.limit, int)
        assert isinstance(self.timeout, int)
        # To return the data to users, when there's a partial failure
        # we need to have a timeout that's smaller than the users' timeout.
        # 80% is configured arbitrarily.
        self.timeout = int(self.timeout * self._server_timeout_multiplier)
        if self.filters is None:
            self.filters = []


class StateSchema(ABC):
    @classmethod
    def filterable_columns(cls) -> Set[str]:
        """Return a set of columns that support filtering.

        NOTE: Currently, only bool, str, int, and float
            types are supported for filtering.
        TODO(sang): Filter on the source side instead for optimization.
        """
        raise NotImplementedError


@dataclass(init=True)
class GetLogOptions:
    timeout: int
    node_id: Optional[str] = None
    node_ip: Optional[str] = None
    # One of {file, stream}. File means it will return the whole log.
    # stream means it will keep the connection and streaming the log.
    media_type: str = "file"
    # The file name of the log.
    filename: Optional[str] = None
    # The actor id of the log. It is used only for worker logs.
    actor_id: Optional[str] = None
    # The task id of the log. It is used only for worker logs.
    # This is currently not working. TODO(sang): Support task log.
    task_id: Optional[str] = None
    # The pid of the log. It is used only for worker logs.
    pid: Optional[int] = None
    # Total log lines to return.
    lines: int = 1000
    # The interval where new logs are streamed to.
    # Should be used only when media_type == stream.
    interval: Optional[float] = None

    def __post_init__(self):
        if self.pid:
            self.pid = int(self.pid)
        if self.interval:
            self.interval = float(self.interval)
        self.lines = int(self.lines)

        if self.media_type == "file":
            assert self.interval is None
        if self.media_type not in ["file", "stream"]:
            raise ValueError(f"Invalid media type: {self.media_type}")
        if not (self.node_id or self.node_ip):
            raise ValueError(
                "Both node_id and node_ip is not given. "
                "At least one of the should be provided."
            )
        if self.node_id and self.node_ip:
            raise ValueError(
                "Both node_id and node_ip are given. Only one of them can be provided. "
                f"Given node id: {self.node_id}, given node ip: {self.node_ip}"
            )
        if not (self.actor_id or self.task_id or self.pid or self.filename):
            raise ValueError(
                "None of actor_id, task_id, pid, or filename is provided. "
                "At least one of them is required to fetch logs."
            )


# TODO(sang): Replace it with Pydantic or gRPC schema (once interface is finalized).
@dataclass(init=True)
class ActorState(StateSchema):
    actor_id: str
    state: str
    class_name: str
    name: str
    pid: int
    serialized_runtime_env: str
    resource_mapping: dict
    death_cause: dict
    is_detached: bool

    @classmethod
    def filterable_columns(cls) -> Set[str]:
        return {"actor_id", "state", "class_name"}


@dataclass(init=True)
class PlacementGroupState(StateSchema):
    placement_group_id: str
    state: str
    name: str
    bundles: dict
    is_detached: bool
    stats: dict

    @classmethod
    def filterable_columns(cls) -> Set[str]:
        return {"placement_group_id", "state"}


@dataclass(init=True)
class NodeState(StateSchema):
    node_id: str
    state: str
    node_name: str
    resources_total: dict

    @classmethod
    def filterable_columns(cls) -> Set[str]:
        return {"node_id", "state"}


class JobState(JobInfo, StateSchema):
    @classmethod
    def filterable_columns(cls) -> Set[str]:
        return {"status", "entrypoint", "error_type"}


@dataclass(init=True)
class WorkerState(StateSchema):
    worker_id: str
    is_alive: str
    worker_type: str
    exit_type: str
    exit_detail: str
    pid: str
    worker_info: dict

    @classmethod
    def filterable_columns(cls) -> Set[str]:
        return {"worker_id", "is_alive", "worker_type", "exit_type", "pid"}


@dataclass(init=True)
class TaskState(StateSchema):
    task_id: str
    name: str
    scheduling_state: str
    type: str
    language: str
    func_or_class_name: str
    required_resources: dict
    runtime_env_info: str

    @classmethod
    def filterable_columns(cls) -> Set[str]:
        return {
            "task_id",
            "name",
            "scheduling_state",
        }


@dataclass(init=True)
class ObjectState(StateSchema):
    object_id: str
    pid: int
    node_ip_address: str
    object_size: int
    reference_type: str
    call_site: str
    task_status: str
    local_ref_count: int
    pinned_in_memory: int
    submitted_task_ref_count: int
    contained_in_owned: int
    type: str

    @classmethod
    def filterable_columns(cls) -> Set[str]:
        return {
            "object_id",
            "node_ip_address",
            "reference_type",
            "task_status",
            "type",
            "pid",
        }


@dataclass(init=True)
class RuntimeEnvState(StateSchema):
    runtime_env: str
    ref_cnt: int
    success: bool
    error: str
    creation_time_ms: float
    node_id: str

    @classmethod
    def filterable_columns(cls) -> Set[str]:
        return {
            "node_id",
            "runtime_env",
            "success",
        }


@dataclass(init=True)
class ListApiResponse:
    # Returned data. None if no data is returned.
    result: Union[
        Dict[
            str,
            Union[
                ActorState,
                PlacementGroupState,
                NodeState,
                JobInfo,
                WorkerState,
                TaskState,
                ObjectState,
            ],
        ],
        List[RuntimeEnvState],
    ] = None
    # List API can have a partial failure if queries to
    # all sources fail. For example, getting object states
    # require to ping all raylets, and it is possible some of
    # them fails. Note that it is impossible to guarantee high
    # availability of data because ray's state information is
    # not replicated.
    partial_failure_warning: str = ""<|MERGE_RESOLUTION|>--- conflicted
+++ resolved
@@ -2,11 +2,7 @@
 
 from abc import ABC
 from dataclasses import dataclass, fields
-<<<<<<< HEAD
-from typing import List, Dict, Union, Optional
-=======
-from typing import List, Dict, Union, Tuple, Set
->>>>>>> 54496d77
+from typing import List, Dict, Union, Tuple, Set, Optional
 
 from ray.dashboard.modules.job.common import JobInfo
 
