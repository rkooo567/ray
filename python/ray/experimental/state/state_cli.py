--- conflicted
+++ resolved
@@ -355,7 +355,6 @@
     For example, the output schema of `ray get tasks <task-id>` is
     :ref:`ray.experimental.state.common.TaskState <state-api-schema-task>`.
 
-<<<<<<< HEAD
     The API queries one or more components from the cluster to obtain the data.
     The returned state snanpshot could be stale, and it is not guaranteed to return
     the live data.
@@ -367,16 +366,6 @@
     Raises:
         :ref:`RayStateApiException <state-api-exceptions>`
             if the CLI is failed to query the data.
-=======
-    '''
-
-        ray get nodes <node-id>
-
-        ray get workers <worker-id>
-
-    '''
-
->>>>>>> 0d3a533f
     """
     # All resource names use '_' rather than '-'. But users options have '-'
     resource = StateResource(resource.replace("-", "_"))
@@ -521,13 +510,9 @@
 @click.pass_context
 @_alpha_doc()
 def summary_state_cli_group(ctx):
-<<<<<<< HEAD
     """Return the summarized information of a given resource."""
     ctx.ensure_object(dict)
     ctx.obj["api_server_url"] = get_api_server_url()
-=======
-    pass
->>>>>>> 0d3a533f
 
 
 @summary_state_cli_group.command(name="tasks")
@@ -535,7 +520,6 @@
 @address_option
 @click.pass_context
 def task_summary(ctx, timeout: float, address: str):
-<<<<<<< HEAD
     """Summarize the task state of the cluster.
 
     By default, the output contains the information grouped by
@@ -549,8 +533,6 @@
             if the CLI is failed to query the data.
     """
     address = address or ctx.obj["api_server_url"]
-=======
->>>>>>> 0d3a533f
     print(
         format_summary_output(
             summarize_tasks(
@@ -568,7 +550,6 @@
 @address_option
 @click.pass_context
 def actor_summary(ctx, timeout: float, address: str):
-<<<<<<< HEAD
     """Summarize the actor state of the cluster.
 
     By default, the output contains the information grouped by
@@ -583,8 +564,6 @@
             if the CLI is failed to query the data.
     """
     address = address or ctx.obj["api_server_url"]
-=======
->>>>>>> 0d3a533f
     print(
         format_summary_output(
             summarize_actors(
@@ -602,7 +581,6 @@
 @address_option
 @click.pass_context
 def object_summary(ctx, timeout: float, address: str):
-<<<<<<< HEAD
     """Summarize the object state of the cluster.
 
     The API is recommended when debugging memory leaks.
@@ -636,8 +614,6 @@
             if the CLI is failed to query the data.
     """
     address = address or ctx.obj["api_server_url"]
-=======
->>>>>>> 0d3a533f
     print(
         format_object_summary_output(
             summarize_objects(
