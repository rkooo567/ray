--- conflicted
+++ resolved
@@ -112,16 +112,21 @@
         }
         infeasible_tasks = sum(
             (data.get("infeasibleTasks", []) for data in D.values()), [])
-        actor_tree = self.node_stats.get_actor_tree(workers_info_by_node,
-                                                    infeasible_tasks)
+        # ready_tasks are used to render tasks that are not schedulable
+        # due to resource limitations.
+        # (e.g., Actor requires 2 GPUs but there is only 1 gpu available).
+        ready_tasks = sum(
+            (data.get("readyTasks", []) for data in D.values()), [])
+        actor_tree = self.node_stats.get_actor_tree(
+            workers_info_by_node, infeasible_tasks, ready_tasks)
         for address, data in D.items():
             # process view data
             measures_dicts = {}
             for view_data in data["viewData"]:
                 view_name = view_data["viewName"]
                 if view_name in ("local_available_resource",
-                                 "local_total_resource",
-                                 "object_manager_stats"):
+                                    "local_total_resource",
+                                    "object_manager_stats"):
                     measures_dicts[view_name] = measures_to_dict(
                         view_data["measures"])
             # process resources info
@@ -145,8 +150,9 @@
                 for stats_name in [
                         "used_object_store_memory", "num_local_objects"
                 ]:
-                    stats_value = measures_dicts["object_manager_stats"].get(
-                        prefix + stats_name, .0)
+                    stats_value = measures_dicts[
+                        "object_manager_stats"].get(
+                            prefix + stats_name, .0)
                     extra_info_strings.append("{}: {}".format(
                         stats_name, stats_value))
                 data["extraInfo"] += ", ".join(extra_info_strings)
@@ -157,9 +163,10 @@
                 max_line_length = max(map(len, lines))
                 to_print = []
                 for line in lines:
-                    to_print.append(line + (max_line_length - len(line)) * " ")
+                    to_print.append(line +
+                                    (max_line_length - len(line)) * " ")
                 data["extraInfo"] += "\n" + "\n".join(to_print)
-        return {"nodes": D, "actors": actor_tree}
+        result = {"nodes": D, "actors": actor_tree}
 
     def get_node_info(self):
         return self.node_stats.get_node_stats()
@@ -228,20 +235,15 @@
             redis_address, password=redis_password)
         self.temp_dir = temp_dir
 
-<<<<<<< HEAD
         self.dashboard_controller = DashboardController(
             redis_address, redis_password, update_frequency)
+        if Analysis is not None:
+            self.tune_stats = TuneCollector(DEFAULT_RESULTS_DIR, 2.0)
 
         self.hosted_dashboard_client = hosted_dashboard_client
         self.dashboard_client = None
         if self.hosted_dashboard_client:
             self.dashboard_client = DashboardClient(self.dashboard_controller)
-=======
-        self.node_stats = NodeStats(redis_address, redis_password)
-        self.raylet_stats = RayletStats(redis_address, redis_password)
-        if Analysis is not None:
-            self.tune_stats = TuneCollector(DEFAULT_RESULTS_DIR, 2.0)
->>>>>>> 275fd343
 
         # Setting the environment variable RAY_DASHBOARD_DEV=1 disables some
         # security checks in the dashboard server to ease development while
@@ -322,72 +324,7 @@
             return await json_response(result=D, ts=now)
 
         async def raylet_info(req) -> aiohttp.web.Response:
-<<<<<<< HEAD
             result = self.dashboard_controller.get_raylet_info()
-=======
-            D = self.raylet_stats.get_raylet_stats()
-            workers_info_by_node = {
-                data["nodeId"]: data.get("workersStats")
-                for data in D.values()
-            }
-            infeasible_tasks = sum(
-                (data.get("infeasibleTasks", []) for data in D.values()), [])
-            # ready_tasks are used to render tasks that are not schedulable
-            # due to resource limitations.
-            # (e.g., Actor requires 2 GPUs but there is only 1 gpu available).
-            ready_tasks = sum(
-                (data.get("readyTasks", []) for data in D.values()), [])
-            actor_tree = self.node_stats.get_actor_tree(
-                workers_info_by_node, infeasible_tasks, ready_tasks)
-            for address, data in D.items():
-                # process view data
-                measures_dicts = {}
-                for view_data in data["viewData"]:
-                    view_name = view_data["viewName"]
-                    if view_name in ("local_available_resource",
-                                     "local_total_resource",
-                                     "object_manager_stats"):
-                        measures_dicts[view_name] = measures_to_dict(
-                            view_data["measures"])
-                # process resources info
-                extra_info_strings = []
-                prefix = "ResourceName:"
-                for resource_name, total_resource in measures_dicts[
-                        "local_total_resource"].items():
-                    available_resource = measures_dicts[
-                        "local_available_resource"].get(resource_name, .0)
-                    resource_name = resource_name[len(prefix):]
-                    extra_info_strings.append("{}: {} / {}".format(
-                        resource_name,
-                        format_resource(resource_name,
-                                        total_resource - available_resource),
-                        format_resource(resource_name, total_resource)))
-                data["extraInfo"] = ", ".join(extra_info_strings) + "\n"
-                if os.environ.get("RAY_DASHBOARD_DEBUG"):
-                    # process object store info
-                    extra_info_strings = []
-                    prefix = "ValueType:"
-                    for stats_name in [
-                            "used_object_store_memory", "num_local_objects"
-                    ]:
-                        stats_value = measures_dicts[
-                            "object_manager_stats"].get(
-                                prefix + stats_name, .0)
-                        extra_info_strings.append("{}: {}".format(
-                            stats_name, stats_value))
-                    data["extraInfo"] += ", ".join(extra_info_strings)
-                    # process actor info
-                    actor_tree_str = json.dumps(
-                        actor_tree, indent=2, sort_keys=True)
-                    lines = actor_tree_str.split("\n")
-                    max_line_length = max(map(len, lines))
-                    to_print = []
-                    for line in lines:
-                        to_print.append(line +
-                                        (max_line_length - len(line)) * " ")
-                    data["extraInfo"] += "\n" + "\n".join(to_print)
-            result = {"nodes": D, "actors": actor_tree}
->>>>>>> 275fd343
             return await json_response(result=result)
 
         async def tune_info(req) -> aiohttp.web.Response:
@@ -490,16 +427,11 @@
 
     def run(self):
         self.log_dashboard_url()
-<<<<<<< HEAD
         self.dashboard_controller.start_collecting_metrics()
         if self.hosted_dashboard_client:
             self.dashboard_client.start_exporting_metrics()
-=======
-        self.node_stats.start()
-        self.raylet_stats.start()
         if Analysis is not None:
             self.tune_stats.start()
->>>>>>> 275fd343
         aiohttp.web.run_app(self.app, host=self.host, port=self.port)
 
 
@@ -857,7 +789,7 @@
         while True:
             time.sleep(self.update_frequency)
             replies = {}
-<<<<<<< HEAD
+
             try:
                 for node in self.nodes:
                     node_id = node["NodeID"]
@@ -878,23 +810,6 @@
                 # and update self.nodes
                 if counter % 10:
                     self._update_nodes()
-=======
-            for node in self.nodes:
-                node_id = node["NodeID"]
-                stub = self.stubs[node_id]
-                reply = stub.GetNodeStats(
-                    node_manager_pb2.GetNodeStatsRequest(), timeout=2)
-                reply_dict = MessageToDict(reply)
-                reply_dict["nodeId"] = node_id
-                replies[node["NodeManagerAddress"]] = reply_dict
-            with self._raylet_stats_lock:
-                for address, reply_dict in replies.items():
-                    self._raylet_stats[address] = reply_dict
-            counter += 1
-            # From time to time, check if new nodes have joined the cluster
-            # and update self.nodes
-            if counter % 10:
-                self.update_nodes()
 
 
 class TuneCollector(threading.Thread):
@@ -1018,73 +933,4 @@
             details["trial_id"] = trial
             details["job_id"] = job_name
 
-        return trial_details
-
-
-if __name__ == "__main__":
-    parser = argparse.ArgumentParser(
-        description=("Parse Redis server for the "
-                     "dashboard to connect to."))
-    parser.add_argument(
-        "--host",
-        required=True,
-        type=str,
-        help="The host to use for the HTTP server.")
-    parser.add_argument(
-        "--port",
-        required=True,
-        type=int,
-        help="The port to use for the HTTP server.")
-    parser.add_argument(
-        "--redis-address",
-        required=True,
-        type=str,
-        help="The address to use for Redis.")
-    parser.add_argument(
-        "--redis-password",
-        required=False,
-        type=str,
-        default=None,
-        help="the password to use for Redis")
-    parser.add_argument(
-        "--logging-level",
-        required=False,
-        type=str,
-        default=ray_constants.LOGGER_LEVEL,
-        choices=ray_constants.LOGGER_LEVEL_CHOICES,
-        help=ray_constants.LOGGER_LEVEL_HELP)
-    parser.add_argument(
-        "--logging-format",
-        required=False,
-        type=str,
-        default=ray_constants.LOGGER_FORMAT,
-        help=ray_constants.LOGGER_FORMAT_HELP)
-    parser.add_argument(
-        "--temp-dir",
-        required=False,
-        type=str,
-        default=None,
-        help="Specify the path of the temporary directory use by Ray process.")
-    args = parser.parse_args()
-    ray.utils.setup_logger(args.logging_level, args.logging_format)
-
-    try:
-        dashboard = Dashboard(
-            args.host,
-            args.port,
-            args.redis_address,
-            args.temp_dir,
-            redis_password=args.redis_password,
-        )
-        dashboard.run()
-    except Exception as e:
-        # Something went wrong, so push an error to all drivers.
-        redis_client = ray.services.create_redis_client(
-            args.redis_address, password=args.redis_password)
-        traceback_str = ray.utils.format_error_message(traceback.format_exc())
-        message = ("The dashboard on node {} failed with the following "
-                   "error:\n{}".format(os.uname()[1], traceback_str))
-        ray.utils.push_error_to_driver_through_redis(
-            redis_client, ray_constants.DASHBOARD_DIED_ERROR, message)
-        raise e
->>>>>>> 275fd343
+        return trial_details