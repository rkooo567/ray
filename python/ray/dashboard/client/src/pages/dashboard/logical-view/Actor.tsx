--- conflicted
+++ resolved
@@ -165,14 +165,10 @@
             {
               label: "UsedLocalObjectMemory",
               value: actor.usedObjectStoreMemory.toLocaleString()
-<<<<<<< HEAD
             },
             // https://github.com/ray-project/ray/pull/6709/files
             // chages internal structure, and currentTaskFuncDesc
             // causes errors.
-=======
-            }
->>>>>>> 275fd343
             // {
             //   label: "Task",
             //   value: actor.currentTaskFuncDesc.join(".")
