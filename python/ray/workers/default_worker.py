import argparse
import base64
import json
import logging
import time
import sys
import os
from contextlib import redirect_stdout, redirect_stderr
from logging.handlers import RotatingFileHandler

import ray
import ray.actor
import ray.node
import ray.ray_constants as ray_constants
import ray.utils
from ray.parameter import RayParams
from ray.ray_logging import StandardStreamInterceptor


def setup_and_get_worker_interceptor_logger(is_for_stdout: bool):
    """Setup a logger to be used to intercept worker log messages.

    NOTE: The method is not idempotent.

    Ray worker logs should be treated in a special way because
    there's a need to intercept stdout and stderr to support various
    ray features. For example, ray will prepend 0 or 1 in the beggining
    of each log message to decide if logs should be streamed to driveres.

    This logger will also setup the RotatingFileHandler for
    ray workers processes.

    Args:
        is_for_stdout(bool): True if logger will be used to intercept stdout.
                             False otherwise.
    """
    file_extension = "out" if is_for_stdout else "err"
    logger = logging.getLogger(f"ray_default_worker_{file_extension}")
    logger.setLevel(logging.INFO)
    # TODO(sang): This is how the job id is propagated to workers now.
    # But eventually, it will be clearer to just pass the job id.
    job_id = os.environ.get("RAY_JOB_ID")
    assert job_id is not None, (
        "RAY_JOB_ID should be set as an env "
        "variable within default_worker.py. If you see this error, "
        "please report it to Ray's Github issue.")
    worker_name = "worker" if args.worker_type == "WORKER" else "io_worker"
    # Make sure these values are set already.
    assert ray.worker._global_node is not None
    assert ray.worker.global_worker is not None
    handler = RotatingFileHandler(
        f"{ray.worker._global_node.get_session_dir_path()}/logs/"
        f"{worker_name}-"
        f"{ray.utils.binary_to_hex(ray.worker.global_worker.worker_id)}-"
        f"{job_id}-{os.getpid()}.{file_extension}")
    logger.addHandler(handler)
    # TODO(sang): Add 0 or 1 to decide whether
    # or not logs are streamed to drivers.
    handler.setFormatter(logging.Formatter("%(message)s"))
    logger.propagate = False
    handler.terminator = ""
    return logger


def main(args):
    ray.ray_logging.setup_logger(args.logging_level, args.logging_format)

    if args.worker_type == "WORKER":
        mode = ray.WORKER_MODE
    elif args.worker_type == "IO_WORKER":
        mode = ray.IO_WORKER_MODE
    else:
        raise ValueError("Unknown worker type: " + args.worker_type)

    # NOTE(suquark): We must initialize the external storage before we
    # connect to raylet. Otherwise we may receive requests before the
    # external storage is intialized.
    if mode == ray.IO_WORKER_MODE:
        from ray import external_storage
        if args.object_spilling_config:
            object_spilling_config = base64.b64decode(
                args.object_spilling_config)
            object_spilling_config = json.loads(object_spilling_config)
        else:
            object_spilling_config = {}
        external_storage.setup_external_storage(object_spilling_config)

    raylet_ip_address = args.raylet_ip_address
    if raylet_ip_address is None:
        raylet_ip_address = args.node_ip_address

    code_search_path = args.code_search_path
    if code_search_path is not None:
        for p in code_search_path.split(":"):
            if os.path.isfile(p):
                p = os.path.dirname(p)
            sys.path.append(p)

    ray_params = RayParams(
        node_ip_address=args.node_ip_address,
        raylet_ip_address=raylet_ip_address,
        node_manager_port=args.node_manager_port,
        redis_address=args.redis_address,
        redis_password=args.redis_password,
        plasma_store_socket_name=args.object_store_name,
        raylet_socket_name=args.raylet_name,
        temp_dir=args.temp_dir,
        load_code_from_local=args.load_code_from_local,
        metrics_agent_port=args.metrics_agent_port,
    )

    node = ray.node.Node(
        ray_params,
        head=False,
        shutdown_at_exit=False,
        spawn_reaper=False,
        connect_only=True)
    ray.worker._global_node = node

    ray.worker.connect(node, mode=mode)

    # Redirect stdout and stderr to the default worker interceptor logger.
    # NOTE: We deprecated redirect_worker_output arg,
    # so we don't need to handle here.
    stdout_interceptor = StandardStreamInterceptor(
        setup_and_get_worker_interceptor_logger(True))
    stderr_interceptor = StandardStreamInterceptor(
        setup_and_get_worker_interceptor_logger(False))
    with redirect_stdout(stdout_interceptor):
        with redirect_stderr(stderr_interceptor):
            # Run the main loop if it is a worker.
            if mode == ray.WORKER_MODE:
                ray.worker.global_worker.main_loop()
            elif mode == ray.IO_WORKER_MODE:
                # It is handled by another thread in the C++ core worker.
                # We just need to keep the worker alive.
                while True:
                    time.sleep(100000)
            else:
                raise ValueError(f"Unexcepted worker mode: {mode}")


parser = argparse.ArgumentParser(
    description=("Parse addresses for the worker "
                 "to connect to."))
parser.add_argument(
    "--node-ip-address",
    required=True,
    type=str,
    help="the ip address of the worker's node")
parser.add_argument(
    "--node-manager-port",
    required=True,
    type=int,
    help="the port of the worker's node")
parser.add_argument(
    "--raylet-ip-address",
    required=False,
    type=str,
    default=None,
    help="the ip address of the worker's raylet")
parser.add_argument(
    "--redis-address",
    required=True,
    type=str,
    help="the address to use for Redis")
parser.add_argument(
    "--redis-password",
    required=False,
    type=str,
    default=None,
    help="the password to use for Redis")
parser.add_argument(
    "--object-store-name",
    required=True,
    type=str,
    help="the object store's name")
parser.add_argument(
    "--raylet-name", required=False, type=str, help="the raylet's name")
parser.add_argument(
    "--logging-level",
    required=False,
    type=str,
    default=ray_constants.LOGGER_LEVEL,
    choices=ray_constants.LOGGER_LEVEL_CHOICES,
    help=ray_constants.LOGGER_LEVEL_HELP)
parser.add_argument(
    "--logging-format",
    required=False,
    type=str,
    default=ray_constants.LOGGER_FORMAT,
    help=ray_constants.LOGGER_FORMAT_HELP)
parser.add_argument(
    "--config-list",
    required=False,
    type=str,
    default=None,
    help="Override internal config options for the worker process.")
parser.add_argument(
    "--temp-dir",
    required=False,
    type=str,
    default=None,
    help="Specify the path of the temporary directory use by Ray process.")
parser.add_argument(
    "--load-code-from-local",
    default=False,
    action="store_true",
    help="True if code is loaded from local files, as opposed to the GCS.")
parser.add_argument(
    "--use-pickle",
    default=False,
    action="store_true",
    help="True if cloudpickle should be used for serialization.")
parser.add_argument(
    "--worker-type",
    required=False,
    type=str,
    default="WORKER",
    help="Specify the type of the worker process")
parser.add_argument(
    "--metrics-agent-port",
    required=True,
    type=int,
    help="the port of the node's metric agent.")
parser.add_argument(
    "--object-spilling-config",
    required=False,
    type=str,
    default="",
    help="The configuration of object spilling. Only used by I/O workers.")
parser.add_argument(
    "--code-search-path",
    default=None,
    type=str,
    help="A list of directories or jar files separated by colon that specify "
    "the search path for user code. This will be used as `CLASSPATH` in "
    "Java and `PYTHONPATH` in Python.")
if __name__ == "__main__":
    args = parser.parse_args()
<<<<<<< HEAD
    main(args)
=======

    ray.utils.setup_logger(args.logging_level, args.logging_format)

    if args.worker_type == "WORKER":
        mode = ray.WORKER_MODE
    elif args.worker_type == "SPILL_WORKER":
        mode = ray.SPILL_WORKER_MODE
    elif args.worker_type == "RESTORE_WORKER":
        mode = ray.RESTORE_WORKER_MODE
    else:
        raise ValueError("Unknown worker type: " + args.worker_type)

    # NOTE(suquark): We must initialize the external storage before we
    # connect to raylet. Otherwise we may receive requests before the
    # external storage is intialized.
    if mode == ray.RESTORE_WORKER_MODE or mode == ray.SPILL_WORKER_MODE:
        from ray import external_storage
        if args.object_spilling_config:
            object_spilling_config = base64.b64decode(
                args.object_spilling_config)
            object_spilling_config = json.loads(object_spilling_config)
        else:
            object_spilling_config = {}
        external_storage.setup_external_storage(object_spilling_config)

    raylet_ip_address = args.raylet_ip_address
    if raylet_ip_address is None:
        raylet_ip_address = args.node_ip_address

    code_search_path = args.code_search_path
    if code_search_path is not None:
        for p in code_search_path.split(":"):
            if os.path.isfile(p):
                p = os.path.dirname(p)
            sys.path.append(p)

    ray_params = RayParams(
        node_ip_address=args.node_ip_address,
        raylet_ip_address=raylet_ip_address,
        node_manager_port=args.node_manager_port,
        redis_address=args.redis_address,
        redis_password=args.redis_password,
        plasma_store_socket_name=args.object_store_name,
        raylet_socket_name=args.raylet_name,
        temp_dir=args.temp_dir,
        load_code_from_local=args.load_code_from_local,
        metrics_agent_port=args.metrics_agent_port,
    )

    node = ray.node.Node(
        ray_params,
        head=False,
        shutdown_at_exit=False,
        spawn_reaper=False,
        connect_only=True)
    ray.worker._global_node = node

    ray.worker.connect(node, mode=mode)
    if mode == ray.WORKER_MODE:
        ray.worker.global_worker.main_loop()
    elif mode == ray.RESTORE_WORKER_MODE or mode == ray.SPILL_WORKER_MODE:
        # It is handled by another thread in the C++ core worker.
        # We just need to keep the worker alive.
        while True:
            time.sleep(100000)
    else:
        raise ValueError(f"Unexcepted worker mode: {mode}")
>>>>>>> f80d8127
<|MERGE_RESOLUTION|>--- conflicted
+++ resolved
@@ -63,19 +63,21 @@
 
 
 def main(args):
-    ray.ray_logging.setup_logger(args.logging_level, args.logging_format)
+    ray.utils.setup_logger(args.logging_level, args.logging_format)
 
     if args.worker_type == "WORKER":
         mode = ray.WORKER_MODE
-    elif args.worker_type == "IO_WORKER":
-        mode = ray.IO_WORKER_MODE
+    elif args.worker_type == "SPILL_WORKER":
+        mode = ray.SPILL_WORKER_MODE
+    elif args.worker_type == "RESTORE_WORKER":
+        mode = ray.RESTORE_WORKER_MODE
     else:
         raise ValueError("Unknown worker type: " + args.worker_type)
 
     # NOTE(suquark): We must initialize the external storage before we
     # connect to raylet. Otherwise we may receive requests before the
     # external storage is intialized.
-    if mode == ray.IO_WORKER_MODE:
+    if mode == ray.RESTORE_WORKER_MODE or mode == ray.SPILL_WORKER_MODE:
         from ray import external_storage
         if args.object_spilling_config:
             object_spilling_config = base64.b64decode(
@@ -116,7 +118,6 @@
         spawn_reaper=False,
         connect_only=True)
     ray.worker._global_node = node
-
     ray.worker.connect(node, mode=mode)
 
     # Redirect stdout and stderr to the default worker interceptor logger.
@@ -128,10 +129,10 @@
         setup_and_get_worker_interceptor_logger(False))
     with redirect_stdout(stdout_interceptor):
         with redirect_stderr(stderr_interceptor):
-            # Run the main loop if it is a worker.
             if mode == ray.WORKER_MODE:
                 ray.worker.global_worker.main_loop()
-            elif mode == ray.IO_WORKER_MODE:
+            elif (mode == ray.RESTORE_WORKER_MODE
+                    or mode == ray.SPILL_WORKER_MODE):
                 # It is handled by another thread in the C++ core worker.
                 # We just need to keep the worker alive.
                 while True:
@@ -238,74 +239,4 @@
     "Java and `PYTHONPATH` in Python.")
 if __name__ == "__main__":
     args = parser.parse_args()
-<<<<<<< HEAD
-    main(args)
-=======
-
-    ray.utils.setup_logger(args.logging_level, args.logging_format)
-
-    if args.worker_type == "WORKER":
-        mode = ray.WORKER_MODE
-    elif args.worker_type == "SPILL_WORKER":
-        mode = ray.SPILL_WORKER_MODE
-    elif args.worker_type == "RESTORE_WORKER":
-        mode = ray.RESTORE_WORKER_MODE
-    else:
-        raise ValueError("Unknown worker type: " + args.worker_type)
-
-    # NOTE(suquark): We must initialize the external storage before we
-    # connect to raylet. Otherwise we may receive requests before the
-    # external storage is intialized.
-    if mode == ray.RESTORE_WORKER_MODE or mode == ray.SPILL_WORKER_MODE:
-        from ray import external_storage
-        if args.object_spilling_config:
-            object_spilling_config = base64.b64decode(
-                args.object_spilling_config)
-            object_spilling_config = json.loads(object_spilling_config)
-        else:
-            object_spilling_config = {}
-        external_storage.setup_external_storage(object_spilling_config)
-
-    raylet_ip_address = args.raylet_ip_address
-    if raylet_ip_address is None:
-        raylet_ip_address = args.node_ip_address
-
-    code_search_path = args.code_search_path
-    if code_search_path is not None:
-        for p in code_search_path.split(":"):
-            if os.path.isfile(p):
-                p = os.path.dirname(p)
-            sys.path.append(p)
-
-    ray_params = RayParams(
-        node_ip_address=args.node_ip_address,
-        raylet_ip_address=raylet_ip_address,
-        node_manager_port=args.node_manager_port,
-        redis_address=args.redis_address,
-        redis_password=args.redis_password,
-        plasma_store_socket_name=args.object_store_name,
-        raylet_socket_name=args.raylet_name,
-        temp_dir=args.temp_dir,
-        load_code_from_local=args.load_code_from_local,
-        metrics_agent_port=args.metrics_agent_port,
-    )
-
-    node = ray.node.Node(
-        ray_params,
-        head=False,
-        shutdown_at_exit=False,
-        spawn_reaper=False,
-        connect_only=True)
-    ray.worker._global_node = node
-
-    ray.worker.connect(node, mode=mode)
-    if mode == ray.WORKER_MODE:
-        ray.worker.global_worker.main_loop()
-    elif mode == ray.RESTORE_WORKER_MODE or mode == ray.SPILL_WORKER_MODE:
-        # It is handled by another thread in the C++ core worker.
-        # We just need to keep the worker alive.
-        while True:
-            time.sleep(100000)
-    else:
-        raise ValueError(f"Unexcepted worker mode: {mode}")
->>>>>>> f80d8127
+    main(args)