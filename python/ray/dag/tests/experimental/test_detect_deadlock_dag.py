# coding: utf-8
import os
import sys

import pytest

import ray
import ray.cluster_utils
from ray.experimental.channel.torch_tensor_type import TorchTensorType
from ray.experimental.channel.conftest import start_nccl_mock
from ray.tests.conftest import *  # noqa
from ray.dag import InputNode, MultiOutputNode

if sys.platform != "linux" and sys.platform != "darwin":
    pytest.skip("Skipping, requires Linux or Mac.", allow_module_level=True)

INVALID_GRAPH = "This DAG cannot be compiled because it will "
"deadlock on NCCL calls. If you believe this is a false positive, "
"please disable the graph verification by setting the environment "
"variable RAY_ADAG_ENABLE_DETECT_DEADLOCK to 0 and file an issue at "
"https://github.com/ray-project/ray/issues/new/."


@ray.remote(num_cpus=0, num_gpus=1)
class MockedWorker:
    def __init__(self):
        pass

    def start_mock(self):
        """
        Patch methods that require CUDA.
        """
        start_nccl_mock()

    def no_op(self, value):
        return value

    def no_op_two(self, value1, value2):
        return value1, value2


@pytest.mark.parametrize("ray_start_regular", [{"num_gpus": 1}], indirect=True)
@pytest.mark.parametrize(
    "tensor_transport", [TorchTensorType.AUTO, TorchTensorType.NCCL]
)
def test_invalid_graph_1_actor(ray_start_regular, tensor_transport):
    """
    If tensor_transport is TorchTensorType.AUTO, the shared memory channel will be
    used, and the graph is valid. If tensor_transport is TorchTensorType.NCCL, the
    NCCL channel will be used, and the graph is invalid.

    [Case: TorchTensorType.NCCL]
    The first a.no_op writes to the second a.no_op via the NCCL channel. However,
    the NCCL channel only supports synchronous communication and an actor can
    only execute one task at a time, so the graph is deadlocked.
    """
    a = MockedWorker.remote()

    ray.get(a.start_mock.remote())

    with InputNode() as inp:
        dag = a.no_op.bind(inp)
        dag.with_type_hint(TorchTensorType(transport=tensor_transport))
        dag = a.no_op.bind(dag)

    if tensor_transport == TorchTensorType.AUTO:
        compiled_graph = dag.experimental_compile()
        compiled_graph.teardown()
    elif tensor_transport == TorchTensorType.NCCL:
        with pytest.raises(ValueError, match=INVALID_GRAPH):
            dag.experimental_compile()


@pytest.mark.parametrize("ray_start_regular", [{"num_gpus": 1}], indirect=True)
def test_invalid_graph_1_actor_log(ray_start_regular):
    """
    This test is similar to test_invalid_graph_1_actor, but it checks if the error
    message is correctly logged.
    """
    import logging

    class LogCaptureHandler(logging.Handler):
        def __init__(self):
            super().__init__()
            self.records = []

        def emit(self, record):
            self.records.append(record)

    logger = logging.getLogger("ray.dag.compiled_dag_node")
    handler = LogCaptureHandler()
    logger.addHandler(handler)

    a = MockedWorker.remote()

    ray.get(a.start_mock.remote())

    with InputNode() as inp:
        dag = a.no_op.bind(inp)
        dag.with_type_hint(TorchTensorType(transport=TorchTensorType.NCCL))
        dag = a.no_op.bind(dag)

    with pytest.raises(ValueError, match=INVALID_GRAPH):
        dag.experimental_compile()

    error_msg = (
        "Detected a deadlock caused by using NCCL channels to transfer "
        f"data between the task `no_op` and its downstream method `no_op` on "
        f"the same actor {str(a)}. Please remove "
        '`TorchTensorType(transport="nccl")` between DAG '
        "nodes on the same actor."
    )
    error_msg_exist = False
    for record in handler.records:
        if error_msg in record.getMessage():
            error_msg_exist = True
    assert error_msg_exist, "Error message not found in log."
    logger.removeHandler(handler)


@pytest.mark.parametrize("ray_start_regular", [{"num_gpus": 2}], indirect=True)
@pytest.mark.parametrize(
    "tensor_transport", [TorchTensorType.AUTO, TorchTensorType.NCCL]
)
def test_valid_graph_2_actors_1(ray_start_regular, tensor_transport):
    a = MockedWorker.remote()
    b = MockedWorker.remote()

    ray.get([a.start_mock.remote(), b.start_mock.remote()])

    with InputNode() as inp:
        branch1 = a.no_op.bind(inp)
        branch1.with_type_hint(TorchTensorType(transport=tensor_transport))
        branch2 = b.no_op.bind(inp)
        branch2.with_type_hint(TorchTensorType(transport=tensor_transport))
        dag = MultiOutputNode(
            [
                a.no_op.bind(branch2),
                b.no_op.bind(branch1),
            ]
        )

    compiled_graph = dag.experimental_compile()
    compiled_graph.teardown()


@pytest.mark.parametrize("ray_start_regular", [{"num_gpus": 2}], indirect=True)
def test_valid_graph_2_actors_2(ray_start_regular):
    """
    Driver -> a.no_op -> b.no_op -> a.no_op -> b.no_op -> a.no_op -> b.no_op -> Driver

    All communication between `a` and `b` is done via the NCCL channel.
    """
    a = MockedWorker.remote()
    b = MockedWorker.remote()

    ray.get([a.start_mock.remote(), b.start_mock.remote()])

    with InputNode() as inp:
        dag = a.no_op.bind(inp)
        dag.with_type_hint(TorchTensorType(transport="nccl"))
        dag = b.no_op.bind(dag)
        dag.with_type_hint(TorchTensorType(transport="nccl"))
        dag = a.no_op.bind(dag)
        dag.with_type_hint(TorchTensorType(transport="nccl"))
        dag = b.no_op.bind(dag)
        dag.with_type_hint(TorchTensorType(transport="nccl"))
        dag = a.no_op.bind(dag)
        dag.with_type_hint(TorchTensorType(transport="nccl"))
        dag = b.no_op.bind(dag)

    compiled_dag = dag.experimental_compile()
    compiled_dag.teardown()


@pytest.mark.parametrize("ray_start_regular", [{"num_gpus": 2}], indirect=True)
@pytest.mark.parametrize(
    "tensor_transport", [TorchTensorType.AUTO, TorchTensorType.NCCL]
)
def test_invalid_graph_2_actors_1(ray_start_regular, tensor_transport):
    """
    If tensor_transport is TorchTensorType.AUTO, the shared memory channel will be
    used, and the graph is valid. If tensor_transport is TorchTensorType.NCCL, the
    NCCL channel will be used, and the graph is invalid.

    [Case: TorchTensorType.NCCL]
    The first a.no_op writes to the second a.no_op via the NCCL channel, and the
    first b.no_op writes to the second b.no_op via the NCCL channel. However, the
    NCCL channel only supports synchronous communication and an actor can only
    execute one task at a time, so the graph is deadlocked.
    """
    a = MockedWorker.remote()
    b = MockedWorker.remote()

    ray.get([a.start_mock.remote(), b.start_mock.remote()])

    with InputNode() as inp:
        branch1 = a.no_op.bind(inp)
        branch1.with_type_hint(TorchTensorType(transport=tensor_transport))
        branch2 = b.no_op.bind(inp)
        branch2.with_type_hint(TorchTensorType(transport=tensor_transport))
        dag = MultiOutputNode(
            [
                a.no_op.bind(branch1),
                b.no_op.bind(branch2),
            ]
        )

    if tensor_transport == TorchTensorType.AUTO:
        compiled_graph = dag.experimental_compile()
        compiled_graph.teardown()
    elif tensor_transport == TorchTensorType.NCCL:
        with pytest.raises(ValueError, match=INVALID_GRAPH):
            dag.experimental_compile()


@pytest.mark.parametrize("ray_start_regular", [{"num_gpus": 2}], indirect=True)
@pytest.mark.parametrize(
    "tensor_transport", [TorchTensorType.AUTO, TorchTensorType.NCCL]
)
def test_invalid_graph_2_actors_2(ray_start_regular, tensor_transport):
    """
    If tensor_transport is TorchTensorType.AUTO, the shared memory channel will be
    used, and the graph is valid. If tensor_transport is TorchTensorType.NCCL, the
    NCCL channel will be used, and the graph is invalid.

    [Case: TorchTensorType.NCCL]
    The first a.no_op writes to the second a.no_op and the b.no_op via the NCCL
    channels. However, the NCCL channel only supports synchronous communication
    and an actor can only execute one task at a time, so the graph is deadlocked.
    """
    a = MockedWorker.remote()
    b = MockedWorker.remote()

    ray.get([a.start_mock.remote(), b.start_mock.remote()])

    with InputNode() as inp:
        dag = a.no_op.bind(inp)
        dag.with_type_hint(TorchTensorType(transport=tensor_transport))
        dag = MultiOutputNode(
            [
                a.no_op.bind(dag),
                b.no_op.bind(dag),
            ]
        )

    if tensor_transport == TorchTensorType.AUTO:
        compiled_graph = dag.experimental_compile()
        compiled_graph.teardown()
    elif tensor_transport == TorchTensorType.NCCL:
        with pytest.raises(ValueError, match=INVALID_GRAPH):
            dag.experimental_compile()


@pytest.mark.parametrize("ray_start_regular", [{"num_gpus": 3}], indirect=True)
@pytest.mark.parametrize(
    "tensor_transport", [TorchTensorType.AUTO, TorchTensorType.NCCL]
)
def test_valid_graph_3_actors_1(ray_start_regular, tensor_transport):
    a = MockedWorker.remote()
    b = MockedWorker.remote()
    c = MockedWorker.remote()

    ray.get([a.start_mock.remote(), b.start_mock.remote(), c.start_mock.remote()])

    with InputNode() as inp:
        branch1 = a.no_op.bind(inp)
        branch1.with_type_hint(TorchTensorType(transport=tensor_transport))
        branch2 = b.no_op.bind(inp)
        branch2.with_type_hint(TorchTensorType(transport=tensor_transport))
        branch3 = c.no_op.bind(inp)
        branch3.with_type_hint(TorchTensorType(transport=tensor_transport))
        dag = MultiOutputNode(
            [
                a.no_op.bind(branch3),
                b.no_op.bind(branch1),
                c.no_op.bind(branch2),
            ]
        )

<<<<<<< HEAD
    if tensor_transport == TorchTensorType.AUTO:
        compiled_graph = dag.experimental_compile()
        compiled_graph.teardown()
    elif tensor_transport == TorchTensorType.NCCL:
        with pytest.raises(ValueError, match=INVALID_GRAPH):
            dag.experimental_compile()


@pytest.mark.parametrize("ray_start_regular", [{"num_gpus": 2}], indirect=True)
def test_valid_graph_2_actors(ray_start_regular):
    """
    Driver -> a.no_op -> b.no_op -> a.no_op -> b.no_op -> a.no_op -> b.no_op -> Driver

    All communication between `a` and `b` is done via the NCCL channel.
    """
    a = MockedWorker.remote()
    b = MockedWorker.remote()

    ray.get([a.start_mock.remote(), b.start_mock.remote()])

    with InputNode() as inp:
        dag = a.no_op.bind(inp)
        dag.with_type_hint(TorchTensorType(transport="nccl"))
        dag = b.no_op.bind(dag)
        dag.with_type_hint(TorchTensorType(transport="nccl"))
        dag = a.no_op.bind(dag)
        dag.with_type_hint(TorchTensorType(transport="nccl"))
        dag = b.no_op.bind(dag)
        dag.with_type_hint(TorchTensorType(transport="nccl"))
        dag = a.no_op.bind(dag)
        dag.with_type_hint(TorchTensorType(transport="nccl"))
        dag = b.no_op.bind(dag)

    compiled_dag = dag.experimental_compile()  # noqa
=======
    compiled_graph = dag.experimental_compile()
    compiled_graph.teardown()
>>>>>>> 630ec9af


@pytest.mark.parametrize("ray_start_regular", [{"num_gpus": 3}], indirect=True)
def test_valid_graph_3_actors_2(ray_start_regular):
    """
    Driver -> a.no_op -> b.no_op -> a.no_op_two -> Driver
                      |          |
                      -> c.no_op -
    """
    a = MockedWorker.remote()
    b = MockedWorker.remote()
    c = MockedWorker.remote()

    ray.get([a.start_mock.remote(), b.start_mock.remote(), c.start_mock.remote()])

    with InputNode() as inp:
        dag = a.no_op.bind(inp)
        dag.with_type_hint(TorchTensorType(transport="nccl"))
        branch1 = b.no_op.bind(dag)
        branch1.with_type_hint(TorchTensorType(transport="nccl"))
        branch2 = c.no_op.bind(dag)
        branch2.with_type_hint(TorchTensorType(transport="nccl"))
        dag = a.no_op_two.bind(branch1, branch2)

    compiled_dag = dag.experimental_compile()  # noqa


if __name__ == "__main__":
    if os.environ.get("PARALLEL_CI"):
        sys.exit(pytest.main(["-n", "auto", "--boxed", "-vs", __file__]))
    else:
        sys.exit(pytest.main(["-sv", __file__]))<|MERGE_RESOLUTION|>--- conflicted
+++ resolved
@@ -65,7 +65,6 @@
 
     if tensor_transport == TorchTensorType.AUTO:
         compiled_graph = dag.experimental_compile()
-        compiled_graph.teardown()
     elif tensor_transport == TorchTensorType.NCCL:
         with pytest.raises(ValueError, match=INVALID_GRAPH):
             dag.experimental_compile()
@@ -141,7 +140,6 @@
         )
 
     compiled_graph = dag.experimental_compile()
-    compiled_graph.teardown()
 
 
 @pytest.mark.parametrize("ray_start_regular", [{"num_gpus": 2}], indirect=True)
@@ -169,8 +167,7 @@
         dag.with_type_hint(TorchTensorType(transport="nccl"))
         dag = b.no_op.bind(dag)
 
-    compiled_dag = dag.experimental_compile()
-    compiled_dag.teardown()
+    compiled_graph = dag.experimental_compile()
 
 
 @pytest.mark.parametrize("ray_start_regular", [{"num_gpus": 2}], indirect=True)
@@ -208,7 +205,6 @@
 
     if tensor_transport == TorchTensorType.AUTO:
         compiled_graph = dag.experimental_compile()
-        compiled_graph.teardown()
     elif tensor_transport == TorchTensorType.NCCL:
         with pytest.raises(ValueError, match=INVALID_GRAPH):
             dag.experimental_compile()
@@ -246,7 +242,6 @@
 
     if tensor_transport == TorchTensorType.AUTO:
         compiled_graph = dag.experimental_compile()
-        compiled_graph.teardown()
     elif tensor_transport == TorchTensorType.NCCL:
         with pytest.raises(ValueError, match=INVALID_GRAPH):
             dag.experimental_compile()
@@ -278,10 +273,8 @@
             ]
         )
 
-<<<<<<< HEAD
     if tensor_transport == TorchTensorType.AUTO:
-        compiled_graph = dag.experimental_compile()
-        compiled_graph.teardown()
+        compiled_graph = dag.experimental_compile()  # noqa
     elif tensor_transport == TorchTensorType.NCCL:
         with pytest.raises(ValueError, match=INVALID_GRAPH):
             dag.experimental_compile()
@@ -312,11 +305,7 @@
         dag.with_type_hint(TorchTensorType(transport="nccl"))
         dag = b.no_op.bind(dag)
 
-    compiled_dag = dag.experimental_compile()  # noqa
-=======
-    compiled_graph = dag.experimental_compile()
-    compiled_graph.teardown()
->>>>>>> 630ec9af
+    compiled_graph = dag.experimental_compile()  # noqa
 
 
 @pytest.mark.parametrize("ray_start_regular", [{"num_gpus": 3}], indirect=True)
@@ -341,7 +330,7 @@
         branch2.with_type_hint(TorchTensorType(transport="nccl"))
         dag = a.no_op_two.bind(branch1, branch2)
 
-    compiled_dag = dag.experimental_compile()  # noqa
+    compiled_graph = dag.experimental_compile()  # noqa
 
 
 if __name__ == "__main__":
