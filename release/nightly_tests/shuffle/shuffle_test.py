--- conflicted
+++ resolved
@@ -19,8 +19,7 @@
 
     start = time.time()
     success = 1
-<<<<<<< HEAD
-=======
+
     commands = [
         "python", "-m", "ray.experimental.shuffle", "--ray-address={}".format(
             os.environ["RAY_ADDRESS"]),
@@ -30,19 +29,15 @@
     if args.no_streaming:
         commands.append("--no-streaming")
 
->>>>>>> 8aee4e56
     try:
         subprocess.check_call(commands)
     except Exception as e:
         print(f"The test failed with {e}")
         success = 0
     delta = time.time() - start
-<<<<<<< HEAD
+
     # Report the running time as 0 if it fails so that
     # it is easy to be discovered from the graph.
-=======
-
->>>>>>> 8aee4e56
     if not success:
         delta = 0
     with open(os.environ["TEST_OUTPUT_JSON"], "w") as f:
