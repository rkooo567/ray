--- conflicted
+++ resolved
@@ -127,16 +127,6 @@
 }
 
 CORE_DAILY_TESTS = {
-<<<<<<< HEAD
-    "~/ray/release/nightly_tests/nightly_tests.yaml": [
-        "dask_on_ray_large_scale_test_no_spilling",
-        "dask_on_ray_large_scale_test_spilling",
-        "pg_autoscaling_regression_test",
-        "threaded_actors_stress_test",
-        "stress_test_many_tasks",
-        "stress_test_dead_actors",
-    ],
-=======
     # "~/ray/release/nightly_tests/nightly_tests.yaml": [
     #     "k8s_dask_on_ray_large_scale_test_no_spilling",
     #     "dask_on_ray_large_scale_test_no_spilling",
@@ -147,7 +137,6 @@
     #     "stress_test_many_tasks",
     #     "stress_test_dead_actors",
     # ],
->>>>>>> 4fa294ca
     "~/ray/release/nightly_tests/chaos_test.yaml": [
         "chaos_dask_on_ray_large_scale_test_no_spilling",
         "chaos_dask_on_ray_large_scale_test_spilling",
