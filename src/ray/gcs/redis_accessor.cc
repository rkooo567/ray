// Copyright 2017 The Ray Authors.
//
// Licensed under the Apache License, Version 2.0 (the "License");
// you may not use this file except in compliance with the License.
// You may obtain a copy of the License at
//
//  http://www.apache.org/licenses/LICENSE-2.0
//
// Unless required by applicable law or agreed to in writing, software
// distributed under the License is distributed on an "AS IS" BASIS,
// WITHOUT WARRANTIES OR CONDITIONS OF ANY KIND, either express or implied.
// See the License for the specific language governing permissions and
// limitations under the License.

#include "ray/gcs/redis_accessor.h"

#include <boost/none.hpp>

#include "ray/gcs/pb_util.h"
#include "ray/gcs/redis_gcs_client.h"
#include "ray/util/logging.h"

namespace ray {

namespace gcs {

RedisLogBasedActorInfoAccessor::RedisLogBasedActorInfoAccessor(
    RedisGcsClient *client_impl)
    : client_impl_(client_impl),
      log_based_actor_sub_executor_(client_impl_->log_based_actor_table()) {}

std::vector<ActorID> RedisLogBasedActorInfoAccessor::GetAllActorID() const {
  return client_impl_->log_based_actor_table().GetAllActorID();
}

Status RedisLogBasedActorInfoAccessor::Get(const ActorID &actor_id,
                                           ActorTableData *actor_table_data) const {
  return client_impl_->log_based_actor_table().Get(actor_id, actor_table_data);
}

Status RedisLogBasedActorInfoAccessor::GetAll(
    std::vector<ActorTableData> *actor_table_data_list) {
  RAY_CHECK(actor_table_data_list);
  auto actor_id_list = GetAllActorID();
  actor_table_data_list->resize(actor_id_list.size());
  for (size_t i = 0; i < actor_id_list.size(); ++i) {
    RAY_CHECK_OK(Get(actor_id_list[i], &(*actor_table_data_list)[i]));
  }
  return Status::OK();
}

Status RedisLogBasedActorInfoAccessor::AsyncGet(
    const ActorID &actor_id, const OptionalItemCallback<ActorTableData> &callback) {
  RAY_CHECK(callback != nullptr);
  auto on_done = [callback](RedisGcsClient *client, const ActorID &actor_id,
                            const std::vector<ActorTableData> &data) {
    boost::optional<ActorTableData> result;
    if (!data.empty()) {
      result = data.back();
    }
    callback(Status::OK(), result);
  };

  return client_impl_->log_based_actor_table().Lookup(actor_id.JobId(), actor_id,
                                                      on_done);
}

Status RedisLogBasedActorInfoAccessor::AsyncRegisterActor(
    const ray::TaskSpecification &task_spec, const ray::gcs::StatusCallback &callback) {
  const std::string error_msg =
      "Unsupported method of AsyncRegisterActor in RedisLogBasedActorInfoAccessor.";
  RAY_LOG(FATAL) << error_msg;
  return Status::Invalid(error_msg);
}

Status RedisLogBasedActorInfoAccessor::AsyncCreateActor(
    const ray::TaskSpecification &task_spec, const ray::gcs::StatusCallback &callback) {
  const std::string error_msg =
      "Unsupported method of AsyncCreateActor in "
      "RedisLogBasedActorInfoAccessor.";
  RAY_LOG(FATAL) << error_msg;
  return Status::Invalid(error_msg);
}

Status RedisLogBasedActorInfoAccessor::AsyncRegister(
    const std::shared_ptr<ActorTableData> &data_ptr, const StatusCallback &callback) {
  auto on_success = [callback](RedisGcsClient *client, const ActorID &actor_id,
                               const ActorTableData &data) {
    if (callback != nullptr) {
      callback(Status::OK());
    }
  };

  auto on_failure = [callback](RedisGcsClient *client, const ActorID &actor_id,
                               const ActorTableData &data) {
    if (callback != nullptr) {
      callback(Status::Invalid("Adding actor failed."));
    }
  };

  ActorID actor_id = ActorID::FromBinary(data_ptr->actor_id());
  return client_impl_->log_based_actor_table().AppendAt(actor_id.JobId(), actor_id,
                                                        data_ptr, on_success, on_failure,
                                                        /*log_length*/ 0);
}

Status RedisLogBasedActorInfoAccessor::AsyncUpdate(
    const ActorID &actor_id, const std::shared_ptr<ActorTableData> &data_ptr,
    const StatusCallback &callback) {
  // The actor log starts with an ALIVE entry. This is followed by 0 to N pairs
  // of (RESTARTING, ALIVE) entries, where N is the maximum number of
  // reconstructions. This is followed optionally by a DEAD entry.
  int log_length = 2 * (data_ptr->num_restarts());
  if (data_ptr->state() != ActorTableData::ALIVE) {
    // RESTARTING or DEAD entries have an odd index.
    log_length += 1;
  }
  RAY_LOG(DEBUG) << "AsyncUpdate actor state to " << data_ptr->state()
                 << ", actor id: " << actor_id << ", log_length: " << log_length;
  auto on_success = [callback](RedisGcsClient *client, const ActorID &actor_id,
                               const ActorTableData &data) {
    if (callback != nullptr) {
      callback(Status::OK());
    }
  };

  auto on_failure = [callback](RedisGcsClient *client, const ActorID &actor_id,
                               const ActorTableData &data) {
    if (callback != nullptr) {
      callback(Status::Invalid("Updating actor failed."));
    }
  };

  return client_impl_->log_based_actor_table().AppendAt(
      actor_id.JobId(), actor_id, data_ptr, on_success, on_failure, log_length);
}

Status RedisLogBasedActorInfoAccessor::AsyncSubscribeAll(
    const SubscribeCallback<ActorID, ActorTableData> &subscribe,
    const StatusCallback &done) {
  RAY_CHECK(subscribe != nullptr);
  return log_based_actor_sub_executor_.AsyncSubscribeAll(ClientID::Nil(), subscribe,
                                                         done);
}

Status RedisLogBasedActorInfoAccessor::AsyncSubscribe(
    const ActorID &actor_id, const SubscribeCallback<ActorID, ActorTableData> &subscribe,
    const StatusCallback &done) {
  RAY_CHECK(subscribe != nullptr);
  return log_based_actor_sub_executor_.AsyncSubscribe(subscribe_id_, actor_id, subscribe,
                                                      done);
}

Status RedisLogBasedActorInfoAccessor::AsyncUnsubscribe(const ActorID &actor_id) {
  return log_based_actor_sub_executor_.AsyncUnsubscribe(subscribe_id_, actor_id, nullptr);
}

Status RedisLogBasedActorInfoAccessor::AsyncAddCheckpoint(
    const std::shared_ptr<ActorCheckpointData> &data_ptr,
    const StatusCallback &callback) {
  ActorID actor_id = ActorID::FromBinary(data_ptr->actor_id());
  auto on_add_data_done = [actor_id, callback, data_ptr, this](
                              RedisGcsClient *client,
                              const ActorCheckpointID &checkpoint_id,
                              const ActorCheckpointData &data) {
    Status status = AsyncAddCheckpointID(actor_id, checkpoint_id, callback);
    if (!status.ok()) {
      callback(status);
    }
  };

  ActorCheckpointID checkpoint_id =
      ActorCheckpointID::FromBinary(data_ptr->checkpoint_id());
  ActorCheckpointTable &actor_cp_table = client_impl_->actor_checkpoint_table();
  return actor_cp_table.Add(actor_id.JobId(), checkpoint_id, data_ptr, on_add_data_done);
}

Status RedisLogBasedActorInfoAccessor::AsyncGetCheckpoint(
    const ActorCheckpointID &checkpoint_id, const ActorID &actor_id,
    const OptionalItemCallback<ActorCheckpointData> &callback) {
  RAY_CHECK(callback != nullptr);
  auto on_success = [callback](RedisGcsClient *client,
                               const ActorCheckpointID &checkpoint_id,
                               const ActorCheckpointData &checkpoint_data) {
    boost::optional<ActorCheckpointData> optional(checkpoint_data);
    callback(Status::OK(), std::move(optional));
  };

  auto on_failure = [callback](RedisGcsClient *client,
                               const ActorCheckpointID &checkpoint_id) {
    boost::optional<ActorCheckpointData> optional;
    callback(Status::Invalid("Invalid checkpoint id."), std::move(optional));
  };

  ActorCheckpointTable &actor_cp_table = client_impl_->actor_checkpoint_table();
  return actor_cp_table.Lookup(actor_id.JobId(), checkpoint_id, on_success, on_failure);
}

Status RedisLogBasedActorInfoAccessor::AsyncGetCheckpointID(
    const ActorID &actor_id,
    const OptionalItemCallback<ActorCheckpointIdData> &callback) {
  RAY_CHECK(callback != nullptr);
  auto on_success = [callback](RedisGcsClient *client, const ActorID &actor_id,
                               const ActorCheckpointIdData &data) {
    boost::optional<ActorCheckpointIdData> optional(data);
    callback(Status::OK(), std::move(optional));
  };

  auto on_failure = [callback](RedisGcsClient *client, const ActorID &actor_id) {
    boost::optional<ActorCheckpointIdData> optional;
    callback(Status::Invalid("Checkpoint not found."), std::move(optional));
  };

  ActorCheckpointIdTable &cp_id_table = client_impl_->actor_checkpoint_id_table();
  return cp_id_table.Lookup(actor_id.JobId(), actor_id, on_success, on_failure);
}

Status RedisLogBasedActorInfoAccessor::AsyncAddCheckpointID(
    const ActorID &actor_id, const ActorCheckpointID &checkpoint_id,
    const StatusCallback &callback) {
  ActorCheckpointIdTable::WriteCallback on_done = nullptr;
  if (callback != nullptr) {
    on_done = [callback](RedisGcsClient *client, const ActorID &actor_id,
                         const ActorCheckpointIdData &data) { callback(Status::OK()); };
  }

  ActorCheckpointIdTable &cp_id_table = client_impl_->actor_checkpoint_id_table();
  return cp_id_table.AddCheckpointId(actor_id.JobId(), actor_id, checkpoint_id, on_done);
}

RedisActorInfoAccessor::RedisActorInfoAccessor(RedisGcsClient *client_impl)
    : RedisLogBasedActorInfoAccessor(client_impl),
      actor_sub_executor_(client_impl_->actor_table()) {}

std::vector<ActorID> RedisActorInfoAccessor::GetAllActorID() const {
  return client_impl_->actor_table().GetAllActorID();
}

Status RedisActorInfoAccessor::Get(const ActorID &actor_id,
                                   ActorTableData *actor_table_data) const {
  return client_impl_->actor_table().Get(actor_id, actor_table_data);
}

Status RedisActorInfoAccessor::AsyncGet(
    const ActorID &actor_id, const OptionalItemCallback<ActorTableData> &callback) {
  RAY_CHECK(callback != nullptr);
  auto on_done = [callback](RedisGcsClient *client, const ActorID &actor_id,
                            const ActorTableData &data) { callback(Status::OK(), data); };

  auto on_failure = [callback](RedisGcsClient *client, const ActorID &actor_id) {
    if (callback != nullptr) {
      callback(Status::Invalid("Get actor failed."), boost::none);
    }
  };

  return client_impl_->actor_table().Lookup(JobID::Nil(), actor_id, on_done, on_failure);
}

Status RedisActorInfoAccessor::AsyncGetAll(
    const MultiItemCallback<rpc::ActorTableData> &callback) {
  RAY_CHECK(callback != nullptr);
  auto actor_id_list = GetAllActorID();
  if (actor_id_list.empty()) {
    callback(Status::OK(), std::vector<rpc::ActorTableData>());
    return Status::OK();
  }

  auto finished_count = std::make_shared<int>(0);
  auto result = std::make_shared<std::vector<ActorTableData>>();
  int size = actor_id_list.size();
  for (auto &actor_id : actor_id_list) {
    auto on_done = [finished_count, size, result, callback](
                       const Status &status,
                       const boost::optional<ActorTableData> &data) {
      ++(*finished_count);
      if (data) {
        result->push_back(*data);
      }
      if (*finished_count == size) {
        callback(Status::OK(), *result);
      }
    };
    RAY_CHECK_OK(AsyncGet(actor_id, on_done));
  }

  return Status::OK();
}

Status RedisActorInfoAccessor::AsyncRegister(
    const std::shared_ptr<ActorTableData> &data_ptr, const StatusCallback &callback) {
  auto on_register_done = [callback](RedisGcsClient *client, const ActorID &actor_id,
                                     const ActorTableData &data) {
    if (callback != nullptr) {
      callback(Status::OK());
    }
  };
  ActorID actor_id = ActorID::FromBinary(data_ptr->actor_id());
  return client_impl_->actor_table().Add(JobID::Nil(), actor_id, data_ptr,
                                         on_register_done);
}

Status RedisActorInfoAccessor::AsyncUpdate(
    const ActorID &actor_id, const std::shared_ptr<ActorTableData> &data_ptr,
    const StatusCallback &callback) {
  auto on_update_done = [callback](RedisGcsClient *client, const ActorID &actor_id,
                                   const ActorTableData &data) {
    if (callback != nullptr) {
      callback(Status::OK());
    }
  };
  return client_impl_->actor_table().Add(JobID::Nil(), actor_id, data_ptr,
                                         on_update_done);
}

Status RedisActorInfoAccessor::AsyncSubscribeAll(
    const SubscribeCallback<ActorID, ActorTableData> &subscribe,
    const StatusCallback &done) {
  RAY_CHECK(subscribe != nullptr);
  return actor_sub_executor_.AsyncSubscribeAll(ClientID::Nil(), subscribe, done);
}

Status RedisActorInfoAccessor::AsyncSubscribe(
    const ActorID &actor_id, const SubscribeCallback<ActorID, ActorTableData> &subscribe,
    const StatusCallback &done) {
  RAY_CHECK(subscribe != nullptr);
  return actor_sub_executor_.AsyncSubscribe(subscribe_id_, actor_id, subscribe, done);
}

Status RedisActorInfoAccessor::AsyncUnsubscribe(const ActorID &actor_id) {
  return actor_sub_executor_.AsyncUnsubscribe(subscribe_id_, actor_id, nullptr);
}

RedisJobInfoAccessor::RedisJobInfoAccessor(RedisGcsClient *client_impl)
    : client_impl_(client_impl), job_sub_executor_(client_impl->job_table()) {}

Status RedisJobInfoAccessor::AsyncAdd(const std::shared_ptr<JobTableData> &data_ptr,
                                      const StatusCallback &callback) {
  return DoAsyncAppend(data_ptr, callback);
}

Status RedisJobInfoAccessor::AsyncMarkFinished(const JobID &job_id,
                                               const StatusCallback &callback) {
  std::shared_ptr<JobTableData> data_ptr =
      CreateJobTableData(job_id, /*is_dead*/ true, /*time_stamp*/ std::time(nullptr),
                         /*driver_ip_address*/ "", /*driver_pid*/ -1);
  return DoAsyncAppend(data_ptr, callback);
}

Status RedisJobInfoAccessor::DoAsyncAppend(const std::shared_ptr<JobTableData> &data_ptr,
                                           const StatusCallback &callback) {
  JobTable::WriteCallback on_done = nullptr;
  if (callback != nullptr) {
    on_done = [callback](RedisGcsClient *client, const JobID &job_id,
                         const JobTableData &data) { callback(Status::OK()); };
  }

  JobID job_id = JobID::FromBinary(data_ptr->job_id());
  return client_impl_->job_table().Append(job_id, job_id, data_ptr, on_done);
}

Status RedisJobInfoAccessor::AsyncSubscribeAll(
    const SubscribeCallback<JobID, JobTableData> &subscribe, const StatusCallback &done) {
  RAY_CHECK(subscribe != nullptr);
  return job_sub_executor_.AsyncSubscribeAll(ClientID::Nil(), subscribe, done);
}

RedisTaskInfoAccessor::RedisTaskInfoAccessor(RedisGcsClient *client_impl)
    : client_impl_(client_impl),
      task_sub_executor_(client_impl->raylet_task_table()),
      task_lease_sub_executor_(client_impl->task_lease_table()) {}

Status RedisTaskInfoAccessor::AsyncAdd(const std::shared_ptr<TaskTableData> &data_ptr,
                                       const StatusCallback &callback) {
  raylet::TaskTable::WriteCallback on_done = nullptr;
  if (callback != nullptr) {
    on_done = [callback](RedisGcsClient *client, const TaskID &task_id,
                         const TaskTableData &data) { callback(Status::OK()); };
  }

  TaskID task_id = TaskID::FromBinary(data_ptr->task().task_spec().task_id());
  raylet::TaskTable &task_table = client_impl_->raylet_task_table();
  return task_table.Add(task_id.JobId(), task_id, data_ptr, on_done);
}

Status RedisTaskInfoAccessor::AsyncGet(
    const TaskID &task_id, const OptionalItemCallback<TaskTableData> &callback) {
  RAY_CHECK(callback != nullptr);
  auto on_success = [callback](RedisGcsClient *client, const TaskID &task_id,
                               const TaskTableData &data) {
    boost::optional<TaskTableData> result(data);
    callback(Status::OK(), result);
  };

  auto on_failure = [callback](RedisGcsClient *client, const TaskID &task_id) {
    boost::optional<TaskTableData> result;
    callback(Status::Invalid("Task not exist."), result);
  };

  raylet::TaskTable &task_table = client_impl_->raylet_task_table();
  return task_table.Lookup(task_id.JobId(), task_id, on_success, on_failure);
}

Status RedisTaskInfoAccessor::AsyncDelete(const std::vector<TaskID> &task_ids,
                                          const StatusCallback &callback) {
  raylet::TaskTable &task_table = client_impl_->raylet_task_table();
  JobID job_id = task_ids.empty() ? JobID::Nil() : task_ids[0].JobId();
  task_table.Delete(job_id, task_ids);
  if (callback) {
    callback(Status::OK());
  }
  // TODO(micafan) Always return OK here.
  // Confirm if we need to handle the deletion failure and how to handle it.
  return Status::OK();
}

Status RedisTaskInfoAccessor::AsyncSubscribe(
    const TaskID &task_id, const SubscribeCallback<TaskID, TaskTableData> &subscribe,
    const StatusCallback &done) {
  RAY_CHECK(subscribe != nullptr);
  return task_sub_executor_.AsyncSubscribe(subscribe_id_, task_id, subscribe, done);
}

Status RedisTaskInfoAccessor::AsyncUnsubscribe(const TaskID &task_id) {
  return task_sub_executor_.AsyncUnsubscribe(subscribe_id_, task_id, nullptr);
}

Status RedisTaskInfoAccessor::AsyncAddTaskLease(
    const std::shared_ptr<TaskLeaseData> &data_ptr, const StatusCallback &callback) {
  TaskLeaseTable::WriteCallback on_done = nullptr;
  if (callback != nullptr) {
    on_done = [callback](RedisGcsClient *client, const TaskID &id,
                         const TaskLeaseData &data) { callback(Status::OK()); };
  }
  TaskID task_id = TaskID::FromBinary(data_ptr->task_id());
  TaskLeaseTable &task_lease_table = client_impl_->task_lease_table();
  return task_lease_table.Add(task_id.JobId(), task_id, data_ptr, on_done);
}

Status RedisTaskInfoAccessor::AsyncGetTaskLease(
    const TaskID &task_id, const OptionalItemCallback<TaskLeaseData> &callback) {
  RAY_CHECK(callback != nullptr);
  auto on_success = [callback](RedisGcsClient *client, const TaskID &task_id,
                               const TaskLeaseData &data) {
    boost::optional<TaskLeaseData> result(data);
    callback(Status::OK(), result);
  };

  auto on_failure = [callback](RedisGcsClient *client, const TaskID &task_id) {
    boost::optional<TaskLeaseData> result;
    callback(Status::Invalid("Task lease not exist."), result);
  };

  TaskLeaseTable &task_lease_table = client_impl_->task_lease_table();
  return task_lease_table.Lookup(task_id.JobId(), task_id, on_success, on_failure);
}

Status RedisTaskInfoAccessor::AsyncSubscribeTaskLease(
    const TaskID &task_id,
    const SubscribeCallback<TaskID, boost::optional<TaskLeaseData>> &subscribe,
    const StatusCallback &done) {
  RAY_CHECK(subscribe != nullptr);
  return task_lease_sub_executor_.AsyncSubscribe(subscribe_id_, task_id, subscribe, done);
}

Status RedisTaskInfoAccessor::AsyncUnsubscribeTaskLease(const TaskID &task_id) {
  return task_lease_sub_executor_.AsyncUnsubscribe(subscribe_id_, task_id, nullptr);
}

Status RedisTaskInfoAccessor::AttemptTaskReconstruction(
    const std::shared_ptr<TaskReconstructionData> &data_ptr,
    const StatusCallback &callback) {
  TaskReconstructionLog::WriteCallback on_success = nullptr;
  TaskReconstructionLog::WriteCallback on_failure = nullptr;
  if (callback != nullptr) {
    on_success = [callback](RedisGcsClient *client, const TaskID &id,
                            const TaskReconstructionData &data) {
      callback(Status::OK());
    };
    on_failure = [callback](RedisGcsClient *client, const TaskID &id,
                            const TaskReconstructionData &data) {
      callback(Status::Invalid("Updating task reconstruction failed."));
    };
  }

  TaskID task_id = TaskID::FromBinary(data_ptr->task_id());
  int reconstruction_attempt = data_ptr->num_reconstructions();
  TaskReconstructionLog &task_reconstruction_log =
      client_impl_->task_reconstruction_log();
  return task_reconstruction_log.AppendAt(task_id.JobId(), task_id, data_ptr, on_success,
                                          on_failure, reconstruction_attempt);
}

RedisObjectInfoAccessor::RedisObjectInfoAccessor(RedisGcsClient *client_impl)
    : client_impl_(client_impl), object_sub_executor_(client_impl->object_table()) {}

Status RedisObjectInfoAccessor::AsyncGetLocations(
    const ObjectID &object_id, const MultiItemCallback<ObjectTableData> &callback) {
  RAY_CHECK(callback != nullptr);
  auto on_done = [callback](RedisGcsClient *client, const ObjectID &object_id,
                            const std::vector<ObjectTableData> &data) {
    callback(Status::OK(), data);
  };

  ObjectTable &object_table = client_impl_->object_table();
  return object_table.Lookup(object_id.TaskId().JobId(), object_id, on_done);
}

Status RedisObjectInfoAccessor::AsyncAddLocation(const ObjectID &object_id,
                                                 const ClientID &node_id,
                                                 const StatusCallback &callback) {
  std::function<void(RedisGcsClient * client, const ObjectID &id,
                     const ObjectTableData &data)>
      on_done = nullptr;
  if (callback != nullptr) {
    on_done = [callback](RedisGcsClient *client, const ObjectID &object_id,
                         const ObjectTableData &data) { callback(Status::OK()); };
  }

  std::shared_ptr<ObjectTableData> data_ptr = std::make_shared<ObjectTableData>();
  data_ptr->set_manager(node_id.Binary());

  ObjectTable &object_table = client_impl_->object_table();
  return object_table.Add(object_id.TaskId().JobId(), object_id, data_ptr, on_done);
}

Status RedisObjectInfoAccessor::AsyncRemoveLocation(const ObjectID &object_id,
                                                    const ClientID &node_id,
                                                    const StatusCallback &callback) {
  std::function<void(RedisGcsClient * client, const ObjectID &id,
                     const ObjectTableData &data)>
      on_done = nullptr;
  if (callback != nullptr) {
    on_done = [callback](RedisGcsClient *client, const ObjectID &object_id,
                         const ObjectTableData &data) { callback(Status::OK()); };
  }

  std::shared_ptr<ObjectTableData> data_ptr = std::make_shared<ObjectTableData>();
  data_ptr->set_manager(node_id.Binary());

  ObjectTable &object_table = client_impl_->object_table();
  return object_table.Remove(object_id.TaskId().JobId(), object_id, data_ptr, on_done);
}

Status RedisObjectInfoAccessor::AsyncSubscribeToLocations(
    const ObjectID &object_id,
    const SubscribeCallback<ObjectID, ObjectChangeNotification> &subscribe,
    const StatusCallback &done) {
  RAY_CHECK(subscribe != nullptr);
  return object_sub_executor_.AsyncSubscribe(subscribe_id_, object_id, subscribe, done);
}

Status RedisObjectInfoAccessor::AsyncUnsubscribeToLocations(const ObjectID &object_id) {
  return object_sub_executor_.AsyncUnsubscribe(subscribe_id_, object_id, nullptr);
}

RedisNodeInfoAccessor::RedisNodeInfoAccessor(RedisGcsClient *client_impl)
    : client_impl_(client_impl),
      resource_sub_executor_(client_impl_->resource_table()),
      heartbeat_sub_executor_(client_impl->heartbeat_table()),
      heartbeat_batch_sub_executor_(client_impl->heartbeat_batch_table()) {}

Status RedisNodeInfoAccessor::RegisterSelf(const GcsNodeInfo &local_node_info) {
  ClientTable &client_table = client_impl_->client_table();
  return client_table.Connect(local_node_info);
}

Status RedisNodeInfoAccessor::UnregisterSelf() {
  ClientTable &client_table = client_impl_->client_table();
  return client_table.Disconnect();
}

const ClientID &RedisNodeInfoAccessor::GetSelfId() const {
  ClientTable &client_table = client_impl_->client_table();
  return client_table.GetLocalClientId();
}

const GcsNodeInfo &RedisNodeInfoAccessor::GetSelfInfo() const {
  ClientTable &client_table = client_impl_->client_table();
  return client_table.GetLocalClient();
}

Status RedisNodeInfoAccessor::AsyncRegister(const GcsNodeInfo &node_info,
                                            const StatusCallback &callback) {
  ClientTable::WriteCallback on_done = nullptr;
  if (callback != nullptr) {
    on_done = [callback](RedisGcsClient *client, const ClientID &id,
                         const GcsNodeInfo &data) { callback(Status::OK()); };
  }
  ClientTable &client_table = client_impl_->client_table();
  return client_table.MarkConnected(node_info, on_done);
}

Status RedisNodeInfoAccessor::AsyncUnregister(const ClientID &node_id,
                                              const StatusCallback &callback) {
  ClientTable::WriteCallback on_done = nullptr;
  if (callback != nullptr) {
    on_done = [callback](RedisGcsClient *client, const ClientID &id,
                         const GcsNodeInfo &data) { callback(Status::OK()); };
  }
  ClientTable &client_table = client_impl_->client_table();
  return client_table.MarkDisconnected(node_id, on_done);
}

Status RedisNodeInfoAccessor::AsyncSubscribeToNodeChange(
    const SubscribeCallback<ClientID, GcsNodeInfo> &subscribe,
    const StatusCallback &done) {
  RAY_CHECK(subscribe != nullptr);
  ClientTable &client_table = client_impl_->client_table();
  return client_table.SubscribeToNodeChange(subscribe, done);
}

Status RedisNodeInfoAccessor::AsyncGetAll(
    const MultiItemCallback<GcsNodeInfo> &callback) {
  RAY_CHECK(callback != nullptr);
  auto on_done = [callback](RedisGcsClient *client, const ClientID &id,
                            const std::vector<GcsNodeInfo> &data) {
    std::vector<GcsNodeInfo> result;
    std::set<std::string> node_ids;
    for (int index = data.size() - 1; index >= 0; --index) {
      if (node_ids.insert(data[index].node_id()).second) {
        result.emplace_back(data[index]);
      }
    }
    callback(Status::OK(), result);
  };
  ClientTable &client_table = client_impl_->client_table();
  return client_table.Lookup(on_done);
}

boost::optional<GcsNodeInfo> RedisNodeInfoAccessor::Get(const ClientID &node_id) const {
  GcsNodeInfo node_info;
  ClientTable &client_table = client_impl_->client_table();
  bool found = client_table.GetClient(node_id, &node_info);
  boost::optional<GcsNodeInfo> optional_node;
  if (found) {
    optional_node = std::move(node_info);
  }
  return optional_node;
}

const std::unordered_map<ClientID, GcsNodeInfo> &RedisNodeInfoAccessor::GetAll() const {
  ClientTable &client_table = client_impl_->client_table();
  return client_table.GetAllClients();
}

bool RedisNodeInfoAccessor::IsRemoved(const ClientID &node_id) const {
  ClientTable &client_table = client_impl_->client_table();
  return client_table.IsRemoved(node_id);
}
Status RedisNodeInfoAccessor::AsyncReportHeartbeat(
    const std::shared_ptr<HeartbeatTableData> &data_ptr, const StatusCallback &callback) {
  HeartbeatTable::WriteCallback on_done = nullptr;
  if (callback != nullptr) {
    on_done = [callback](RedisGcsClient *client, const ClientID &node_id,
                         const HeartbeatTableData &data) { callback(Status::OK()); };
  }

  ClientID node_id = ClientID::FromBinary(data_ptr->client_id());
  HeartbeatTable &heartbeat_table = client_impl_->heartbeat_table();
  return heartbeat_table.Add(JobID::Nil(), node_id, data_ptr, on_done);
}

void RedisNodeInfoAccessor::AsyncReReportHeartbeat() {}

Status RedisNodeInfoAccessor::AsyncSubscribeHeartbeat(
    const SubscribeCallback<ClientID, HeartbeatTableData> &subscribe,
    const StatusCallback &done) {
  RAY_CHECK(subscribe != nullptr);
  auto on_subscribe = [subscribe](const ClientID &node_id,
                                  const HeartbeatTableData &data) {
    subscribe(node_id, data);
  };

  return heartbeat_sub_executor_.AsyncSubscribeAll(ClientID::Nil(), on_subscribe, done);
}

Status RedisNodeInfoAccessor::AsyncReportBatchHeartbeat(
    const std::shared_ptr<HeartbeatBatchTableData> &data_ptr,
    const StatusCallback &callback) {
  HeartbeatBatchTable::WriteCallback on_done = nullptr;
  if (callback != nullptr) {
    on_done = [callback](RedisGcsClient *client, const ClientID &node_id,
                         const HeartbeatBatchTableData &data) { callback(Status::OK()); };
  }

  HeartbeatBatchTable &hb_batch_table = client_impl_->heartbeat_batch_table();
  return hb_batch_table.Add(JobID::Nil(), ClientID::Nil(), data_ptr, on_done);
}

Status RedisNodeInfoAccessor::AsyncSubscribeBatchHeartbeat(
    const ItemCallback<HeartbeatBatchTableData> &subscribe, const StatusCallback &done) {
  RAY_CHECK(subscribe != nullptr);
  auto on_subscribe = [subscribe](const ClientID &node_id,
                                  const HeartbeatBatchTableData &data) {
    subscribe(data);
  };

  return heartbeat_batch_sub_executor_.AsyncSubscribeAll(ClientID::Nil(), on_subscribe,
                                                         done);
}

Status RedisNodeInfoAccessor::AsyncGetResources(
    const ClientID &node_id, const OptionalItemCallback<ResourceMap> &callback) {
  RAY_CHECK(callback != nullptr);
  auto on_done = [callback](RedisGcsClient *client, const ClientID &id,
                            const ResourceMap &data) {
    boost::optional<ResourceMap> result;
    if (!data.empty()) {
      result = data;
    }
    callback(Status::OK(), result);
  };

  DynamicResourceTable &resource_table = client_impl_->resource_table();
  return resource_table.Lookup(JobID::Nil(), node_id, on_done);
}

Status RedisNodeInfoAccessor::AsyncUpdateResources(const ClientID &node_id,
                                                   const ResourceMap &resources,
                                                   const StatusCallback &callback) {
  Hash<ClientID, ResourceTableData>::HashCallback on_done = nullptr;
  if (callback != nullptr) {
    on_done = [callback](RedisGcsClient *client, const ClientID &node_id,
                         const ResourceMap &resources) { callback(Status::OK()); };
  }

  DynamicResourceTable &resource_table = client_impl_->resource_table();
  return resource_table.Update(JobID::Nil(), node_id, resources, on_done);
}

Status RedisNodeInfoAccessor::AsyncDeleteResources(
    const ClientID &node_id, const std::vector<std::string> &resource_names,
    const StatusCallback &callback) {
  Hash<ClientID, ResourceTableData>::HashRemoveCallback on_done = nullptr;
  if (callback != nullptr) {
    on_done = [callback](RedisGcsClient *client, const ClientID &node_id,
                         const std::vector<std::string> &resource_names) {
      callback(Status::OK());
    };
  }

  DynamicResourceTable &resource_table = client_impl_->resource_table();
  return resource_table.RemoveEntries(JobID::Nil(), node_id, resource_names, on_done);
}

Status RedisNodeInfoAccessor::AsyncSubscribeToResources(
    const ItemCallback<rpc::NodeResourceChange> &subscribe, const StatusCallback &done) {
  RAY_CHECK(subscribe != nullptr);
  auto on_subscribe = [subscribe](const ClientID &id,
                                  const ResourceChangeNotification &result) {
    rpc::NodeResourceChange node_resource_change;
    node_resource_change.set_node_id(id.Binary());
    if (result.IsAdded()) {
      for (auto &it : result.GetData()) {
        (*node_resource_change.mutable_updated_resources())[it.first] =
            it.second->resource_capacity();
      }
    } else {
      for (auto &it : result.GetData()) {
        node_resource_change.add_deleted_resources(it.first);
      }
    }
    subscribe(node_resource_change);
  };
  return resource_sub_executor_.AsyncSubscribeAll(ClientID::Nil(), on_subscribe, done);
}

RedisErrorInfoAccessor::RedisErrorInfoAccessor(RedisGcsClient *client_impl) {}

Status RedisErrorInfoAccessor::AsyncReportJobError(
    const std::shared_ptr<ErrorTableData> &data_ptr, const StatusCallback &callback) {
  return Status::Invalid("Not implemented");
}

RedisStatsInfoAccessor::RedisStatsInfoAccessor(RedisGcsClient *client_impl)
    : client_impl_(client_impl) {}

Status RedisStatsInfoAccessor::AsyncAddProfileData(
    const std::shared_ptr<ProfileTableData> &data_ptr, const StatusCallback &callback) {
  ProfileTable::WriteCallback on_done = nullptr;
  if (callback != nullptr) {
    on_done = [callback](RedisGcsClient *client, const UniqueID &id,
                         const ProfileTableData &data) { callback(Status::OK()); };
  }

  ProfileTable &profile_table = client_impl_->profile_table();
  return profile_table.Append(JobID::Nil(), UniqueID::FromRandom(), data_ptr, on_done);
}

RedisWorkerInfoAccessor::RedisWorkerInfoAccessor(RedisGcsClient *client_impl)
    : client_impl_(client_impl),
      worker_failure_sub_executor_(client_impl->worker_table()) {}

Status RedisWorkerInfoAccessor::AsyncSubscribeToWorkerFailures(
    const SubscribeCallback<WorkerID, WorkerTableData> &subscribe,
    const StatusCallback &done) {
  RAY_CHECK(subscribe != nullptr);
  return worker_failure_sub_executor_.AsyncSubscribeAll(ClientID::Nil(), subscribe, done);
}

Status RedisWorkerInfoAccessor::AsyncReportWorkerFailure(
    const std::shared_ptr<WorkerTableData> &data_ptr, const StatusCallback &callback) {
  WorkerTable::WriteCallback on_done = nullptr;
  if (callback != nullptr) {
    on_done = [callback](RedisGcsClient *client, const WorkerID &id,
                         const WorkerTableData &data) { callback(Status::OK()); };
  }

  WorkerID worker_id = WorkerID::FromBinary(data_ptr->worker_address().worker_id());
  WorkerTable &worker_failure_table = client_impl_->worker_table();
  return worker_failure_table.Add(JobID::Nil(), worker_id, data_ptr, on_done);
}

Status RedisWorkerInfoAccessor::AsyncGet(
    const WorkerID &worker_id,
    const OptionalItemCallback<rpc::WorkerTableData> &callback) {
  return Status::Invalid("Not implemented");
}

Status RedisWorkerInfoAccessor::AsyncGetAll(
    const MultiItemCallback<rpc::WorkerTableData> &callback) {
  return Status::Invalid("Not implemented");
}

Status RedisWorkerInfoAccessor::AsyncAdd(
    const std::shared_ptr<rpc::WorkerTableData> &data_ptr,
    const StatusCallback &callback) {
  return Status::Invalid("Not implemented");
}

Status RedisPlacementGroupInfoAccessor::AsyncCreatePlacementGroup(
    const PlacementGroupSpecification &placement_group_spec) {
  return Status::Invalid("Not implemented");
}

<<<<<<< HEAD
Status RedisPlacementGroupInfoAccessor::AsyncRemovePlacementGroup(
    const PlacementGroupID &placement_group_id, const StatusCallback &callback) {
=======
Status RedisPlacementGroupInfoAccessor::AsyncGet(
    const PlacementGroupID &placement_group_id,
    const OptionalItemCallback<rpc::PlacementGroupTableData> &callback) {
>>>>>>> 053188df
  return Status::Invalid("Not implemented");
}

}  // namespace gcs

}  // namespace ray<|MERGE_RESOLUTION|>--- conflicted
+++ resolved
@@ -833,14 +833,14 @@
   return Status::Invalid("Not implemented");
 }
 
-<<<<<<< HEAD
 Status RedisPlacementGroupInfoAccessor::AsyncRemovePlacementGroup(
     const PlacementGroupID &placement_group_id, const StatusCallback &callback) {
-=======
+  return Status::Invalid("Not implemented");
+}
+
 Status RedisPlacementGroupInfoAccessor::AsyncGet(
     const PlacementGroupID &placement_group_id,
     const OptionalItemCallback<rpc::PlacementGroupTableData> &callback) {
->>>>>>> 053188df
   return Status::Invalid("Not implemented");
 }
 
