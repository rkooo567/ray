// Copyright 2017 The Ray Authors.
//
// Licensed under the Apache License, Version 2.0 (the "License");
// you may not use this file except in compliance with the License.
// You may obtain a copy of the License at
//
//  http://www.apache.org/licenses/LICENSE-2.0
//
// Unless required by applicable law or agreed to in writing, software
// distributed under the License is distributed on an "AS IS" BASIS,
// WITHOUT WARRANTIES OR CONDITIONS OF ANY KIND, either express or implied.
// See the License for the specific language governing permissions and
// limitations under the License.

#include "ray/gcs/gcs_client/service_based_accessor.h"

#include "ray/gcs/gcs_client/service_based_gcs_client.h"

namespace ray {
namespace gcs {

ServiceBasedJobInfoAccessor::ServiceBasedJobInfoAccessor(
    ServiceBasedGcsClient *client_impl)
    : client_impl_(client_impl) {}

Status ServiceBasedJobInfoAccessor::AsyncAdd(
    const std::shared_ptr<JobTableData> &data_ptr, const StatusCallback &callback) {
  JobID job_id = JobID::FromBinary(data_ptr->job_id());
  RAY_LOG(DEBUG) << "Adding job, job id = " << job_id
                 << ", driver pid = " << data_ptr->driver_pid();
  rpc::AddJobRequest request;
  request.mutable_data()->CopyFrom(*data_ptr);
  client_impl_->GetGcsRpcClient().AddJob(
      request,
      [job_id, data_ptr, callback](const Status &status, const rpc::AddJobReply &reply) {
        if (callback) {
          callback(status);
        }
        RAY_LOG(DEBUG) << "Finished adding job, status = " << status
                       << ", job id = " << job_id
                       << ", driver pid = " << data_ptr->driver_pid();
      });
  return Status::OK();
}

Status ServiceBasedJobInfoAccessor::AsyncMarkFinished(const JobID &job_id,
                                                      const StatusCallback &callback) {
  RAY_LOG(DEBUG) << "Marking job state, job id = " << job_id;
  rpc::MarkJobFinishedRequest request;
  request.set_job_id(job_id.Binary());
  client_impl_->GetGcsRpcClient().MarkJobFinished(
      request,
      [job_id, callback](const Status &status, const rpc::MarkJobFinishedReply &reply) {
        if (callback) {
          callback(status);
        }
        RAY_LOG(DEBUG) << "Finished marking job state, status = " << status
                       << ", job id = " << job_id;
      });
  return Status::OK();
}

Status ServiceBasedJobInfoAccessor::AsyncSubscribeAll(
    const SubscribeCallback<JobID, JobTableData> &subscribe, const StatusCallback &done) {
  RAY_CHECK(subscribe != nullptr);
  fetch_all_data_operation_ = [this, subscribe](const StatusCallback &done) {
    auto callback = [subscribe, done](
                        const Status &status,
                        const std::vector<rpc::JobTableData> &job_info_list) {
      for (auto &job_info : job_info_list) {
        subscribe(JobID::FromBinary(job_info.job_id()), job_info);
      }
      if (done) {
        done(status);
      }
    };
    RAY_CHECK_OK(AsyncGetAll(callback));
  };
  subscribe_operation_ = [this, subscribe](const StatusCallback &done) {
    auto on_subscribe = [subscribe](const std::string &id, const std::string &data) {
      JobTableData job_data;
      job_data.ParseFromString(data);
      subscribe(JobID::FromBinary(id), job_data);
    };
    return client_impl_->GetGcsPubSub().SubscribeAll(JOB_CHANNEL, on_subscribe, done);
  };
  return subscribe_operation_(
      [this, done](const Status &status) { fetch_all_data_operation_(done); });
}

void ServiceBasedJobInfoAccessor::AsyncResubscribe(bool is_pubsub_server_restarted) {
  RAY_LOG(INFO) << "Reestablishing subscription for job info.";
  // If only the GCS sever has restarted, we only need to fetch data from the GCS server.
  // If the pub-sub server has also restarted, we need to resubscribe to the pub-sub
  // server first, then fetch data from the GCS server.
  if (is_pubsub_server_restarted) {
    if (subscribe_operation_ != nullptr) {
      RAY_CHECK_OK(subscribe_operation_(
          [this](const Status &status) { fetch_all_data_operation_(nullptr); }));
    }
  } else {
    if (fetch_all_data_operation_ != nullptr) {
      fetch_all_data_operation_(nullptr);
    }
  }
}

Status ServiceBasedJobInfoAccessor::AsyncGetAll(
    const MultiItemCallback<rpc::JobTableData> &callback) {
  RAY_LOG(DEBUG) << "Getting all job info.";
  RAY_CHECK(callback);
  rpc::GetAllJobInfoRequest request;
  client_impl_->GetGcsRpcClient().GetAllJobInfo(
      request, [callback](const Status &status, const rpc::GetAllJobInfoReply &reply) {
        auto result = VectorFromProtobuf(reply.job_info_list());
        callback(status, result);
        RAY_LOG(DEBUG) << "Finished getting all job info.";
      });
  return Status::OK();
}

ServiceBasedActorInfoAccessor::ServiceBasedActorInfoAccessor(
    ServiceBasedGcsClient *client_impl)
    : client_impl_(client_impl) {}

Status ServiceBasedActorInfoAccessor::GetAll(
    std::vector<ActorTableData> *actor_table_data_list) {
  return Status::Invalid("Not implemented");
}

Status ServiceBasedActorInfoAccessor::AsyncGet(
    const ActorID &actor_id, const OptionalItemCallback<rpc::ActorTableData> &callback) {
  RAY_LOG(DEBUG) << "Getting actor info, actor id = " << actor_id;
  rpc::GetActorInfoRequest request;
  request.set_actor_id(actor_id.Binary());
  client_impl_->GetGcsRpcClient().GetActorInfo(
      request,
      [actor_id, callback](const Status &status, const rpc::GetActorInfoReply &reply) {
        if (reply.has_actor_table_data()) {
          callback(status, reply.actor_table_data());
        } else {
          callback(status, boost::none);
        }
        RAY_LOG(DEBUG) << "Finished getting actor info, status = " << status
                       << ", actor id = " << actor_id;
      });
  return Status::OK();
}

Status ServiceBasedActorInfoAccessor::AsyncGetAll(
    const MultiItemCallback<rpc::ActorTableData> &callback) {
  RAY_LOG(DEBUG) << "Getting all actor info.";
  rpc::GetAllActorInfoRequest request;
  client_impl_->GetGcsRpcClient().GetAllActorInfo(
      request, [callback](const Status &status, const rpc::GetAllActorInfoReply &reply) {
        auto result = VectorFromProtobuf(reply.actor_table_data());
        callback(status, result);
        RAY_LOG(DEBUG) << "Finished getting all actor info, status = " << status;
      });
  return Status::OK();
}

Status ServiceBasedActorInfoAccessor::AsyncGetByName(
    const std::string &name, const OptionalItemCallback<rpc::ActorTableData> &callback) {
  RAY_LOG(DEBUG) << "Getting actor info, name = " << name;
  rpc::GetNamedActorInfoRequest request;
  request.set_name(name);
  client_impl_->GetGcsRpcClient().GetNamedActorInfo(
      request,
      [name, callback](const Status &status, const rpc::GetNamedActorInfoReply &reply) {
        if (reply.has_actor_table_data()) {
          callback(status, reply.actor_table_data());
        } else {
          callback(status, boost::none);
        }
        RAY_LOG(DEBUG) << "Finished getting actor info, status = " << status
                       << ", name = " << name;
      });
  return Status::OK();
}

Status ServiceBasedActorInfoAccessor::AsyncRegisterActor(
    const ray::TaskSpecification &task_spec, const ray::gcs::StatusCallback &callback) {
  RAY_CHECK(task_spec.IsActorCreationTask() && callback);
  rpc::RegisterActorRequest request;
  request.mutable_task_spec()->CopyFrom(task_spec.GetMessage());
  client_impl_->GetGcsRpcClient().RegisterActor(
      request, [callback](const Status &, const rpc::RegisterActorReply &reply) {
        auto status =
            reply.status().code() == (int)StatusCode::OK
                ? Status()
                : Status(StatusCode(reply.status().code()), reply.status().message());
        callback(status);
      });
  return Status::OK();
}

Status ServiceBasedActorInfoAccessor::AsyncCreateActor(
    const ray::TaskSpecification &task_spec, const ray::gcs::StatusCallback &callback) {
  RAY_CHECK(task_spec.IsActorCreationTask() && callback);
  rpc::CreateActorRequest request;
  request.mutable_task_spec()->CopyFrom(task_spec.GetMessage());
  client_impl_->GetGcsRpcClient().CreateActor(
      request, [callback](const Status &, const rpc::CreateActorReply &reply) {
        auto status =
            reply.status().code() == (int)StatusCode::OK
                ? Status()
                : Status(StatusCode(reply.status().code()), reply.status().message());
        callback(status);
      });
  return Status::OK();
}

Status ServiceBasedActorInfoAccessor::AsyncRegister(
    const std::shared_ptr<rpc::ActorTableData> &data_ptr,
    const StatusCallback &callback) {
  ActorID actor_id = ActorID::FromBinary(data_ptr->actor_id());
  RAY_LOG(DEBUG) << "Registering actor info, actor id = " << actor_id;
  rpc::RegisterActorInfoRequest request;
  request.mutable_actor_table_data()->CopyFrom(*data_ptr);

  auto operation = [this, request, actor_id,
                    callback](const SequencerDoneCallback &done_callback) {
    client_impl_->GetGcsRpcClient().RegisterActorInfo(
        request, [actor_id, callback, done_callback](
                     const Status &status, const rpc::RegisterActorInfoReply &reply) {
          if (callback) {
            callback(status);
          }
          RAY_LOG(DEBUG) << "Finished registering actor info, status = " << status
                         << ", actor id = " << actor_id;
          done_callback();
        });
  };

  sequencer_.Post(actor_id, operation);
  return Status::OK();
}

Status ServiceBasedActorInfoAccessor::AsyncUpdate(
    const ActorID &actor_id, const std::shared_ptr<rpc::ActorTableData> &data_ptr,
    const StatusCallback &callback) {
  RAY_LOG(DEBUG) << "Updating actor info, actor id = " << actor_id;
  rpc::UpdateActorInfoRequest request;
  request.set_actor_id(actor_id.Binary());
  request.mutable_actor_table_data()->CopyFrom(*data_ptr);

  auto operation = [this, request, actor_id,
                    callback](const SequencerDoneCallback &done_callback) {
    client_impl_->GetGcsRpcClient().UpdateActorInfo(
        request, [actor_id, callback, done_callback](
                     const Status &status, const rpc::UpdateActorInfoReply &reply) {
          if (callback) {
            callback(status);
          }
          RAY_LOG(DEBUG) << "Finished updating actor info, status = " << status
                         << ", actor id = " << actor_id;
          done_callback();
        });
  };

  sequencer_.Post(actor_id, operation);
  return Status::OK();
}

Status ServiceBasedActorInfoAccessor::AsyncSubscribeAll(
    const SubscribeCallback<ActorID, rpc::ActorTableData> &subscribe,
    const StatusCallback &done) {
  RAY_CHECK(subscribe != nullptr);
  fetch_all_data_operation_ = [this, subscribe](const StatusCallback &done) {
    auto callback = [subscribe, done](
                        const Status &status,
                        const std::vector<rpc::ActorTableData> &actor_info_list) {
      for (auto &actor_info : actor_info_list) {
        subscribe(ActorID::FromBinary(actor_info.actor_id()), actor_info);
      }
      if (done) {
        done(status);
      }
    };
    RAY_CHECK_OK(AsyncGetAll(callback));
  };

  subscribe_all_operation_ = [this, subscribe](const StatusCallback &done) {
    auto on_subscribe = [subscribe](const std::string &id, const std::string &data) {
      ActorTableData actor_data;
      actor_data.ParseFromString(data);
      subscribe(ActorID::FromBinary(actor_data.actor_id()), actor_data);
    };
    return client_impl_->GetGcsPubSub().SubscribeAll(ACTOR_CHANNEL, on_subscribe, done);
  };

  return subscribe_all_operation_(
      [this, done](const Status &status) { fetch_all_data_operation_(done); });
}

Status ServiceBasedActorInfoAccessor::AsyncSubscribe(
    const ActorID &actor_id,
    const SubscribeCallback<ActorID, rpc::ActorTableData> &subscribe,
    const StatusCallback &done) {
  RAY_LOG(DEBUG) << "Subscribing update operations of actor, actor id = " << actor_id;
  RAY_CHECK(subscribe != nullptr) << "Failed to subscribe actor, actor id = " << actor_id;

  auto fetch_data_operation = [this, actor_id,
                               subscribe](const StatusCallback &fetch_done) {
    auto callback = [actor_id, subscribe, fetch_done](
                        const Status &status,
                        const boost::optional<rpc::ActorTableData> &result) {
      if (result) {
        subscribe(actor_id, *result);
      }
      if (fetch_done) {
        fetch_done(status);
      }
    };
    RAY_CHECK_OK(AsyncGet(actor_id, callback));
  };

  auto subscribe_operation = [this, actor_id,
                              subscribe](const StatusCallback &subscribe_done) {
    auto on_subscribe = [subscribe](const std::string &id, const std::string &data) {
      ActorTableData actor_data;
      actor_data.ParseFromString(data);
      subscribe(ActorID::FromBinary(actor_data.actor_id()), actor_data);
    };
    return client_impl_->GetGcsPubSub().Subscribe(ACTOR_CHANNEL, actor_id.Hex(),
                                                  on_subscribe, subscribe_done);
  };

  {
    absl::MutexLock lock(&mutex_);
    subscribe_operations_[actor_id] = subscribe_operation;
    fetch_data_operations_[actor_id] = fetch_data_operation;
  }
  return subscribe_operation(
      [fetch_data_operation, done](const Status &status) { fetch_data_operation(done); });
}

Status ServiceBasedActorInfoAccessor::AsyncUnsubscribe(const ActorID &actor_id) {
  RAY_LOG(DEBUG) << "Cancelling subscription to an actor, actor id = " << actor_id;
  auto status = client_impl_->GetGcsPubSub().Unsubscribe(ACTOR_CHANNEL, actor_id.Hex());
  absl::MutexLock lock(&mutex_);
  subscribe_operations_.erase(actor_id);
  fetch_data_operations_.erase(actor_id);
  RAY_LOG(DEBUG) << "Finished cancelling subscription to an actor, actor id = "
                 << actor_id;
  return status;
}

Status ServiceBasedActorInfoAccessor::AsyncAddCheckpoint(
    const std::shared_ptr<rpc::ActorCheckpointData> &data_ptr,
    const StatusCallback &callback) {
  ActorID actor_id = ActorID::FromBinary(data_ptr->actor_id());
  ActorCheckpointID checkpoint_id =
      ActorCheckpointID::FromBinary(data_ptr->checkpoint_id());
  RAY_LOG(DEBUG) << "Adding actor checkpoint, actor id = " << actor_id
                 << ", checkpoint id = " << checkpoint_id;
  rpc::AddActorCheckpointRequest request;
  request.mutable_checkpoint_data()->CopyFrom(*data_ptr);

  auto operation = [this, request, actor_id, checkpoint_id,
                    callback](const SequencerDoneCallback &done_callback) {
    client_impl_->GetGcsRpcClient().AddActorCheckpoint(
        request, [actor_id, checkpoint_id, callback, done_callback](
                     const Status &status, const rpc::AddActorCheckpointReply &reply) {
          if (callback) {
            callback(status);
          }
          RAY_LOG(DEBUG) << "Finished adding actor checkpoint, status = " << status
                         << ", actor id = " << actor_id
                         << ", checkpoint id = " << checkpoint_id;
          done_callback();
        });
  };

  sequencer_.Post(actor_id, operation);
  return Status::OK();
}

Status ServiceBasedActorInfoAccessor::AsyncGetCheckpoint(
    const ActorCheckpointID &checkpoint_id, const ActorID &actor_id,
    const OptionalItemCallback<rpc::ActorCheckpointData> &callback) {
  RAY_LOG(DEBUG) << "Getting actor checkpoint, checkpoint id = " << checkpoint_id;
  rpc::GetActorCheckpointRequest request;
  request.set_actor_id(actor_id.Binary());
  request.set_checkpoint_id(checkpoint_id.Binary());
  client_impl_->GetGcsRpcClient().GetActorCheckpoint(
      request, [checkpoint_id, callback](const Status &status,
                                         const rpc::GetActorCheckpointReply &reply) {
        if (reply.has_checkpoint_data()) {
          callback(status, reply.checkpoint_data());
        } else {
          callback(status, boost::none);
        }
        RAY_LOG(DEBUG) << "Finished getting actor checkpoint, status = " << status
                       << ", checkpoint id = " << checkpoint_id;
      });
  return Status::OK();
}

Status ServiceBasedActorInfoAccessor::AsyncGetCheckpointID(
    const ActorID &actor_id,
    const OptionalItemCallback<rpc::ActorCheckpointIdData> &callback) {
  RAY_LOG(DEBUG) << "Getting actor checkpoint id, actor id = " << actor_id;
  rpc::GetActorCheckpointIDRequest request;
  request.set_actor_id(actor_id.Binary());
  client_impl_->GetGcsRpcClient().GetActorCheckpointID(
      request, [actor_id, callback](const Status &status,
                                    const rpc::GetActorCheckpointIDReply &reply) {
        if (reply.has_checkpoint_id_data()) {
          callback(status, reply.checkpoint_id_data());
        } else {
          callback(status, boost::none);
        }
        RAY_LOG(DEBUG) << "Finished getting actor checkpoint id, status = " << status
                       << ", actor id = " << actor_id;
      });
  return Status::OK();
}

void ServiceBasedActorInfoAccessor::AsyncResubscribe(bool is_pubsub_server_restarted) {
  RAY_LOG(INFO) << "Reestablishing subscription for actor info.";
  // If only the GCS sever has restarted, we only need to fetch data from the GCS server.
  // If the pub-sub server has also restarted, we need to resubscribe to the pub-sub
  // server first, then fetch data from the GCS server.
  absl::MutexLock lock(&mutex_);
  if (is_pubsub_server_restarted) {
    if (subscribe_all_operation_ != nullptr) {
      RAY_CHECK_OK(subscribe_all_operation_(
          [this](const Status &status) { fetch_all_data_operation_(nullptr); }));
    }
    for (auto &item : subscribe_operations_) {
      auto &actor_id = item.first;
      RAY_CHECK_OK(item.second([this, actor_id](const Status &status) {
        absl::MutexLock lock(&mutex_);
        auto fetch_data_operation = fetch_data_operations_[actor_id];
        // `fetch_data_operation` is called in the callback function of subscribe.
        // Before that, if the user calls `AsyncUnsubscribe` function, the corresponding
        // fetch function will be deleted, so we need to check if it's null.
        if (fetch_data_operation != nullptr) {
          fetch_data_operation(nullptr);
        }
      }));
    }
  } else {
    if (fetch_all_data_operation_ != nullptr) {
      fetch_all_data_operation_(nullptr);
    }
    for (auto &item : fetch_data_operations_) {
      item.second(nullptr);
    }
  }
}

ServiceBasedNodeInfoAccessor::ServiceBasedNodeInfoAccessor(
    ServiceBasedGcsClient *client_impl)
    : client_impl_(client_impl) {}

Status ServiceBasedNodeInfoAccessor::RegisterSelf(const GcsNodeInfo &local_node_info) {
  auto node_id = ClientID::FromBinary(local_node_info.node_id());
  RAY_LOG(DEBUG) << "Registering node info, node id = " << node_id
                 << ", address is = " << local_node_info.node_manager_address();
  RAY_CHECK(local_node_id_.IsNil()) << "This node is already connected.";
  RAY_CHECK(local_node_info.state() == GcsNodeInfo::ALIVE);
  rpc::RegisterNodeRequest request;
  request.mutable_node_info()->CopyFrom(local_node_info);

  auto operation = [this, request, local_node_info,
                    node_id](const SequencerDoneCallback &done_callback) {
    client_impl_->GetGcsRpcClient().RegisterNode(
        request, [this, node_id, local_node_info, done_callback](
                     const Status &status, const rpc::RegisterNodeReply &reply) {
          if (status.ok()) {
            local_node_info_.CopyFrom(local_node_info);
            local_node_id_ = ClientID::FromBinary(local_node_info.node_id());
          }
          RAY_LOG(DEBUG) << "Finished registering node info, status = " << status
                         << ", node id = " << node_id;
          done_callback();
        });
  };

  sequencer_.Post(node_id, operation);
  return Status::OK();
}

Status ServiceBasedNodeInfoAccessor::UnregisterSelf() {
  RAY_CHECK(!local_node_id_.IsNil()) << "This node is disconnected.";
  ClientID node_id = ClientID::FromBinary(local_node_info_.node_id());
  RAY_LOG(INFO) << "Unregistering node info, node id = " << node_id;
  rpc::UnregisterNodeRequest request;
  request.set_node_id(local_node_info_.node_id());
  client_impl_->GetGcsRpcClient().UnregisterNode(
      request,
      [this, node_id](const Status &status, const rpc::UnregisterNodeReply &reply) {
        if (status.ok()) {
          local_node_info_.set_state(GcsNodeInfo::DEAD);
          local_node_id_ = ClientID::Nil();
        }
        RAY_LOG(INFO) << "Finished unregistering node info, status = " << status
                      << ", node id = " << node_id;
      });
  return Status::OK();
}

const ClientID &ServiceBasedNodeInfoAccessor::GetSelfId() const { return local_node_id_; }

const GcsNodeInfo &ServiceBasedNodeInfoAccessor::GetSelfInfo() const {
  return local_node_info_;
}

Status ServiceBasedNodeInfoAccessor::AsyncRegister(const rpc::GcsNodeInfo &node_info,
                                                   const StatusCallback &callback) {
  ClientID node_id = ClientID::FromBinary(node_info.node_id());
  RAY_LOG(DEBUG) << "Registering node info, node id = " << node_id;
  rpc::RegisterNodeRequest request;
  request.mutable_node_info()->CopyFrom(node_info);
  client_impl_->GetGcsRpcClient().RegisterNode(
      request,
      [node_id, callback](const Status &status, const rpc::RegisterNodeReply &reply) {
        if (callback) {
          callback(status);
        }
        RAY_LOG(DEBUG) << "Finished registering node info, status = " << status
                       << ", node id = " << node_id;
      });
  return Status::OK();
}

Status ServiceBasedNodeInfoAccessor::AsyncUnregister(const ClientID &node_id,
                                                     const StatusCallback &callback) {
  RAY_LOG(DEBUG) << "Unregistering node info, node id = " << node_id;
  rpc::UnregisterNodeRequest request;
  request.set_node_id(node_id.Binary());
  client_impl_->GetGcsRpcClient().UnregisterNode(
      request,
      [node_id, callback](const Status &status, const rpc::UnregisterNodeReply &reply) {
        if (callback) {
          callback(status);
        }
        RAY_LOG(DEBUG) << "Finished unregistering node info, status = " << status
                       << ", node id = " << node_id;
      });
  return Status::OK();
}

Status ServiceBasedNodeInfoAccessor::AsyncGetAll(
    const MultiItemCallback<GcsNodeInfo> &callback) {
  RAY_LOG(DEBUG) << "Getting information of all nodes.";
  rpc::GetAllNodeInfoRequest request;
  client_impl_->GetGcsRpcClient().GetAllNodeInfo(
      request, [callback](const Status &status, const rpc::GetAllNodeInfoReply &reply) {
        std::vector<GcsNodeInfo> result;
        result.reserve((reply.node_info_list_size()));
        for (int index = 0; index < reply.node_info_list_size(); ++index) {
          result.emplace_back(reply.node_info_list(index));
        }
        callback(status, result);
        RAY_LOG(DEBUG) << "Finished getting information of all nodes, status = "
                       << status;
      });
  return Status::OK();
}

Status ServiceBasedNodeInfoAccessor::AsyncSubscribeToNodeChange(
    const SubscribeCallback<ClientID, GcsNodeInfo> &subscribe,
    const StatusCallback &done) {
  RAY_CHECK(subscribe != nullptr);
  RAY_CHECK(node_change_callback_ == nullptr);
  node_change_callback_ = subscribe;

  fetch_node_data_operation_ = [this](const StatusCallback &done) {
    auto callback = [this, done](const Status &status,
                                 const std::vector<GcsNodeInfo> &node_info_list) {
      for (auto &node_info : node_info_list) {
        HandleNotification(node_info);
      }
      if (done) {
        done(status);
      }
    };
    RAY_CHECK_OK(AsyncGetAll(callback));
  };

  subscribe_node_operation_ = [this](const StatusCallback &done) {
    auto on_subscribe = [this](const std::string &id, const std::string &data) {
      GcsNodeInfo node_info;
      node_info.ParseFromString(data);
      HandleNotification(node_info);
    };
    return client_impl_->GetGcsPubSub().SubscribeAll(NODE_CHANNEL, on_subscribe, done);
  };

  return subscribe_node_operation_([this, subscribe, done](const Status &status) {
    fetch_node_data_operation_(done);
  });
}

boost::optional<GcsNodeInfo> ServiceBasedNodeInfoAccessor::Get(
    const ClientID &node_id) const {
  RAY_CHECK(!node_id.IsNil());
  auto entry = node_cache_.find(node_id);
  if (entry != node_cache_.end()) {
    return entry->second;
  }
  return boost::none;
}

const std::unordered_map<ClientID, GcsNodeInfo> &ServiceBasedNodeInfoAccessor::GetAll()
    const {
  return node_cache_;
}

bool ServiceBasedNodeInfoAccessor::IsRemoved(const ClientID &node_id) const {
  return removed_nodes_.count(node_id) == 1;
}

Status ServiceBasedNodeInfoAccessor::AsyncGetResources(
    const ClientID &node_id, const OptionalItemCallback<ResourceMap> &callback) {
  RAY_LOG(DEBUG) << "Getting node resources, node id = " << node_id;
  rpc::GetResourcesRequest request;
  request.set_node_id(node_id.Binary());
  client_impl_->GetGcsRpcClient().GetResources(
      request,
      [node_id, callback](const Status &status, const rpc::GetResourcesReply &reply) {
        ResourceMap resource_map;
        for (auto resource : reply.resources()) {
          resource_map[resource.first] =
              std::make_shared<rpc::ResourceTableData>(resource.second);
        }
        callback(status, resource_map);
        RAY_LOG(DEBUG) << "Finished getting node resources, status = " << status
                       << ", node id = " << node_id;
      });
  return Status::OK();
}

Status ServiceBasedNodeInfoAccessor::AsyncUpdateResources(
    const ClientID &node_id, const ResourceMap &resources,
    const StatusCallback &callback) {
  RAY_LOG(DEBUG) << "Updating node resources, node id = " << node_id;
  rpc::UpdateResourcesRequest request;
  request.set_node_id(node_id.Binary());
  for (auto &resource : resources) {
    (*request.mutable_resources())[resource.first] = *resource.second;
  }

  auto operation = [this, request, node_id,
                    callback](const SequencerDoneCallback &done_callback) {
    client_impl_->GetGcsRpcClient().UpdateResources(
        request, [node_id, callback, done_callback](
                     const Status &status, const rpc::UpdateResourcesReply &reply) {
          if (callback) {
            callback(status);
          }
          RAY_LOG(DEBUG) << "Finished updating node resources, status = " << status
                         << ", node id = " << node_id;
          done_callback();
        });
  };

  sequencer_.Post(node_id, operation);
  return Status::OK();
}

Status ServiceBasedNodeInfoAccessor::AsyncDeleteResources(
    const ClientID &node_id, const std::vector<std::string> &resource_names,
    const StatusCallback &callback) {
  RAY_LOG(DEBUG) << "Deleting node resources, node id = " << node_id;
  rpc::DeleteResourcesRequest request;
  request.set_node_id(node_id.Binary());
  for (auto &resource_name : resource_names) {
    request.add_resource_name_list(resource_name);
  }

  auto operation = [this, request, node_id,
                    callback](const SequencerDoneCallback &done_callback) {
    client_impl_->GetGcsRpcClient().DeleteResources(
        request, [node_id, callback, done_callback](
                     const Status &status, const rpc::DeleteResourcesReply &reply) {
          if (callback) {
            callback(status);
          }
          RAY_LOG(DEBUG) << "Finished deleting node resources, status = " << status
                         << ", node id = " << node_id;
          done_callback();
        });
  };

  sequencer_.Post(node_id, operation);
  return Status::OK();
}

Status ServiceBasedNodeInfoAccessor::AsyncSubscribeToResources(
    const ItemCallback<rpc::NodeResourceChange> &subscribe, const StatusCallback &done) {
  RAY_CHECK(subscribe != nullptr);
  subscribe_resource_operation_ = [this, subscribe](const StatusCallback &done) {
    auto on_subscribe = [subscribe](const std::string &id, const std::string &data) {
      rpc::NodeResourceChange node_resource_change;
      node_resource_change.ParseFromString(data);
      subscribe(node_resource_change);
    };
    return client_impl_->GetGcsPubSub().SubscribeAll(NODE_RESOURCE_CHANNEL, on_subscribe,
                                                     done);
  };
  return subscribe_resource_operation_(done);
}

Status ServiceBasedNodeInfoAccessor::AsyncReportHeartbeat(
    const std::shared_ptr<rpc::HeartbeatTableData> &data_ptr,
    const StatusCallback &callback) {
  absl::MutexLock lock(&mutex_);
  cached_heartbeat_.mutable_heartbeat()->CopyFrom(*data_ptr);
  client_impl_->GetGcsRpcClient().ReportHeartbeat(
      cached_heartbeat_,
      [callback](const Status &status, const rpc::ReportHeartbeatReply &reply) {
        if (callback) {
          callback(status);
        }
      });
  return Status::OK();
}

void ServiceBasedNodeInfoAccessor::AsyncReReportHeartbeat() {
  absl::MutexLock lock(&mutex_);
  if (cached_heartbeat_.has_heartbeat()) {
    RAY_LOG(INFO) << "Rereport heartbeat.";
    client_impl_->GetGcsRpcClient().ReportHeartbeat(
        cached_heartbeat_,
        [](const Status &status, const rpc::ReportHeartbeatReply &reply) {});
  }
}

Status ServiceBasedNodeInfoAccessor::AsyncSubscribeHeartbeat(
    const SubscribeCallback<ClientID, rpc::HeartbeatTableData> &subscribe,
    const StatusCallback &done) {
  const std::string error_msg =
      "Unsupported method of AsyncSubscribeHeartbeat in ServiceBasedNodeInfoAccessor.";
  RAY_LOG(FATAL) << error_msg;
  return Status::Invalid(error_msg);
}

Status ServiceBasedNodeInfoAccessor::AsyncReportBatchHeartbeat(
    const std::shared_ptr<rpc::HeartbeatBatchTableData> &data_ptr,
    const StatusCallback &callback) {
  const std::string error_msg =
      "Unsupported method of AsyncReportBatchHeartbeat in ServiceBasedNodeInfoAccessor.";
  RAY_LOG(FATAL) << error_msg;
  return Status::Invalid(error_msg);
}

Status ServiceBasedNodeInfoAccessor::AsyncSubscribeBatchHeartbeat(
    const ItemCallback<rpc::HeartbeatBatchTableData> &subscribe,
    const StatusCallback &done) {
  RAY_CHECK(subscribe != nullptr);
  subscribe_batch_heartbeat_operation_ = [this, subscribe](const StatusCallback &done) {
    auto on_subscribe = [subscribe](const std::string &id, const std::string &data) {
      rpc::HeartbeatBatchTableData heartbeat_batch_table_data;
      heartbeat_batch_table_data.ParseFromString(data);
      subscribe(heartbeat_batch_table_data);
    };
    return client_impl_->GetGcsPubSub().Subscribe(HEARTBEAT_BATCH_CHANNEL, "",
                                                  on_subscribe, done);
  };
  return subscribe_batch_heartbeat_operation_(done);
}

void ServiceBasedNodeInfoAccessor::HandleNotification(const GcsNodeInfo &node_info) {
  ClientID node_id = ClientID::FromBinary(node_info.node_id());
  bool is_alive = (node_info.state() == GcsNodeInfo::ALIVE);
  auto entry = node_cache_.find(node_id);
  bool is_notif_new;
  if (entry == node_cache_.end()) {
    // If the entry is not in the cache, then the notification is new.
    is_notif_new = true;
  } else {
    // If the entry is in the cache, then the notification is new if the node
    // was alive and is now dead or resources have been updated.
    bool was_alive = (entry->second.state() == GcsNodeInfo::ALIVE);
    is_notif_new = was_alive && !is_alive;
    // Once a node with a given ID has been removed, it should never be added
    // again. If the entry was in the cache and the node was deleted, check
    // that this new notification is not an insertion.
    if (!was_alive) {
      RAY_CHECK(!is_alive)
          << "Notification for addition of a node that was already removed:" << node_id;
    }
  }

  // Add the notification to our cache.
  RAY_LOG(INFO) << "Received notification for node id = " << node_id
                << ", IsAlive = " << is_alive;
  node_cache_[node_id] = node_info;

  // If the notification is new, call registered callback.
  if (is_notif_new) {
    if (is_alive) {
      RAY_CHECK(removed_nodes_.find(node_id) == removed_nodes_.end());
    } else {
      removed_nodes_.insert(node_id);
    }
    GcsNodeInfo &cache_data = node_cache_[node_id];
    node_change_callback_(node_id, cache_data);
  }
}

void ServiceBasedNodeInfoAccessor::AsyncResubscribe(bool is_pubsub_server_restarted) {
  RAY_LOG(INFO) << "Reestablishing subscription for node info.";
  // If only the GCS sever has restarted, we only need to fetch data from the GCS server.
  // If the pub-sub server has also restarted, we need to resubscribe to the pub-sub
  // server first, then fetch data from the GCS server.
  if (is_pubsub_server_restarted) {
    if (subscribe_node_operation_ != nullptr) {
      RAY_CHECK_OK(subscribe_node_operation_(
          [this](const Status &status) { fetch_node_data_operation_(nullptr); }));
    }
    if (subscribe_resource_operation_ != nullptr) {
      RAY_CHECK_OK(subscribe_resource_operation_(nullptr));
    }
    if (subscribe_batch_heartbeat_operation_ != nullptr) {
      RAY_CHECK_OK(subscribe_batch_heartbeat_operation_(nullptr));
    }
  } else {
    if (fetch_node_data_operation_ != nullptr) {
      fetch_node_data_operation_(nullptr);
    }
  }
}

Status ServiceBasedNodeInfoAccessor::AsyncSetInternalConfig(
    std::unordered_map<std::string, std::string> &config) {
  rpc::SetInternalConfigRequest request;
  request.mutable_config()->mutable_config()->insert(config.begin(), config.end());

  client_impl_->GetGcsRpcClient().SetInternalConfig(
      request, [](const Status &status, const rpc::SetInternalConfigReply &reply) {
        if (!status.ok()) {
          RAY_LOG(ERROR) << "Failed to set internal config: " << status.message();
        }
      });
  return Status::OK();
}

Status ServiceBasedNodeInfoAccessor::AsyncGetInternalConfig(
    const OptionalItemCallback<std::unordered_map<std::string, std::string>> &callback) {
  rpc::GetInternalConfigRequest request;
  client_impl_->GetGcsRpcClient().GetInternalConfig(
      request,
      [callback](const Status &status, const rpc::GetInternalConfigReply &reply) {
        boost::optional<std::unordered_map<std::string, std::string>> config;
        if (status.ok()) {
          if (reply.has_config()) {
            RAY_LOG(DEBUG) << "Fetched internal config: " << reply.config().DebugString();
            config = std::unordered_map<std::string, std::string>(
                reply.config().config().begin(), reply.config().config().end());
          } else {
            RAY_LOG(DEBUG) << "No internal config was stored.";
          }
        } else {
          RAY_LOG(ERROR) << "Failed to get internal config: " << status.message();
        }
        callback(status, config);
      });
  return Status::OK();
}

ServiceBasedTaskInfoAccessor::ServiceBasedTaskInfoAccessor(
    ServiceBasedGcsClient *client_impl)
    : client_impl_(client_impl) {}

Status ServiceBasedTaskInfoAccessor::AsyncAdd(
    const std::shared_ptr<rpc::TaskTableData> &data_ptr, const StatusCallback &callback) {
  TaskID task_id = TaskID::FromBinary(data_ptr->task().task_spec().task_id());
  JobID job_id = JobID::FromBinary(data_ptr->task().task_spec().job_id());
  RAY_LOG(DEBUG) << "Adding task, task id = " << task_id << ", job id = " << job_id;
  rpc::AddTaskRequest request;
  request.mutable_task_data()->CopyFrom(*data_ptr);
  client_impl_->GetGcsRpcClient().AddTask(
      request,
      [task_id, job_id, callback](const Status &status, const rpc::AddTaskReply &reply) {
        if (callback) {
          callback(status);
        }
        RAY_LOG(DEBUG) << "Finished adding task, status = " << status
                       << ", task id = " << task_id << ", job id = " << job_id;
      });
  return Status::OK();
}

Status ServiceBasedTaskInfoAccessor::AsyncGet(
    const TaskID &task_id, const OptionalItemCallback<rpc::TaskTableData> &callback) {
  RAY_LOG(DEBUG) << "Getting task, task id = " << task_id;
  rpc::GetTaskRequest request;
  request.set_task_id(task_id.Binary());
  client_impl_->GetGcsRpcClient().GetTask(
      request, [task_id, callback](const Status &status, const rpc::GetTaskReply &reply) {
        if (reply.has_task_data()) {
          callback(status, reply.task_data());
        } else {
          callback(status, boost::none);
        }
        RAY_LOG(DEBUG) << "Finished getting task, status = " << status
                       << ", task id = " << task_id;
      });
  return Status::OK();
}

Status ServiceBasedTaskInfoAccessor::AsyncDelete(const std::vector<TaskID> &task_ids,
                                                 const StatusCallback &callback) {
  RAY_LOG(DEBUG) << "Deleting tasks, task id list size = " << task_ids.size();
  rpc::DeleteTasksRequest request;
  for (auto &task_id : task_ids) {
    request.add_task_id_list(task_id.Binary());
  }
  client_impl_->GetGcsRpcClient().DeleteTasks(
      request,
      [task_ids, callback](const Status &status, const rpc::DeleteTasksReply &reply) {
        if (callback) {
          callback(status);
        }
        RAY_LOG(DEBUG) << "Finished deleting tasks, status = " << status
                       << ", task id list size = " << task_ids.size();
      });
  return Status::OK();
}

Status ServiceBasedTaskInfoAccessor::AsyncSubscribe(
    const TaskID &task_id, const SubscribeCallback<TaskID, rpc::TaskTableData> &subscribe,
    const StatusCallback &done) {
  RAY_CHECK(subscribe != nullptr) << "Failed to subscribe task, task id = " << task_id;

  auto fetch_data_operation = [this, task_id,
                               subscribe](const StatusCallback &fetch_done) {
    auto callback = [task_id, subscribe, fetch_done](
                        const Status &status,
                        const boost::optional<rpc::TaskTableData> &result) {
      if (result) {
        subscribe(task_id, *result);
      }
      if (fetch_done) {
        fetch_done(status);
      }
    };
    RAY_CHECK_OK(AsyncGet(task_id, callback));
  };

  auto subscribe_operation = [this, task_id,
                              subscribe](const StatusCallback &subscribe_done) {
    auto on_subscribe = [task_id, subscribe](const std::string &id,
                                             const std::string &data) {
      TaskTableData task_data;
      task_data.ParseFromString(data);
      subscribe(task_id, task_data);
    };
    return client_impl_->GetGcsPubSub().Subscribe(TASK_CHANNEL, task_id.Hex(),
                                                  on_subscribe, subscribe_done);
  };

  subscribe_task_operations_[task_id] = subscribe_operation;
  fetch_task_data_operations_[task_id] = fetch_data_operation;
  return subscribe_operation(
      [fetch_data_operation, done](const Status &status) { fetch_data_operation(done); });
}

Status ServiceBasedTaskInfoAccessor::AsyncUnsubscribe(const TaskID &task_id) {
  RAY_LOG(DEBUG) << "Unsubscribing task, task id = " << task_id;
  auto status = client_impl_->GetGcsPubSub().Unsubscribe(TASK_CHANNEL, task_id.Hex());
  subscribe_task_operations_.erase(task_id);
  fetch_task_data_operations_.erase(task_id);
  RAY_LOG(DEBUG) << "Finished unsubscribing task, task id = " << task_id;
  return status;
}

Status ServiceBasedTaskInfoAccessor::AsyncAddTaskLease(
    const std::shared_ptr<rpc::TaskLeaseData> &data_ptr, const StatusCallback &callback) {
  TaskID task_id = TaskID::FromBinary(data_ptr->task_id());
  ClientID node_id = ClientID::FromBinary(data_ptr->node_manager_id());
  RAY_LOG(DEBUG) << "Adding task lease, task id = " << task_id
                 << ", node id = " << node_id;
  rpc::AddTaskLeaseRequest request;
  request.mutable_task_lease_data()->CopyFrom(*data_ptr);
  client_impl_->GetGcsRpcClient().AddTaskLease(
      request, [task_id, node_id, callback](const Status &status,
                                            const rpc::AddTaskLeaseReply &reply) {
        if (callback) {
          callback(status);
        }
        RAY_LOG(DEBUG) << "Finished adding task lease, status = " << status
                       << ", task id = " << task_id << ", node id = " << node_id;
      });
  return Status::OK();
}

Status ServiceBasedTaskInfoAccessor::AsyncGetTaskLease(
    const TaskID &task_id, const OptionalItemCallback<rpc::TaskLeaseData> &callback) {
  RAY_LOG(DEBUG) << "Getting task lease, task id = " << task_id;
  rpc::GetTaskLeaseRequest request;
  request.set_task_id(task_id.Binary());
  client_impl_->GetGcsRpcClient().GetTaskLease(
      request,
      [task_id, callback](const Status &status, const rpc::GetTaskLeaseReply &reply) {
        if (reply.has_task_lease_data()) {
          callback(status, reply.task_lease_data());
        } else {
          callback(status, boost::none);
        }
        RAY_LOG(DEBUG) << "Finished getting task lease, status = " << status
                       << ", task id = " << task_id;
      });
  return Status::OK();
}

Status ServiceBasedTaskInfoAccessor::AsyncSubscribeTaskLease(
    const TaskID &task_id,
    const SubscribeCallback<TaskID, boost::optional<rpc::TaskLeaseData>> &subscribe,
    const StatusCallback &done) {
  RAY_CHECK(subscribe != nullptr)
      << "Failed to subscribe task lease, task id = " << task_id;

  auto fetch_data_operation = [this, task_id,
                               subscribe](const StatusCallback &fetch_done) {
    auto callback = [task_id, subscribe, fetch_done](
                        const Status &status,
                        const boost::optional<rpc::TaskLeaseData> &result) {
      subscribe(task_id, result);
      if (fetch_done) {
        fetch_done(status);
      }
    };
    RAY_CHECK_OK(AsyncGetTaskLease(task_id, callback));
  };

  auto subscribe_operation = [this, task_id,
                              subscribe](const StatusCallback &subscribe_done) {
    auto on_subscribe = [task_id, subscribe](const std::string &id,
                                             const std::string &data) {
      TaskLeaseData task_lease_data;
      task_lease_data.ParseFromString(data);
      subscribe(task_id, task_lease_data);
    };
    return client_impl_->GetGcsPubSub().Subscribe(TASK_LEASE_CHANNEL, task_id.Hex(),
                                                  on_subscribe, subscribe_done);
  };

  subscribe_task_lease_operations_[task_id] = subscribe_operation;
  fetch_task_lease_data_operations_[task_id] = fetch_data_operation;
  return subscribe_operation(
      [fetch_data_operation, done](const Status &status) { fetch_data_operation(done); });
}

Status ServiceBasedTaskInfoAccessor::AsyncUnsubscribeTaskLease(const TaskID &task_id) {
  RAY_LOG(DEBUG) << "Unsubscribing task lease, task id = " << task_id;
  auto status =
      client_impl_->GetGcsPubSub().Unsubscribe(TASK_LEASE_CHANNEL, task_id.Hex());
  subscribe_task_lease_operations_.erase(task_id);
  fetch_task_lease_data_operations_.erase(task_id);
  RAY_LOG(DEBUG) << "Finished unsubscribing task lease, task id = " << task_id;
  return status;
}

Status ServiceBasedTaskInfoAccessor::AttemptTaskReconstruction(
    const std::shared_ptr<rpc::TaskReconstructionData> &data_ptr,
    const StatusCallback &callback) {
  ClientID node_id = ClientID::FromBinary(data_ptr->node_manager_id());
  RAY_LOG(DEBUG) << "Reconstructing task, reconstructions num = "
                 << data_ptr->num_reconstructions() << ", node id = " << node_id;
  rpc::AttemptTaskReconstructionRequest request;
  request.mutable_task_reconstruction()->CopyFrom(*data_ptr);
  client_impl_->GetGcsRpcClient().AttemptTaskReconstruction(
      request,
      [data_ptr, node_id, callback](const Status &status,
                                    const rpc::AttemptTaskReconstructionReply &reply) {
        if (callback) {
          callback(status);
        }
        RAY_LOG(DEBUG) << "Finished reconstructing task, status = " << status
                       << ", reconstructions num = " << data_ptr->num_reconstructions()
                       << ", node id = " << node_id;
      });
  return Status::OK();
}

void ServiceBasedTaskInfoAccessor::AsyncResubscribe(bool is_pubsub_server_restarted) {
  RAY_LOG(INFO) << "Reestablishing subscription for task info.";
  // If only the GCS sever has restarted, we only need to fetch data from the GCS server.
  // If the pub-sub server has also restarted, we need to resubscribe to the pub-sub
  // server first, then fetch data from the GCS server.
  if (is_pubsub_server_restarted) {
    for (auto &item : subscribe_task_operations_) {
      auto &task_id = item.first;
      RAY_CHECK_OK(item.second([this, task_id](const Status &status) {
        fetch_task_data_operations_[task_id](nullptr);
      }));
    }
    for (auto &item : subscribe_task_lease_operations_) {
      auto &task_id = item.first;
      RAY_CHECK_OK(item.second([this, task_id](const Status &status) {
        fetch_task_lease_data_operations_[task_id](nullptr);
      }));
    }
  } else {
    for (auto &item : fetch_task_data_operations_) {
      item.second(nullptr);
    }
    for (auto &item : fetch_task_lease_data_operations_) {
      item.second(nullptr);
    }
  }
}

ServiceBasedObjectInfoAccessor::ServiceBasedObjectInfoAccessor(
    ServiceBasedGcsClient *client_impl)
    : client_impl_(client_impl) {}

Status ServiceBasedObjectInfoAccessor::AsyncGetLocations(
    const ObjectID &object_id, const MultiItemCallback<rpc::ObjectTableData> &callback) {
  RAY_LOG(DEBUG) << "Getting object locations, object id = " << object_id;
  rpc::GetObjectLocationsRequest request;
  request.set_object_id(object_id.Binary());
  client_impl_->GetGcsRpcClient().GetObjectLocations(
      request, [object_id, callback](const Status &status,
                                     const rpc::GetObjectLocationsReply &reply) {
        std::vector<ObjectTableData> result;
        result.reserve((reply.object_table_data_list_size()));
        for (int index = 0; index < reply.object_table_data_list_size(); ++index) {
          result.emplace_back(reply.object_table_data_list(index));
        }
        callback(status, result);
        RAY_LOG(DEBUG) << "Finished getting object locations, status = " << status
                       << ", object id = " << object_id;
      });
  return Status::OK();
}

Status ServiceBasedObjectInfoAccessor::AsyncGetAll(
    const MultiItemCallback<rpc::ObjectLocationInfo> &callback) {
  RAY_LOG(DEBUG) << "Getting all object locations.";
  rpc::GetAllObjectLocationsRequest request;
  client_impl_->GetGcsRpcClient().GetAllObjectLocations(
      request,
      [callback](const Status &status, const rpc::GetAllObjectLocationsReply &reply) {
        std::vector<rpc::ObjectLocationInfo> result;
        result.reserve((reply.object_location_info_list_size()));
        for (int index = 0; index < reply.object_location_info_list_size(); ++index) {
          result.emplace_back(reply.object_location_info_list(index));
        }
        callback(status, result);
        RAY_LOG(DEBUG) << "Finished getting all object locations, status = " << status;
      });
  return Status::OK();
}

Status ServiceBasedObjectInfoAccessor::AsyncAddLocation(const ObjectID &object_id,
                                                        const ClientID &node_id,
                                                        const StatusCallback &callback) {
  RAY_LOG(DEBUG) << "Adding object location, object id = " << object_id
                 << ", node id = " << node_id;
  rpc::AddObjectLocationRequest request;
  request.set_object_id(object_id.Binary());
  request.set_node_id(node_id.Binary());

  auto operation = [this, request, object_id, node_id,
                    callback](const SequencerDoneCallback &done_callback) {
    client_impl_->GetGcsRpcClient().AddObjectLocation(
        request, [object_id, node_id, callback, done_callback](
                     const Status &status, const rpc::AddObjectLocationReply &reply) {
          if (callback) {
            callback(status);
          }

          RAY_LOG(DEBUG) << "Finished adding object location, status = " << status
                         << ", object id = " << object_id << ", node id = " << node_id;
          done_callback();
        });
  };

  sequencer_.Post(object_id, operation);
  return Status::OK();
}

Status ServiceBasedObjectInfoAccessor::AsyncRemoveLocation(
    const ObjectID &object_id, const ClientID &node_id, const StatusCallback &callback) {
  RAY_LOG(DEBUG) << "Removing object location, object id = " << object_id
                 << ", node id = " << node_id;
  rpc::RemoveObjectLocationRequest request;
  request.set_object_id(object_id.Binary());
  request.set_node_id(node_id.Binary());

  auto operation = [this, request, object_id, node_id,
                    callback](const SequencerDoneCallback &done_callback) {
    client_impl_->GetGcsRpcClient().RemoveObjectLocation(
        request, [object_id, node_id, callback, done_callback](
                     const Status &status, const rpc::RemoveObjectLocationReply &reply) {
          if (callback) {
            callback(status);
          }
          RAY_LOG(DEBUG) << "Finished removing object location, status = " << status
                         << ", object id = " << object_id << ", node id = " << node_id;
          done_callback();
        });
  };

  sequencer_.Post(object_id, operation);
  return Status::OK();
}

Status ServiceBasedObjectInfoAccessor::AsyncSubscribeToLocations(
    const ObjectID &object_id,
    const SubscribeCallback<ObjectID, ObjectChangeNotification> &subscribe,
    const StatusCallback &done) {
  RAY_CHECK(subscribe != nullptr)
      << "Failed to subscribe object location, object id = " << object_id;

  auto fetch_data_operation = [this, object_id,
                               subscribe](const StatusCallback &fetch_done) {
    auto callback = [object_id, subscribe, fetch_done](
                        const Status &status,
                        const std::vector<rpc::ObjectTableData> &result) {
      if (status.ok()) {
        gcs::ObjectChangeNotification notification(rpc::GcsChangeMode::APPEND_OR_ADD,
                                                   result);
        subscribe(object_id, notification);
      }
      if (fetch_done) {
        fetch_done(status);
      }
    };
    RAY_CHECK_OK(AsyncGetLocations(object_id, callback));
  };

  auto subscribe_operation = [this, object_id,
                              subscribe](const StatusCallback &subscribe_done) {
    auto on_subscribe = [object_id, subscribe](const std::string &id,
                                               const std::string &data) {
      rpc::ObjectLocationChange object_location_change;
      object_location_change.ParseFromString(data);
      std::vector<rpc::ObjectTableData> object_data_vector;
      object_data_vector.emplace_back(object_location_change.data());
      auto change_mode = object_location_change.is_add()
                             ? rpc::GcsChangeMode::APPEND_OR_ADD
                             : rpc::GcsChangeMode::REMOVE;
      gcs::ObjectChangeNotification notification(change_mode, object_data_vector);
      subscribe(object_id, notification);
    };
    return client_impl_->GetGcsPubSub().Subscribe(OBJECT_CHANNEL, object_id.Hex(),
                                                  on_subscribe, subscribe_done);
  };

  {
    absl::MutexLock lock(&mutex_);
    subscribe_object_operations_[object_id] = subscribe_operation;
    fetch_object_data_operations_[object_id] = fetch_data_operation;
  }
  return subscribe_operation(
      [fetch_data_operation, done](const Status &status) { fetch_data_operation(done); });
}

void ServiceBasedObjectInfoAccessor::AsyncResubscribe(bool is_pubsub_server_restarted) {
  RAY_LOG(INFO) << "Reestablishing subscription for object locations.";
  // If only the GCS sever has restarted, we only need to fetch data from the GCS server.
  // If the pub-sub server has also restarted, we need to resubscribe to the pub-sub
  // server first, then fetch data from the GCS server.
  absl::MutexLock lock(&mutex_);
  if (is_pubsub_server_restarted) {
    for (auto &item : subscribe_object_operations_) {
      RAY_CHECK_OK(item.second([this, item](const Status &status) {
        absl::MutexLock lock(&mutex_);
        auto fetch_object_data_operation = fetch_object_data_operations_[item.first];
        // `fetch_object_data_operation` is called in the callback function of subscribe.
        // Before that, if the user calls `AsyncUnsubscribeToLocations` function, the
        // corresponding fetch function will be deleted, so we need to check if it's null.
        if (fetch_object_data_operation != nullptr) {
          fetch_object_data_operation(nullptr);
        }
      }));
    }
  } else {
    for (auto &item : fetch_object_data_operations_) {
      item.second(nullptr);
    }
  }
}

Status ServiceBasedObjectInfoAccessor::AsyncUnsubscribeToLocations(
    const ObjectID &object_id) {
  RAY_LOG(DEBUG) << "Unsubscribing object location, object id = " << object_id;
  auto status = client_impl_->GetGcsPubSub().Unsubscribe(OBJECT_CHANNEL, object_id.Hex());
  absl::MutexLock lock(&mutex_);
  subscribe_object_operations_.erase(object_id);
  fetch_object_data_operations_.erase(object_id);
  RAY_LOG(DEBUG) << "Finished unsubscribing object location, object id = " << object_id;
  return status;
}

ServiceBasedStatsInfoAccessor::ServiceBasedStatsInfoAccessor(
    ServiceBasedGcsClient *client_impl)
    : client_impl_(client_impl) {}

Status ServiceBasedStatsInfoAccessor::AsyncAddProfileData(
    const std::shared_ptr<rpc::ProfileTableData> &data_ptr,
    const StatusCallback &callback) {
  ClientID node_id = ClientID::FromBinary(data_ptr->component_id());
  RAY_LOG(DEBUG) << "Adding profile data, component type = " << data_ptr->component_type()
                 << ", node id = " << node_id;
  rpc::AddProfileDataRequest request;
  request.mutable_profile_data()->CopyFrom(*data_ptr);
  client_impl_->GetGcsRpcClient().AddProfileData(
      request, [data_ptr, node_id, callback](const Status &status,
                                             const rpc::AddProfileDataReply &reply) {
        if (callback) {
          callback(status);
        }
        RAY_LOG(DEBUG) << "Finished adding profile data, status = " << status
                       << ", component type = " << data_ptr->component_type()
                       << ", node id = " << node_id;
      });
  return Status::OK();
}

Status ServiceBasedStatsInfoAccessor::AsyncGetAll(
    const MultiItemCallback<rpc::ProfileTableData> &callback) {
  RAY_LOG(DEBUG) << "Getting all profile info.";
  RAY_CHECK(callback);
  rpc::GetAllProfileInfoRequest request;
  client_impl_->GetGcsRpcClient().GetAllProfileInfo(
      request,
      [callback](const Status &status, const rpc::GetAllProfileInfoReply &reply) {
        auto result = VectorFromProtobuf(reply.profile_info_list());
        callback(status, result);
        RAY_LOG(DEBUG) << "Finished getting all job info.";
      });
  return Status::OK();
}

ServiceBasedErrorInfoAccessor::ServiceBasedErrorInfoAccessor(
    ServiceBasedGcsClient *client_impl)
    : client_impl_(client_impl) {}

Status ServiceBasedErrorInfoAccessor::AsyncReportJobError(
    const std::shared_ptr<rpc::ErrorTableData> &data_ptr,
    const StatusCallback &callback) {
  auto job_id = JobID::FromBinary(data_ptr->job_id());
  RAY_LOG(DEBUG) << "Publishing job error, job id = " << job_id;
  Status status = client_impl_->GetGcsPubSub().Publish(
      ERROR_INFO_CHANNEL, job_id.Hex(), data_ptr->SerializeAsString(), callback);
  RAY_LOG(DEBUG) << "Finished publishing job error, job id = " << job_id;
  return status;
}

ServiceBasedWorkerInfoAccessor::ServiceBasedWorkerInfoAccessor(
    ServiceBasedGcsClient *client_impl)
    : client_impl_(client_impl) {}

Status ServiceBasedWorkerInfoAccessor::AsyncSubscribeToWorkerFailures(
    const SubscribeCallback<WorkerID, rpc::WorkerTableData> &subscribe,
    const StatusCallback &done) {
  RAY_CHECK(subscribe != nullptr);
  subscribe_operation_ = [this, subscribe](const StatusCallback &done) {
    auto on_subscribe = [subscribe](const std::string &id, const std::string &data) {
      rpc::WorkerTableData worker_failure_data;
      worker_failure_data.ParseFromString(data);
      subscribe(WorkerID::FromBinary(id), worker_failure_data);
    };
    return client_impl_->GetGcsPubSub().SubscribeAll(WORKER_CHANNEL, on_subscribe, done);
  };
  return subscribe_operation_(done);
}

void ServiceBasedWorkerInfoAccessor::AsyncResubscribe(bool is_pubsub_server_restarted) {
  RAY_LOG(INFO) << "Reestablishing subscription for worker failures.";
  // If the pub-sub server has restarted, we need to resubscribe to the pub-sub server.
  if (subscribe_operation_ != nullptr && is_pubsub_server_restarted) {
    RAY_CHECK_OK(subscribe_operation_(nullptr));
  }
}

Status ServiceBasedWorkerInfoAccessor::AsyncReportWorkerFailure(
    const std::shared_ptr<rpc::WorkerTableData> &data_ptr,
    const StatusCallback &callback) {
  rpc::Address worker_address = data_ptr->worker_address();
  RAY_LOG(DEBUG) << "Reporting worker failure, " << worker_address.DebugString();
  rpc::ReportWorkerFailureRequest request;
  request.mutable_worker_failure()->CopyFrom(*data_ptr);
  client_impl_->GetGcsRpcClient().ReportWorkerFailure(
      request, [worker_address, callback](const Status &status,
                                          const rpc::ReportWorkerFailureReply &reply) {
        if (callback) {
          callback(status);
        }
        RAY_LOG(DEBUG) << "Finished reporting worker failure, "
                       << worker_address.DebugString() << ", status = " << status;
      });
  return Status::OK();
}

Status ServiceBasedWorkerInfoAccessor::AsyncGet(
    const WorkerID &worker_id,
    const OptionalItemCallback<rpc::WorkerTableData> &callback) {
  RAY_LOG(DEBUG) << "Getting worker info, worker id = " << worker_id;
  rpc::GetWorkerInfoRequest request;
  request.set_worker_id(worker_id.Binary());
  client_impl_->GetGcsRpcClient().GetWorkerInfo(
      request,
      [worker_id, callback](const Status &status, const rpc::GetWorkerInfoReply &reply) {
        if (reply.has_worker_table_data()) {
          callback(status, reply.worker_table_data());
        } else {
          callback(status, boost::none);
        }
        RAY_LOG(DEBUG) << "Finished getting worker info, worker id = " << worker_id;
      });
  return Status::OK();
}

Status ServiceBasedWorkerInfoAccessor::AsyncGetAll(
    const MultiItemCallback<rpc::WorkerTableData> &callback) {
  RAY_LOG(DEBUG) << "Getting all worker info.";
  rpc::GetAllWorkerInfoRequest request;
  client_impl_->GetGcsRpcClient().GetAllWorkerInfo(
      request, [callback](const Status &status, const rpc::GetAllWorkerInfoReply &reply) {
        auto result = VectorFromProtobuf(reply.worker_table_data());
        callback(status, result);
        RAY_LOG(DEBUG) << "Finished getting all worker info, status = " << status;
      });
  return Status::OK();
}

Status ServiceBasedWorkerInfoAccessor::AsyncAdd(
    const std::shared_ptr<rpc::WorkerTableData> &data_ptr,
    const StatusCallback &callback) {
  rpc::AddWorkerInfoRequest request;
  request.mutable_worker_data()->CopyFrom(*data_ptr);
  client_impl_->GetGcsRpcClient().AddWorkerInfo(
      request, [callback](const Status &status, const rpc::AddWorkerInfoReply &reply) {
        if (callback) {
          callback(status);
        }
      });
  return Status::OK();
}

ServiceBasedPlacementGroupInfoAccessor::ServiceBasedPlacementGroupInfoAccessor(
    ServiceBasedGcsClient *client_impl)
    : client_impl_(client_impl) {}

Status ServiceBasedPlacementGroupInfoAccessor::AsyncCreatePlacementGroup(
    const ray::PlacementGroupSpecification &placement_group_spec) {
  rpc::CreatePlacementGroupRequest request;
  request.mutable_placement_group_spec()->CopyFrom(placement_group_spec.GetMessage());
  client_impl_->GetGcsRpcClient().CreatePlacementGroup(
      request, [placement_group_spec](const Status &,
                                      const rpc::CreatePlacementGroupReply &reply) {
        auto status =
            reply.status().code() == (int)StatusCode::OK
                ? Status()
                : Status(StatusCode(reply.status().code()), reply.status().message());
        if (status.ok()) {
          RAY_LOG(DEBUG) << "Finished registering placement group. placement group id = "
                         << placement_group_spec.PlacementGroupId();
        } else {
          RAY_LOG(WARNING) << "Placement group id = "
                           << placement_group_spec.PlacementGroupId()
                           << " failed to be registered. " << status;
        }
      });
  return Status::OK();
}

<<<<<<< HEAD
Status ServiceBasedPlacementGroupInfoAccessor::AsyncRemovePlacementGroup(
    const ray::PlacementGroupID &placement_group_id, const StatusCallback &callback) {
  rpc::RemovePlacementGroupRequest request;
  request.set_placement_group_id(placement_group_id.Binary());
  client_impl_->GetGcsRpcClient().RemovePlacementGroup(
      request, [callback](const Status &, const rpc::RemovePlacementGroupReply &reply) {
        auto status =
            reply.status().code() == (int)StatusCode::OK
                ? Status()
                : Status(StatusCode(reply.status().code()), reply.status().message());
        callback(status);
=======
Status ServiceBasedPlacementGroupInfoAccessor::AsyncGet(
    const PlacementGroupID &placement_group_id,
    const OptionalItemCallback<rpc::PlacementGroupTableData> &callback) {
  RAY_LOG(DEBUG) << "Getting placement group info, placement group id = "
                 << placement_group_id;
  rpc::GetPlacementGroupRequest request;
  request.set_placement_group_id(placement_group_id.Binary());
  client_impl_->GetGcsRpcClient().GetPlacementGroup(
      request, [placement_group_id, callback](const Status &status,
                                              const rpc::GetPlacementGroupReply &reply) {
        if (reply.has_placement_group_table_data()) {
          callback(status, reply.placement_group_table_data());
        } else {
          callback(status, boost::none);
        }
        RAY_LOG(DEBUG) << "Finished getting placement group info, placement group id = "
                       << placement_group_id;
>>>>>>> 053188df
      });
  return Status::OK();
}

}  // namespace gcs
}  // namespace ray<|MERGE_RESOLUTION|>--- conflicted
+++ resolved
@@ -1466,7 +1466,6 @@
   return Status::OK();
 }
 
-<<<<<<< HEAD
 Status ServiceBasedPlacementGroupInfoAccessor::AsyncRemovePlacementGroup(
     const ray::PlacementGroupID &placement_group_id, const StatusCallback &callback) {
   rpc::RemovePlacementGroupRequest request;
@@ -1478,7 +1477,10 @@
                 ? Status()
                 : Status(StatusCode(reply.status().code()), reply.status().message());
         callback(status);
-=======
+      });
+  return Status::OK();
+}
+
 Status ServiceBasedPlacementGroupInfoAccessor::AsyncGet(
     const PlacementGroupID &placement_group_id,
     const OptionalItemCallback<rpc::PlacementGroupTableData> &callback) {
@@ -1496,7 +1498,6 @@
         }
         RAY_LOG(DEBUG) << "Finished getting placement group info, placement group id = "
                        << placement_group_id;
->>>>>>> 053188df
       });
   return Status::OK();
 }
