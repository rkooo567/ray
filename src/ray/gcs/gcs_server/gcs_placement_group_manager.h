// Copyright 2017 The Ray Authors.
//
// Licensed under the Apache License, Version 2.0 (the "License");
// you may not use this file except in compliance with the License.
// You may obtain a copy of the License at
//
//  http://www.apache.org/licenses/LICENSE-2.0
//
// Unless required by applicable law or agreed to in writing, software
// distributed under the License is distributed on an "AS IS" BASIS,
// WITHOUT WARRANTIES OR CONDITIONS OF ANY KIND, either express or implied.
// See the License for the specific language governing permissions and
// limitations under the License.

#pragma once
#include <utility>

#include "absl/container/flat_hash_map.h"
#include "absl/container/flat_hash_set.h"
#include "ray/common/id.h"
#include "ray/common/task/task_execution_spec.h"
#include "ray/common/task/task_spec.h"
#include "ray/gcs/gcs_server/gcs_placement_group_scheduler.h"
#include "ray/gcs/gcs_server/gcs_table_storage.h"
#include "ray/gcs/pubsub/gcs_pub_sub.h"
#include "ray/rpc/worker/core_worker_client.h"
#include "src/ray/protobuf/gcs_service.pb.h"

namespace ray {
namespace gcs {

struct SchedulingProgress {
  PlacementGroupID id = PlacementGroupID::Nil();
  bool is_creating = false;
};

/// GcsPlacementGroup just wraps `PlacementGroupTableData` and provides some convenient
/// interfaces to access the fields inside `PlacementGroupTableData`. This class is not
/// thread-safe.
class GcsPlacementGroup {
 public:
  /// Create a GcsPlacementGroup by placement_group_table_data.
  ///
  /// \param placement_group_table_data Data of the placement_group (see gcs.proto).
  explicit GcsPlacementGroup(rpc::PlacementGroupTableData placement_group_table_data)
      : placement_group_table_data_(std::move(placement_group_table_data)) {}

  /// Create a GcsPlacementGroup by CreatePlacementGroupRequest.
  ///
  /// \param request Contains the placement group creation task specification.
  explicit GcsPlacementGroup(const ray::rpc::CreatePlacementGroupRequest &request) {
    const auto &placement_group_spec = request.placement_group_spec();
    placement_group_table_data_.set_placement_group_id(
        placement_group_spec.placement_group_id());
    placement_group_table_data_.set_name(placement_group_spec.name());
    placement_group_table_data_.set_state(rpc::PlacementGroupTableData::PENDING);
    placement_group_table_data_.mutable_bundles()->CopyFrom(
        placement_group_spec.bundles());
    placement_group_table_data_.set_strategy(placement_group_spec.strategy());
  }

  /// Get the immutable PlacementGroupTableData of this placement group.
  const rpc::PlacementGroupTableData &GetPlacementGroupTableData();

  /// Update the state of this placement_group.
  void UpdateState(rpc::PlacementGroupTableData::PlacementGroupState state);
  /// Get the state of this gcs placement_group.
  rpc::PlacementGroupTableData::PlacementGroupState GetState() const;

  /// Get the id of this placement_group.
  PlacementGroupID GetPlacementGroupID() const;
  /// Get the name of this placement_group.
  std::string GetName() const;

  /// Get the bundles of this placement_group
  std::vector<std::shared_ptr<BundleSpecification>> GetBundles() const;

  /// Get the Strategy
  rpc::PlacementStrategy GetStrategy() const;

  // Get debug string for the placement group.
  const std::string DebugString() const;

 private:
  /// The placement_group meta data which contains the task specification as well as the
  /// state of the gcs placement_group and so on (see gcs.proto).
  rpc::PlacementGroupTableData placement_group_table_data_;
};

using RegisterPlacementGroupCallback =
    std::function<void(std::shared_ptr<GcsPlacementGroup>)>;

/// GcsPlacementGroupManager is responsible for managing the lifecycle of all placement
/// group. This class is not thread-safe.
/// The placementGroup will be added into queue and set the status as pending first and
/// use SchedulePendingPlacementGroups(). The SchedulePendingPlacementGroups() will get
/// the head of the queue and schedule it. If schedule success, using the
/// SchedulePendingPlacementGroups() Immediately. else wait for a short time beforw using
/// SchedulePendingPlacementGroups() next time.
class GcsPlacementGroupManager : public rpc::PlacementGroupInfoHandler {
 public:
  /// Create a GcsPlacementGroupManager
  ///
  /// \param io_context The event loop to run the monitor on.
  /// \param scheduler Used to schedule placement group creation tasks.
  /// \param gcs_table_storage Used to flush placement group data to storage.
  explicit GcsPlacementGroupManager(
      boost::asio::io_context &io_context,
      std::shared_ptr<GcsPlacementGroupSchedulerInterface> scheduler,
      std::shared_ptr<gcs::GcsTableStorage> gcs_table_storage);

  ~GcsPlacementGroupManager() = default;

  // TODO-SANG fill the description.
  void HandleCreatePlacementGroup(const rpc::CreatePlacementGroupRequest &request,
                                  rpc::CreatePlacementGroupReply *reply,
                                  rpc::SendReplyCallback send_reply_callback) override;

<<<<<<< HEAD
  // TODO-SANG Fill the description.
  void HandleRemovePlacementGroup(const rpc::RemovePlacementGroupRequest &request,
                                  rpc::RemovePlacementGroupReply *reply,
                                  rpc::SendReplyCallback send_reply_callback) override;
=======
  void HandleGetPlacementGroup(const rpc::GetPlacementGroupRequest &request,
                               rpc::GetPlacementGroupReply *reply,
                               rpc::SendReplyCallback send_reply_callback) override;
>>>>>>> 053188df

  /// Register placement_group asynchronously.
  ///
  /// \param request Contains the meta info to create the placement_group.
  /// \param callback Will be invoked after the placement_group is created successfully or
  /// be invoked immediately if the placement_group is already registered to
  /// `registered_placement_groups_` and its state is `CREATED`. The callback will not be
  /// called in this case.
  void RegisterPlacementGroup(const rpc::CreatePlacementGroupRequest &request,
                              StatusCallback callback);

  /// Schedule placement_groups in the `pending_placement_groups_` queue.
  /// This function is exposed for testing only.
  void SchedulePendingPlacementGroups();

  /// Get the placement_group ID for the named placement_group. Returns nil if the
  /// placement_group was not found.
  /// \param name The name of the  placement_group to look up.
  /// \returns PlacementGroupID The ID of the placement_group. Nil if the
  /// placement_group was not found.
  PlacementGroupID GetPlacementGroupIDByName(const std::string &name);

  /// Handle placement_group creation task failure. This should be called when scheduling
  /// an placement_group creation task is infeasible.
  ///
  /// \param placement_group The placement_group whose creation task is infeasible.
  void OnPlacementGroupCreationFailed(std::shared_ptr<GcsPlacementGroup> placement_group);

  /// Handle placement_group creation task success. This should be called when the
  /// placement_group creation task has been scheduled successfully.
  ///
  /// \param placement_group The placement_group that has been created.
  void OnPlacementGroupCreationSuccess(
      const std::shared_ptr<GcsPlacementGroup> &placement_group);

  /// TODO-SANG Fill it up.
  void RemovePlacementGroup(const PlacementGroupID &placement_group_id,
                            StatusCallback on_placement_group_removed);

 private:
  /// Try to create placement group after a short time.
  void RetryCreatingPlacementGroup();

  /// Mark the manager that there's a placement group scheduling going on.
  void MarkSchedulingStarted(const PlacementGroupID placement_group_id);

  /// Mark the manager that there's no more placement group scheduling going on.
  void MarkSchedulingDone();

  /// Check if the placement group of a given id is scheduling.
  bool IsSchedulingInProgress(const PlacementGroupID &placement_group_id);

  /// Check if there's any placement group scheduling going on.
  bool IsSchedulingInProgress();

  /// The io loop that is used to delay execution of tasks (e.g.,
  /// execute_after).
  boost::asio::io_context &io_context_;

  /// Callback of placement_group registration requests that are not yet flushed.
  absl::flat_hash_map<PlacementGroupID, StatusCallback>
      placement_group_to_register_callback_;

  /// All registered placement_groups (pending placement_groups are also included).
  absl::flat_hash_map<PlacementGroupID, std::shared_ptr<GcsPlacementGroup>>
      registered_placement_groups_;

  /// All created placement_groups.
  absl::flat_hash_map<PlacementGroupID, std::shared_ptr<GcsPlacementGroup>>
      created_placement_group_;

  /// The pending placement_groups which will not be scheduled until there's a resource
  /// change.
  std::deque<std::shared_ptr<GcsPlacementGroup>> pending_placement_groups_;

  /// The scheduler to schedule all registered placement_groups.
  std::shared_ptr<gcs::GcsPlacementGroupSchedulerInterface>
      gcs_placement_group_scheduler_;

  /// Used to update placement group information upon creation, deletion, etc.
  std::shared_ptr<gcs::GcsTableStorage> gcs_table_storage_;

  /// If a placement group is creating
  SchedulingProgress scheduling_progress_;
};

}  // namespace gcs
}  // namespace ray<|MERGE_RESOLUTION|>--- conflicted
+++ resolved
@@ -111,21 +111,17 @@
 
   ~GcsPlacementGroupManager() = default;
 
-  // TODO-SANG fill the description.
   void HandleCreatePlacementGroup(const rpc::CreatePlacementGroupRequest &request,
                                   rpc::CreatePlacementGroupReply *reply,
                                   rpc::SendReplyCallback send_reply_callback) override;
 
-<<<<<<< HEAD
-  // TODO-SANG Fill the description.
   void HandleRemovePlacementGroup(const rpc::RemovePlacementGroupRequest &request,
                                   rpc::RemovePlacementGroupReply *reply,
                                   rpc::SendReplyCallback send_reply_callback) override;
-=======
+
   void HandleGetPlacementGroup(const rpc::GetPlacementGroupRequest &request,
                                rpc::GetPlacementGroupReply *reply,
                                rpc::SendReplyCallback send_reply_callback) override;
->>>>>>> 053188df
 
   /// Register placement_group asynchronously.
   ///
