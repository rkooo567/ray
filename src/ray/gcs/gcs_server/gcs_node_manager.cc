// Copyright 2017 The Ray Authors.
//
// Licensed under the Apache License, Version 2.0 (the "License");
// you may not use this file except in compliance with the License.
// You may obtain a copy of the License at
//
//  http://www.apache.org/licenses/LICENSE-2.0
//
// Unless required by applicable law or agreed to in writing, software
// distributed under the License is distributed on an "AS IS" BASIS,
// WITHOUT WARRANTIES OR CONDITIONS OF ANY KIND, either express or implied.
// See the License for the specific language governing permissions and
// limitations under the License.

#include "ray/gcs/gcs_server/gcs_node_manager.h"

#include <utility>

#include "ray/common/ray_config.h"
#include "ray/gcs/pb_util.h"
#include "ray/stats/stats.h"
#include "ray/util/event.h"
#include "ray/util/event_label.h"
#include "src/ray/protobuf/gcs.pb.h"

namespace ray {
namespace gcs {

//////////////////////////////////////////////////////////////////////////////////////////
<<<<<<< HEAD
GcsNodeManager::GcsNodeManager(
    std::shared_ptr<gcs::GcsPubSub> gcs_pub_sub,
    std::shared_ptr<gcs::GcsTableStorage> gcs_table_storage,
    std::shared_ptr<rpc::NodeManagerClientPool> raylet_client_pool)
    : gcs_pub_sub_(std::move(gcs_pub_sub)),
      gcs_table_storage_(std::move(gcs_table_storage)),
      raylet_client_pool_(std::move(raylet_client_pool)) {}
=======
GcsNodeManager::GcsNodeManager(std::shared_ptr<GcsPublisher> gcs_publisher,
                               std::shared_ptr<GcsTableStorage> gcs_table_storage)
    : gcs_publisher_(gcs_publisher), gcs_table_storage_(gcs_table_storage) {}
>>>>>>> aa9eb649

void GcsNodeManager::HandleRegisterNode(const rpc::RegisterNodeRequest &request,
                                        rpc::RegisterNodeReply *reply,
                                        rpc::SendReplyCallback send_reply_callback) {
  NodeID node_id = NodeID::FromBinary(request.node_info().node_id());
  RAY_LOG(INFO) << "Registering node info, node id = " << node_id
                << ", address = " << request.node_info().node_manager_address();
  auto on_done = [this, node_id, request, reply,
                  send_reply_callback](const Status &status) {
    RAY_CHECK_OK(status);
    RAY_LOG(INFO) << "Finished registering node info, node id = " << node_id
                  << ", address = " << request.node_info().node_manager_address();
    RAY_CHECK_OK(gcs_publisher_->PublishNodeInfo(node_id, request.node_info(), nullptr));
    AddNode(std::make_shared<rpc::GcsNodeInfo>(request.node_info()));
    GCS_RPC_SEND_REPLY(send_reply_callback, reply, status);
  };
  RAY_CHECK_OK(
      gcs_table_storage_->NodeTable().Put(node_id, request.node_info(), on_done));
  ++counts_[CountType::REGISTER_NODE_REQUEST];
}

void GcsNodeManager::HandleDrainNode(const rpc::DrainNodeRequest &request,
                                     rpc::DrainNodeReply *reply,
                                     rpc::SendReplyCallback send_reply_callback) {
  auto num_drain_request = request.drain_node_data_size();
  for (auto i = 0; i < num_drain_request; i++) {
    const auto &node_drain_request = request.drain_node_data(i);
    const auto node_id = NodeID::FromBinary(node_drain_request.node_id());

<<<<<<< HEAD
    RAY_LOG(INFO) << "Draining node info, node id = " << node_id;
    DrainNode(node_id);
    auto drain_node_status = reply->add_drain_node_status();
    drain_node_status->set_node_id(node_id.Binary());
  };
  GCS_RPC_SEND_REPLY(send_reply_callback, reply, Status::OK());
  ++counts_[CountType::DRAIN_NODE_REQUEST];
}

void GcsNodeManager::DrainNode(const NodeID &node_id) {
  auto node = RemoveNode(node_id, /* is_intended = */ true);
  if (!node) {
    RAY_LOG(INFO) << "Node " << node_id << " is already removed";
    return;
=======
    auto on_done = [this, node_id, node_info_delta, reply,
                    send_reply_callback](const Status &status) {
      auto on_done = [this, node_id, node_info_delta, reply,
                      send_reply_callback](const Status &status) {
        RAY_CHECK_OK(gcs_publisher_->PublishNodeInfo(node_id, *node_info_delta, nullptr));
        GCS_RPC_SEND_REPLY(send_reply_callback, reply, status);
        RAY_LOG(INFO) << "Finished unregistering node info, node id = " << node_id;
      };
      RAY_CHECK_OK(gcs_table_storage_->NodeResourceTable().Delete(node_id, on_done));
    };
    // Update node state to DEAD instead of deleting it.
    RAY_CHECK_OK(gcs_table_storage_->NodeTable().Put(node_id, *node, on_done));
>>>>>>> aa9eb649
  }

  // Do the procedure to drain a node.
  node->set_state(rpc::GcsNodeInfo::DEAD);
  node->set_timestamp(current_sys_time_ms());
  AddDeadNodeToCache(node);
  auto node_info_delta = std::make_shared<rpc::GcsNodeInfo>();
  node_info_delta->set_node_id(node->node_id());
  node_info_delta->set_state(node->state());
  node_info_delta->set_timestamp(node->timestamp());
  // Set the address.
  rpc::Address remote_address;
  remote_address.set_raylet_id(node->node_id());
  remote_address.set_ip_address(node->node_manager_address());
  remote_address.set_port(node->node_manager_port());
  auto on_put_done = [this, remote_address = remote_address, node_id,
                      node_info_delta = node_info_delta](const Status &status) {
    auto on_resource_update_done =
        [this, remote_address = std::move(remote_address), node_id,
         node_info_delta = node_info_delta](const Status &status) {
          auto raylet_client = raylet_client_pool_->GetOrConnectByAddress(remote_address);
          RAY_CHECK(raylet_client);
          // NOTE(sang): Drain API is not supposed to kill the raylet, but we are doing
          // this until the proper "drain" behavior is implemented. Currently, before
          // raylet is killed, it sends a drain request to GCS. That said, this can
          // happen;
          // - GCS updates the drain state and kills a raylet gracefully.
          // - Raylet kills itself and send a drain request of itself to GCS.
          // - Drain request will become a no-op in GCS.
          // This behavior is redundant, but harmless. We'll keep this behavior until we
          // implement the right drain behavior for the simplicity. Check
          // https://github.com/ray-project/ray/pull/19350 for more details.
          raylet_client->ShutdownRaylet(
              node_id, /*graceful*/ true,
              [this, node_id, node_info_delta = node_info_delta](
                  const Status &status, const rpc::ShutdownRayletReply &reply) {
                RAY_LOG(INFO) << "Raylet " << node_id << " is drained. Status " << status
                              << ". The information will be published to the cluster.";
                /// Once the raylet is shutdown, inform all nodes that the raylet is dead.
                RAY_CHECK_OK(gcs_pub_sub_->Publish(NODE_CHANNEL, node_id.Hex(),
                                                   node_info_delta->SerializeAsString(),
                                                   nullptr));
              });
        };
    RAY_CHECK_OK(
        gcs_table_storage_->NodeResourceTable().Delete(node_id, on_resource_update_done));
  };
  // Update node state to DEAD instead of deleting it.
  RAY_CHECK_OK(gcs_table_storage_->NodeTable().Put(node_id, *node, on_put_done));
}

void GcsNodeManager::HandleGetAllNodeInfo(const rpc::GetAllNodeInfoRequest &request,
                                          rpc::GetAllNodeInfoReply *reply,
                                          rpc::SendReplyCallback send_reply_callback) {
  // Here the unsafe allocate is safe here, because entry.second's life cycle is longer
  // then reply.
  // The request will be sent when call send_reply_callback and after that, reply will
  // not be used any more. But entry is still valid.
  for (const auto &entry : alive_nodes_) {
    reply->mutable_node_info_list()->UnsafeArenaAddAllocated(entry.second.get());
  }
  for (const auto &entry : dead_nodes_) {
    reply->mutable_node_info_list()->UnsafeArenaAddAllocated(entry.second.get());
  }
  GCS_RPC_SEND_REPLY(send_reply_callback, reply, Status::OK());
  ++counts_[CountType::GET_ALL_NODE_INFO_REQUEST];
}

void GcsNodeManager::HandleGetInternalConfig(const rpc::GetInternalConfigRequest &request,
                                             rpc::GetInternalConfigReply *reply,
                                             rpc::SendReplyCallback send_reply_callback) {
  auto get_system_config = [reply, send_reply_callback](
                               const ray::Status &status,
                               const boost::optional<rpc::StoredConfig> &config) {
    if (config.has_value()) {
      reply->set_config(config.get().config());
    }
    GCS_RPC_SEND_REPLY(send_reply_callback, reply, status);
  };
  RAY_CHECK_OK(
      gcs_table_storage_->InternalConfigTable().Get(UniqueID::Nil(), get_system_config));
  ++counts_[CountType::GET_INTERNAL_CONFIG_REQUEST];
}

absl::optional<std::shared_ptr<rpc::GcsNodeInfo>> GcsNodeManager::GetAliveNode(
    const ray::NodeID &node_id) const {
  auto iter = alive_nodes_.find(node_id);
  if (iter == alive_nodes_.end()) {
    return {};
  }

  return iter->second;
}

void GcsNodeManager::AddNode(std::shared_ptr<rpc::GcsNodeInfo> node) {
  auto node_id = NodeID::FromBinary(node->node_id());
  auto iter = alive_nodes_.find(node_id);
  if (iter == alive_nodes_.end()) {
    alive_nodes_.emplace(node_id, node);

    // Notify all listeners.
    for (auto &listener : node_added_listeners_) {
      listener(node);
    }
  }
}

std::shared_ptr<rpc::GcsNodeInfo> GcsNodeManager::RemoveNode(
    const ray::NodeID &node_id, bool is_intended /*= false*/) {
  RAY_LOG(INFO) << "Removing node, node id = " << node_id;
  std::shared_ptr<rpc::GcsNodeInfo> removed_node;
  auto iter = alive_nodes_.find(node_id);
  if (iter != alive_nodes_.end()) {
    removed_node = std::move(iter->second);
    // Record stats that there's a new removed node.
    stats::NodeFailureTotal.Record(1);
    // Remove from alive nodes.
    alive_nodes_.erase(iter);
    if (!is_intended) {
      // Broadcast a warning to all of the drivers indicating that the node
      // has been marked as dead.
      // TODO(rkn): Define this constant somewhere else.
      std::string type = "node_removed";
      std::ostringstream error_message;
      error_message << "The node with node id: " << node_id
                    << " and ip: " << removed_node->node_manager_address()
                    << " has been marked dead because the detector"
                    << " has missed too many heartbeats from it. This can happen when a "
                       "raylet crashes unexpectedly or has lagging heartbeats.";
<<<<<<< HEAD
      auto error_data_ptr =
          gcs::CreateErrorTableData(type, error_message.str(), current_time_ms());
      RAY_EVENT(INFO, EL_RAY_NODE_REMOVED)
=======
      RAY_EVENT(ERROR, EL_RAY_NODE_REMOVED)
>>>>>>> aa9eb649
              .WithField("node_id", node_id.Hex())
              .WithField("ip", removed_node->node_manager_address())
          << error_message.str();
      auto error_data_ptr =
          gcs::CreateErrorTableData(type, error_message.str(), current_time_ms());
      RAY_CHECK_OK(gcs_publisher_->PublishError(node_id.Hex(), *error_data_ptr, nullptr));
    }

    // Notify all listeners.
    for (auto &listener : node_removed_listeners_) {
      listener(removed_node);
    }
  }
  return removed_node;
}

void GcsNodeManager::OnNodeFailure(const NodeID &node_id) {
  if (auto node = RemoveNode(node_id, /* is_intended = */ false)) {
    node->set_state(rpc::GcsNodeInfo::DEAD);
    node->set_timestamp(current_sys_time_ms());
    AddDeadNodeToCache(node);
    auto node_info_delta = std::make_shared<rpc::GcsNodeInfo>();
    node_info_delta->set_node_id(node->node_id());
    node_info_delta->set_state(node->state());
    node_info_delta->set_timestamp(node->timestamp());

    auto on_done = [this, node_id, node_info_delta](const Status &status) {
      auto on_done = [this, node_id, node_info_delta](const Status &status) {
        RAY_CHECK_OK(gcs_publisher_->PublishNodeInfo(node_id, *node_info_delta, nullptr));
      };
      RAY_CHECK_OK(gcs_table_storage_->NodeResourceTable().Delete(node_id, on_done));
    };
    RAY_CHECK_OK(gcs_table_storage_->NodeTable().Put(node_id, *node, on_done));
  }
}

void GcsNodeManager::Initialize(const GcsInitData &gcs_init_data) {
  for (const auto &item : gcs_init_data.Nodes()) {
    if (item.second.state() == rpc::GcsNodeInfo::ALIVE) {
      AddNode(std::make_shared<rpc::GcsNodeInfo>(item.second));
    } else if (item.second.state() == rpc::GcsNodeInfo::DEAD) {
      dead_nodes_.emplace(item.first, std::make_shared<rpc::GcsNodeInfo>(item.second));
      sorted_dead_node_list_.emplace_back(item.first, item.second.timestamp());
    }
  }
  sorted_dead_node_list_.sort(
      [](const std::pair<NodeID, int64_t> &left,
         const std::pair<NodeID, int64_t> &right) { return left.second < right.second; });
}

void GcsNodeManager::AddDeadNodeToCache(std::shared_ptr<rpc::GcsNodeInfo> node) {
  if (dead_nodes_.size() >= RayConfig::instance().maximum_gcs_dead_node_cached_count()) {
    const auto &node_id = sorted_dead_node_list_.begin()->first;
    RAY_CHECK_OK(gcs_table_storage_->NodeTable().Delete(node_id, nullptr));
    dead_nodes_.erase(sorted_dead_node_list_.begin()->first);
    sorted_dead_node_list_.erase(sorted_dead_node_list_.begin());
  }
  auto node_id = NodeID::FromBinary(node->node_id());
  dead_nodes_.emplace(node_id, node);
  sorted_dead_node_list_.emplace_back(node_id, node->timestamp());
}

std::string GcsNodeManager::DebugString() const {
  std::ostringstream stream;
  stream << "GcsNodeManager: {RegisterNode request count: "
         << counts_[CountType::REGISTER_NODE_REQUEST]
         << ", DrainNode request count: " << counts_[CountType::DRAIN_NODE_REQUEST]
         << ", GetAllNodeInfo request count: "
         << counts_[CountType::GET_ALL_NODE_INFO_REQUEST]
         << ", GetInternalConfig request count: "
         << counts_[CountType::GET_INTERNAL_CONFIG_REQUEST] << "}";
  return stream.str();
}

}  // namespace gcs
}  // namespace ray<|MERGE_RESOLUTION|>--- conflicted
+++ resolved
@@ -27,19 +27,13 @@
 namespace gcs {
 
 //////////////////////////////////////////////////////////////////////////////////////////
-<<<<<<< HEAD
 GcsNodeManager::GcsNodeManager(
-    std::shared_ptr<gcs::GcsPubSub> gcs_pub_sub,
+    std::shared_ptr<GcsPublisher> gcs_publisher,
     std::shared_ptr<gcs::GcsTableStorage> gcs_table_storage,
     std::shared_ptr<rpc::NodeManagerClientPool> raylet_client_pool)
-    : gcs_pub_sub_(std::move(gcs_pub_sub)),
+    : gcs_publisher_(std::move(gcs_publisher)),
       gcs_table_storage_(std::move(gcs_table_storage)),
       raylet_client_pool_(std::move(raylet_client_pool)) {}
-=======
-GcsNodeManager::GcsNodeManager(std::shared_ptr<GcsPublisher> gcs_publisher,
-                               std::shared_ptr<GcsTableStorage> gcs_table_storage)
-    : gcs_publisher_(gcs_publisher), gcs_table_storage_(gcs_table_storage) {}
->>>>>>> aa9eb649
 
 void GcsNodeManager::HandleRegisterNode(const rpc::RegisterNodeRequest &request,
                                         rpc::RegisterNodeReply *reply,
@@ -69,7 +63,6 @@
     const auto &node_drain_request = request.drain_node_data(i);
     const auto node_id = NodeID::FromBinary(node_drain_request.node_id());
 
-<<<<<<< HEAD
     RAY_LOG(INFO) << "Draining node info, node id = " << node_id;
     DrainNode(node_id);
     auto drain_node_status = reply->add_drain_node_status();
@@ -84,21 +77,6 @@
   if (!node) {
     RAY_LOG(INFO) << "Node " << node_id << " is already removed";
     return;
-=======
-    auto on_done = [this, node_id, node_info_delta, reply,
-                    send_reply_callback](const Status &status) {
-      auto on_done = [this, node_id, node_info_delta, reply,
-                      send_reply_callback](const Status &status) {
-        RAY_CHECK_OK(gcs_publisher_->PublishNodeInfo(node_id, *node_info_delta, nullptr));
-        GCS_RPC_SEND_REPLY(send_reply_callback, reply, status);
-        RAY_LOG(INFO) << "Finished unregistering node info, node id = " << node_id;
-      };
-      RAY_CHECK_OK(gcs_table_storage_->NodeResourceTable().Delete(node_id, on_done));
-    };
-    // Update node state to DEAD instead of deleting it.
-    RAY_CHECK_OK(gcs_table_storage_->NodeTable().Put(node_id, *node, on_done));
->>>>>>> aa9eb649
-  }
 
   // Do the procedure to drain a node.
   node->set_state(rpc::GcsNodeInfo::DEAD);
@@ -137,9 +115,7 @@
                 RAY_LOG(INFO) << "Raylet " << node_id << " is drained. Status " << status
                               << ". The information will be published to the cluster.";
                 /// Once the raylet is shutdown, inform all nodes that the raylet is dead.
-                RAY_CHECK_OK(gcs_pub_sub_->Publish(NODE_CHANNEL, node_id.Hex(),
-                                                   node_info_delta->SerializeAsString(),
-                                                   nullptr));
+                RAY_CHECK_OK(gcs_publisher_->PublishNodeInfo(node_id, *node_info_delta, nullptr));
               });
         };
     RAY_CHECK_OK(
@@ -227,13 +203,7 @@
                     << " has been marked dead because the detector"
                     << " has missed too many heartbeats from it. This can happen when a "
                        "raylet crashes unexpectedly or has lagging heartbeats.";
-<<<<<<< HEAD
-      auto error_data_ptr =
-          gcs::CreateErrorTableData(type, error_message.str(), current_time_ms());
-      RAY_EVENT(INFO, EL_RAY_NODE_REMOVED)
-=======
       RAY_EVENT(ERROR, EL_RAY_NODE_REMOVED)
->>>>>>> aa9eb649
               .WithField("node_id", node_id.Hex())
               .WithField("ip", removed_node->node_manager_address())
           << error_message.str();
