--- conflicted
+++ resolved
@@ -24,34 +24,23 @@
 class GcsNodeManagerTest : public ::testing::Test {
  public:
   GcsNodeManagerTest() {
-<<<<<<< HEAD
-    gcs_pub_sub_ = std::make_shared<GcsServerMocker::MockGcsPubSub>(redis_client_);
     raylet_client_ = std::make_shared<GcsServerMocker::MockRayletClient>();
     client_pool_ = std::make_shared<rpc::NodeManagerClientPool>(
         [this](const rpc::Address &) { return raylet_client_; });
-=======
     gcs_publisher_ = std::make_shared<gcs::GcsPublisher>(
         std::make_unique<GcsServerMocker::MockGcsPubSub>(redis_client_));
->>>>>>> aa9eb649
   }
 
  protected:
   std::shared_ptr<gcs::RedisClient> redis_client_;
   std::shared_ptr<gcs::GcsTableStorage> gcs_table_storage_;
-<<<<<<< HEAD
   std::shared_ptr<GcsServerMocker::MockRayletClient> raylet_client_;
   std::shared_ptr<rpc::NodeManagerClientPool> client_pool_;
-};
-
-TEST_F(GcsNodeManagerTest, TestManagement) {
-  gcs::GcsNodeManager node_manager(gcs_pub_sub_, gcs_table_storage_, client_pool_);
-=======
   std::shared_ptr<gcs::GcsPublisher> gcs_publisher_;
 };
 
 TEST_F(GcsNodeManagerTest, TestManagement) {
-  gcs::GcsNodeManager node_manager(gcs_publisher_, gcs_table_storage_);
->>>>>>> aa9eb649
+  gcs::GcsNodeManager node_manager(gcs_publisher_, gcs_table_storage_, client_pool_);
   // Test Add/Get/Remove functionality.
   auto node = Mocker::GenNodeInfo();
   auto node_id = NodeID::FromBinary(node->node_id());
@@ -64,11 +53,7 @@
 }
 
 TEST_F(GcsNodeManagerTest, TestListener) {
-<<<<<<< HEAD
-  gcs::GcsNodeManager node_manager(gcs_pub_sub_, gcs_table_storage_, client_pool_);
-=======
-  gcs::GcsNodeManager node_manager(gcs_publisher_, gcs_table_storage_);
->>>>>>> aa9eb649
+  gcs::GcsNodeManager node_manager(gcs_publisher_, gcs_table_storage_, client_pool_);
   // Test AddNodeAddedListener.
   int node_count = 1000;
   std::vector<std::shared_ptr<rpc::GcsNodeInfo>> added_nodes;
