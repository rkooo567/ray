// Copyright 2017 The Ray Authors.
//
// Licensed under the Apache License, Version 2.0 (the "License");
// you may not use this file except in compliance with the License.
// You may obtain a copy of the License at
//
//  http://www.apache.org/licenses/LICENSE-2.0
//
// Unless required by applicable law or agreed to in writing, software
// distributed under the License is distributed on an "AS IS" BASIS,
// WITHOUT WARRANTIES OR CONDITIONS OF ANY KIND, either express or implied.
// See the License for the specific language governing permissions and
// limitations under the License.

#include <memory>

#include "gtest/gtest.h"
#include "ray/gcs/gcs_server/test/gcs_server_test_util.h"
#include "ray/gcs/test/gcs_test_util.h"

namespace ray {

class GcsPlacementGroupSchedulerTest : public ::testing::Test {
 public:
  void SetUp() override {
    thread_io_service_.reset(new std::thread([this] {
      std::unique_ptr<boost::asio::io_service::work> work(
          new boost::asio::io_service::work(io_service_));
      io_service_.run();
    }));

    raylet_client_ = std::make_shared<GcsServerMocker::MockRayletResourceClient>();
    raylet_client1_ = std::make_shared<GcsServerMocker::MockRayletResourceClient>();
    gcs_table_storage_ = std::make_shared<gcs::InMemoryGcsTableStorage>(io_service_);
    gcs_pub_sub_ = std::make_shared<GcsServerMocker::MockGcsPubSub>(redis_client_);
    gcs_node_manager_ = std::make_shared<gcs::GcsNodeManager>(
        io_service_, io_service_, gcs_pub_sub_, gcs_table_storage_);
    gcs_table_storage_ = std::make_shared<gcs::InMemoryGcsTableStorage>(io_service_);
    store_client_ = std::make_shared<gcs::InMemoryStoreClient>(io_service_);
    gcs_placement_group_scheduler_ =
        std::make_shared<GcsServerMocker::MockedGcsPlacementGroupScheduler>(
            io_service_, gcs_table_storage_, *gcs_node_manager_,
            /*lease_client_fplacement_groupy=*/
            [this](const rpc::Address &address) {
              if (0 == address.port()) {
                return raylet_client_;
              } else {
                return raylet_client1_;
              }
            });
  }

  void TearDown() override {
    io_service_.stop();
    thread_io_service_->join();
  }

  template <typename Data>
  void WaitPendingDone(const std::vector<Data> &data, int expected_count) {
    auto condition = [this, &data, expected_count]() {
      absl::MutexLock lock(&vector_mutex_);
      return (int)data.size() == expected_count;
    };
    EXPECT_TRUE(WaitForCondition(condition, timeout_ms_.count()));
  }

  void AddNode(const std::shared_ptr<rpc::GcsNodeInfo> &node, int cpu_num = 10) {
    gcs_node_manager_->AddNode(node);
    rpc::HeartbeatTableData heartbeat;
    (*heartbeat.mutable_resources_available())["CPU"] = cpu_num;
    gcs_node_manager_->UpdateNodeRealtimeResources(ClientID::FromBinary(node->node_id()),
                                                   heartbeat);
  }

 protected:
  const std::chrono::milliseconds timeout_ms_{6000};
  absl::Mutex vector_mutex_;
  std::unique_ptr<std::thread> thread_io_service_;
  boost::asio::io_service io_service_;
  std::shared_ptr<gcs::StoreClient> store_client_;

  std::shared_ptr<GcsServerMocker::MockRayletResourceClient> raylet_client_;
  std::shared_ptr<GcsServerMocker::MockRayletResourceClient> raylet_client1_;
  std::shared_ptr<gcs::GcsNodeManager> gcs_node_manager_;
  std::shared_ptr<GcsServerMocker::MockedGcsPlacementGroupScheduler>
      gcs_placement_group_scheduler_;
  std::vector<std::shared_ptr<gcs::GcsPlacementGroup>> success_placement_groups_;
  std::vector<std::shared_ptr<gcs::GcsPlacementGroup>> failure_placement_groups_;
  std::shared_ptr<GcsServerMocker::MockGcsPubSub> gcs_pub_sub_;
  std::shared_ptr<gcs::GcsTableStorage> gcs_table_storage_;
  std::shared_ptr<gcs::RedisClient> redis_client_;
};

TEST_F(GcsPlacementGroupSchedulerTest, TestScheduleFailedWithZeroNode) {
  ASSERT_EQ(0, gcs_node_manager_->GetAllAliveNodes().size());
  auto create_placement_group_request = Mocker::GenCreatePlacementGroupRequest();
  auto placement_group =
      std::make_shared<gcs::GcsPlacementGroup>(create_placement_group_request);

  // Schedule the placement_group with zero node.
  gcs_placement_group_scheduler_->Schedule(
      placement_group,
      [this](std::shared_ptr<gcs::GcsPlacementGroup> placement_group) {
        failure_placement_groups_.emplace_back(std::move(placement_group));
      },
      [this](std::shared_ptr<gcs::GcsPlacementGroup> placement_group) {
        success_placement_groups_.emplace_back(std::move(placement_group));
      });

  // The lease request should not be send and the scheduling of placement_group should
  // fail as there are no available nodes.
  ASSERT_EQ(raylet_client_->num_lease_requested, 0);
  ASSERT_EQ(0, success_placement_groups_.size());
  ASSERT_EQ(1, failure_placement_groups_.size());
  ASSERT_EQ(placement_group, failure_placement_groups_.front());
}

TEST_F(GcsPlacementGroupSchedulerTest, TestSchedulePlacementGroupSuccess) {
  auto node = Mocker::GenNodeInfo();
  AddNode(node);
  ASSERT_EQ(1, gcs_node_manager_->GetAllAliveNodes().size());

  auto create_placement_group_request = Mocker::GenCreatePlacementGroupRequest();
  auto placement_group =
      std::make_shared<gcs::GcsPlacementGroup>(create_placement_group_request);

  // Schedule the placement_group with 1 available node, and the lease request should be
  // send to the node.
  gcs_placement_group_scheduler_->Schedule(
      placement_group,
      [this](std::shared_ptr<gcs::GcsPlacementGroup> placement_group) {
        absl::MutexLock lock(&vector_mutex_);
        failure_placement_groups_.emplace_back(std::move(placement_group));
      },
      [this](std::shared_ptr<gcs::GcsPlacementGroup> placement_group) {
        absl::MutexLock lock(&vector_mutex_);
        success_placement_groups_.emplace_back(std::move(placement_group));
      });

  ASSERT_EQ(2, raylet_client_->num_lease_requested);
  ASSERT_EQ(2, raylet_client_->lease_callbacks.size());
  ASSERT_TRUE(raylet_client_->GrantResourceReserve());
  ASSERT_TRUE(raylet_client_->GrantResourceReserve());
  WaitPendingDone(failure_placement_groups_, 0);
  WaitPendingDone(success_placement_groups_, 1);
  ASSERT_EQ(placement_group, success_placement_groups_.front());
}

TEST_F(GcsPlacementGroupSchedulerTest, TestSchedulePlacementGroupFailed) {
  auto node = Mocker::GenNodeInfo();
  AddNode(node);
  ASSERT_EQ(1, gcs_node_manager_->GetAllAliveNodes().size());

  auto create_placement_group_request = Mocker::GenCreatePlacementGroupRequest();
  auto placement_group =
      std::make_shared<gcs::GcsPlacementGroup>(create_placement_group_request);

  // Schedule the placement_group with 1 available node, and the lease request should be
  // send to the node.
  gcs_placement_group_scheduler_->Schedule(
      placement_group,
      [this](std::shared_ptr<gcs::GcsPlacementGroup> placement_group) {
        absl::MutexLock lock(&vector_mutex_);
        failure_placement_groups_.emplace_back(std::move(placement_group));
      },
      [this](std::shared_ptr<gcs::GcsPlacementGroup> placement_group) {
        absl::MutexLock lock(&vector_mutex_);
        success_placement_groups_.emplace_back(std::move(placement_group));
      });

  ASSERT_EQ(2, raylet_client_->num_lease_requested);
  ASSERT_EQ(2, raylet_client_->lease_callbacks.size());
  ASSERT_TRUE(raylet_client_->GrantResourceReserve(false));
  ASSERT_TRUE(raylet_client_->GrantResourceReserve(false));
  // Reply the placement_group creation request, then the placement_group should be
  // scheduled successfully.
  WaitPendingDone(failure_placement_groups_, 1);
  WaitPendingDone(success_placement_groups_, 0);
  ASSERT_EQ(placement_group, failure_placement_groups_.front());
}

TEST_F(GcsPlacementGroupSchedulerTest, TestSchedulePlacementGroupReturnResource) {
  auto node = Mocker::GenNodeInfo();
  AddNode(node);
  ASSERT_EQ(1, gcs_node_manager_->GetAllAliveNodes().size());

  auto create_placement_group_request = Mocker::GenCreatePlacementGroupRequest();
  auto placement_group =
      std::make_shared<gcs::GcsPlacementGroup>(create_placement_group_request);

  // Schedule the placement_group with 1 available node, and the lease request should be
  // send to the node.
  gcs_placement_group_scheduler_->Schedule(
      placement_group,
      [this](std::shared_ptr<gcs::GcsPlacementGroup> placement_group) {
        absl::MutexLock lock(&vector_mutex_);
        failure_placement_groups_.emplace_back(std::move(placement_group));
      },
      [this](std::shared_ptr<gcs::GcsPlacementGroup> placement_group) {
        absl::MutexLock lock(&vector_mutex_);
        success_placement_groups_.emplace_back(std::move(placement_group));
      });

  ASSERT_EQ(2, raylet_client_->num_lease_requested);
  ASSERT_EQ(2, raylet_client_->lease_callbacks.size());
  // One bundle success and the other failed.
  ASSERT_TRUE(raylet_client_->GrantResourceReserve());
  ASSERT_TRUE(raylet_client_->GrantResourceReserve(false));
  ASSERT_EQ(1, raylet_client_->num_return_requested);
  // Reply the placement_group creation request, then the placement_group should be
  // scheduled successfully.
  WaitPendingDone(failure_placement_groups_, 1);
  WaitPendingDone(success_placement_groups_, 0);
  ASSERT_EQ(placement_group, failure_placement_groups_.front());
}

<<<<<<< HEAD
TEST_F(GcsPlacementGroupSchedulerTest, TestCancelScheduling) {}

TEST_F(GcsPlacementGroupSchedulerTest, DestroyPlacementGroupResources) {}
=======
TEST_F(GcsPlacementGroupSchedulerTest, TestStrictPackStrategyBalancedScheduling) {
  AddNode(Mocker::GenNodeInfo(0));
  AddNode(Mocker::GenNodeInfo(1));
  auto failure_handler = [this](std::shared_ptr<gcs::GcsPlacementGroup> placement_group) {
    absl::MutexLock lock(&vector_mutex_);
    failure_placement_groups_.emplace_back(std::move(placement_group));
  };
  auto success_handler = [this](std::shared_ptr<gcs::GcsPlacementGroup> placement_group) {
    absl::MutexLock lock(&vector_mutex_);
    success_placement_groups_.emplace_back(std::move(placement_group));
  };

  // Schedule placement group, it will be evenly distributed over the two nodes.
  int select_node0_count = 0;
  int select_node1_count = 0;
  for (int index = 0; index < 10; ++index) {
    auto create_placement_group_request =
        Mocker::GenCreatePlacementGroupRequest("", rpc::PlacementStrategy::PACK);
    auto placement_group =
        std::make_shared<gcs::GcsPlacementGroup>(create_placement_group_request);
    gcs_placement_group_scheduler_->Schedule(placement_group, failure_handler,
                                             success_handler);

    if (!raylet_client_->lease_callbacks.empty()) {
      ASSERT_TRUE(raylet_client_->GrantResourceReserve());
      ASSERT_TRUE(raylet_client_->GrantResourceReserve());
      ++select_node0_count;
    } else {
      ASSERT_TRUE(raylet_client1_->GrantResourceReserve());
      ASSERT_TRUE(raylet_client1_->GrantResourceReserve());
      ++select_node1_count;
    }
  }
  WaitPendingDone(success_placement_groups_, 10);
  ASSERT_EQ(select_node0_count, 5);
  ASSERT_EQ(select_node1_count, 5);
}

TEST_F(GcsPlacementGroupSchedulerTest, TestStrictPackStrategyReschedulingWhenNodeAdd) {
  AddNode(Mocker::GenNodeInfo(0), 1);
  auto failure_handler = [this](std::shared_ptr<gcs::GcsPlacementGroup> placement_group) {
    absl::MutexLock lock(&vector_mutex_);
    failure_placement_groups_.emplace_back(std::move(placement_group));
  };
  auto success_handler = [this](std::shared_ptr<gcs::GcsPlacementGroup> placement_group) {
    absl::MutexLock lock(&vector_mutex_);
    success_placement_groups_.emplace_back(std::move(placement_group));
  };

  // Failed to schedule the placement group, because the node resources is not enough.
  auto create_placement_group_request =
      Mocker::GenCreatePlacementGroupRequest("", rpc::PlacementStrategy::PACK);
  auto placement_group =
      std::make_shared<gcs::GcsPlacementGroup>(create_placement_group_request);
  gcs_placement_group_scheduler_->Schedule(placement_group, failure_handler,
                                           success_handler);
  WaitPendingDone(failure_placement_groups_, 1);
  ASSERT_EQ(0, success_placement_groups_.size());

  // A new node is added, and the rescheduling is successful.
  AddNode(Mocker::GenNodeInfo(0), 2);
  gcs_placement_group_scheduler_->Schedule(placement_group, failure_handler,
                                           success_handler);
  ASSERT_TRUE(raylet_client_->GrantResourceReserve());
  ASSERT_TRUE(raylet_client_->GrantResourceReserve());
  WaitPendingDone(success_placement_groups_, 1);
}

TEST_F(GcsPlacementGroupSchedulerTest, TestStrictPackStrategyResourceCheck) {
  auto node0 = Mocker::GenNodeInfo(0);
  AddNode(node0);
  auto failure_handler = [this](std::shared_ptr<gcs::GcsPlacementGroup> placement_group) {
    absl::MutexLock lock(&vector_mutex_);
    failure_placement_groups_.emplace_back(std::move(placement_group));
  };
  auto success_handler = [this](std::shared_ptr<gcs::GcsPlacementGroup> placement_group) {
    absl::MutexLock lock(&vector_mutex_);
    success_placement_groups_.emplace_back(std::move(placement_group));
  };
  auto create_placement_group_request =
      Mocker::GenCreatePlacementGroupRequest("", rpc::PlacementStrategy::PACK);
  auto placement_group =
      std::make_shared<gcs::GcsPlacementGroup>(create_placement_group_request);
  gcs_placement_group_scheduler_->Schedule(placement_group, failure_handler,
                                           success_handler);
  ASSERT_TRUE(raylet_client_->GrantResourceReserve());
  ASSERT_TRUE(raylet_client_->GrantResourceReserve());
  WaitPendingDone(success_placement_groups_, 1);

  // Node1 has less number of bundles, but it doesn't satisfy the resource
  // requirement. In this case, the bundles should be scheduled on Node0.
  auto node1 = Mocker::GenNodeInfo(1);
  AddNode(node1, 1);
  gcs_placement_group_scheduler_->Schedule(placement_group, failure_handler,
                                           success_handler);
  ASSERT_TRUE(raylet_client_->GrantResourceReserve());
  ASSERT_TRUE(raylet_client_->GrantResourceReserve());
  WaitPendingDone(success_placement_groups_, 2);
}
>>>>>>> 3a6fa7d6

}  // namespace ray

int main(int argc, char **argv) {
  ::testing::InitGoogleTest(&argc, argv);
  return RUN_ALL_TESTS();
}<|MERGE_RESOLUTION|>--- conflicted
+++ resolved
@@ -214,11 +214,6 @@
   ASSERT_EQ(placement_group, failure_placement_groups_.front());
 }
 
-<<<<<<< HEAD
-TEST_F(GcsPlacementGroupSchedulerTest, TestCancelScheduling) {}
-
-TEST_F(GcsPlacementGroupSchedulerTest, DestroyPlacementGroupResources) {}
-=======
 TEST_F(GcsPlacementGroupSchedulerTest, TestStrictPackStrategyBalancedScheduling) {
   AddNode(Mocker::GenNodeInfo(0));
   AddNode(Mocker::GenNodeInfo(1));
@@ -312,13 +307,20 @@
   // requirement. In this case, the bundles should be scheduled on Node0.
   auto node1 = Mocker::GenNodeInfo(1);
   AddNode(node1, 1);
-  gcs_placement_group_scheduler_->Schedule(placement_group, failure_handler,
+  auto create_placement_group_request2 =
+      Mocker::GenCreatePlacementGroupRequest("", rpc::PlacementStrategy::PACK);
+  auto placement_group2 =
+      std::make_shared<gcs::GcsPlacementGroup>(create_placement_group_request2);
+  gcs_placement_group_scheduler_->Schedule(placement_group2, failure_handler,
                                            success_handler);
   ASSERT_TRUE(raylet_client_->GrantResourceReserve());
   ASSERT_TRUE(raylet_client_->GrantResourceReserve());
   WaitPendingDone(success_placement_groups_, 2);
 }
->>>>>>> 3a6fa7d6
+
+TEST_F(GcsPlacementGroupSchedulerTest, TestCancelScheduling) {}
+
+TEST_F(GcsPlacementGroupSchedulerTest, DestroyPlacementGroupResources) {}
 
 }  // namespace ray
 
