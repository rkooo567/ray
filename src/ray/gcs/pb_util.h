// Copyright 2017 The Ray Authors.
//
// Licensed under the Apache License, Version 2.0 (the "License");
// you may not use this file except in compliance with the License.
// You may obtain a copy of the License at
//
//  http://www.apache.org/licenses/LICENSE-2.0
//
// Unless required by applicable law or agreed to in writing, software
// distributed under the License is distributed on an "AS IS" BASIS,
// WITHOUT WARRANTIES OR CONDITIONS OF ANY KIND, either express or implied.
// See the License for the specific language governing permissions and
// limitations under the License.

#pragma once

#include <memory>

#include "ray/common/id.h"
#include "ray/common/ray_config.h"
#include "ray/common/task/task_spec.h"
#include "src/ray/protobuf/gcs.pb.h"

namespace ray {

namespace gcs {

using ContextCase = rpc::ActorDeathCause::ContextCase;

/// Helper function to produce job table data (for newly created job or updated job).
///
/// \param job_id The ID of job that need to be registered or updated.
/// \param is_dead Whether the driver of this job is dead.
/// \param timestamp The UNIX timestamp of corresponding to this event.
/// \param driver_ip_address IP address of the driver that started this job.
/// \param driver_pid Process ID of the driver running this job.
/// \return The job table data created by this method.
inline std::shared_ptr<ray::rpc::JobTableData> CreateJobTableData(
    const ray::JobID &job_id, bool is_dead, const std::string &driver_ip_address,
    int64_t driver_pid, const ray::rpc::JobConfig &job_config = {}) {
  auto job_info_ptr = std::make_shared<ray::rpc::JobTableData>();
  job_info_ptr->set_job_id(job_id.Binary());
  job_info_ptr->set_is_dead(is_dead);
  job_info_ptr->set_driver_ip_address(driver_ip_address);
  job_info_ptr->set_driver_pid(driver_pid);
  *job_info_ptr->mutable_config() = job_config;
  return job_info_ptr;
}

/// Helper function to produce error table data.
inline std::shared_ptr<ray::rpc::ErrorTableData> CreateErrorTableData(
    const std::string &error_type, const std::string &error_msg, double timestamp,
    const JobID &job_id = JobID::Nil()) {
  uint32_t max_error_msg_size_bytes = RayConfig::instance().max_error_msg_size_bytes();
  auto error_info_ptr = std::make_shared<ray::rpc::ErrorTableData>();
  error_info_ptr->set_type(error_type);
  if (error_msg.length() > max_error_msg_size_bytes) {
    std::ostringstream stream;
    stream << "The message size exceeds " << std::to_string(max_error_msg_size_bytes)
           << " bytes. Find the full log from the log files. Here is abstract: "
           << error_msg.substr(0, max_error_msg_size_bytes);
    error_info_ptr->set_error_message(stream.str());
  } else {
    error_info_ptr->set_error_message(error_msg);
  }
  error_info_ptr->set_timestamp(timestamp);
  error_info_ptr->set_job_id(job_id.Binary());
  return error_info_ptr;
}

/// Helper function to produce actor table data.
inline std::shared_ptr<ray::rpc::ActorTableData> CreateActorTableData(
    const TaskSpecification &task_spec, const ray::rpc::Address &address,
    ray::rpc::ActorTableData::ActorState state, uint64_t num_restarts) {
  RAY_CHECK(task_spec.IsActorCreationTask());
  auto actor_id = task_spec.ActorCreationId();
  auto actor_info_ptr = std::make_shared<ray::rpc::ActorTableData>();
  // Set all of the static fields for the actor. These fields will not change
  // even if the actor fails or is reconstructed.
  actor_info_ptr->set_actor_id(actor_id.Binary());
  actor_info_ptr->set_parent_id(task_spec.CallerId().Binary());
  actor_info_ptr->set_actor_creation_dummy_object_id(
      task_spec.ActorDummyObject().Binary());
  actor_info_ptr->set_job_id(task_spec.JobId().Binary());
  actor_info_ptr->set_max_restarts(task_spec.MaxActorRestarts());
  actor_info_ptr->set_is_detached(task_spec.IsDetachedActor());
  // Set the fields that change when the actor is restarted.
  actor_info_ptr->set_num_restarts(num_restarts);
  actor_info_ptr->mutable_address()->CopyFrom(address);
  actor_info_ptr->mutable_owner_address()->CopyFrom(
      task_spec.GetMessage().caller_address());
  actor_info_ptr->set_state(state);
  return actor_info_ptr;
}

/// Helper function to produce worker failure data.
inline std::shared_ptr<ray::rpc::WorkerTableData> CreateWorkerFailureData(
    const NodeID &raylet_id, const WorkerID &worker_id, const std::string &address,
    int32_t port, int64_t timestamp, rpc::WorkerExitType disconnect_type,
    const rpc::RayException *creation_task_exception = nullptr) {
  auto worker_failure_info_ptr = std::make_shared<ray::rpc::WorkerTableData>();
  worker_failure_info_ptr->mutable_worker_address()->set_raylet_id(raylet_id.Binary());
  worker_failure_info_ptr->mutable_worker_address()->set_worker_id(worker_id.Binary());
  worker_failure_info_ptr->mutable_worker_address()->set_ip_address(address);
  worker_failure_info_ptr->mutable_worker_address()->set_port(port);
  worker_failure_info_ptr->set_timestamp(timestamp);
  worker_failure_info_ptr->set_exit_type(disconnect_type);
  if (creation_task_exception != nullptr) {
    // this pointer will be freed by protobuf internal codes
    auto copied_data = new rpc::RayException(*creation_task_exception);
    worker_failure_info_ptr->set_allocated_creation_task_exception(copied_data);
  }
  return worker_failure_info_ptr;
}

<<<<<<< HEAD
=======
/// Get actor creation task exception from ActorDeathCause.
/// Returns nullptr if actor isn't dead due to creation task failure.
inline const rpc::RayException *GetCreationTaskExceptionFromDeathCause(
    const rpc::ActorDeathCause *death_cause) {
  if (death_cause == nullptr ||
      death_cause->context_case() != ContextCase::kCreationTaskFailureContext) {
    return nullptr;
  }
  return &(death_cause->creation_task_failure_context());
}

>>>>>>> 703c1610
/// Generate object error type from ActorDeathCause.
inline rpc::ErrorType GenErrorTypeFromDeathCause(
    const rpc::ActorDeathCause &death_cause) {
  if (death_cause.context_case() == ContextCase::kCreationTaskFailureContext) {
    return rpc::ErrorType::ACTOR_DIED;
  } else if (death_cause.context_case() == ContextCase::kRuntimeEnvFailedContext) {
    return rpc::ErrorType::RUNTIME_ENV_SETUP_FAILED;
  } else {
    return rpc::ErrorType::ACTOR_DIED;
  }
}

inline const std::string &GetActorDeathCauseString(
    const rpc::ActorDeathCause &death_cause) {
  static absl::flat_hash_map<ContextCase, std::string> death_cause_string{
      {ContextCase::CONTEXT_NOT_SET, "CONTEXT_NOT_SET"},
      {ContextCase::kRuntimeEnvFailedContext, "RuntimeEnvFailedContext"},
      {ContextCase::kCreationTaskFailureContext, "CreationTaskFailureContext"},
<<<<<<< HEAD
      {ContextCase::kWorkerDiedContext, "WorkerDiedContext"},
      {ContextCase::kNodeDiedContext, "NodeDiedContext"},
      {ContextCase::kOwnerDiedContext, "OwnerDiedContext"},
      {ContextCase::kKilledByAppContext, "KilledByAppContext"},
      {ContextCase::kOutOfScopeContext, "OutOfScopeContext"}};
  auto it = death_cause_string.find(death_cause.context_case());
=======
      {ContextCase::kActorDiedErrorContext, "ActorDiedErrorContext"}};
  ContextCase death_cause_case = ContextCase::CONTEXT_NOT_SET;
  if (death_cause != nullptr) {
    death_cause_case = death_cause->context_case();
  }
  auto it = death_cause_string.find(death_cause_case);
>>>>>>> 703c1610
  RAY_CHECK(it != death_cause_string.end())
      << "Given death cause case " << death_cause.context_case() << " doesn't exist.";
  return it->second;
}

/// Get the error information from the actor death cause.
///
/// \param[in] death_cause The rpc message that contains the actos death information.
/// \return RayErrorInfo that has propagated death cause.
inline rpc::RayErrorInfo GetErrorInfoFromActorDeathCause(
    const rpc::ActorDeathCause &death_cause) {
  rpc::RayErrorInfo error_info;
  if (death_cause.context_case() == ContextCase::kRuntimeEnvFailedContext ||
      death_cause.context_case() == ContextCase::kWorkerDiedContext ||
      death_cause.context_case() == ContextCase::kNodeDiedContext ||
      death_cause.context_case() == ContextCase::kOwnerDiedContext ||
      death_cause.context_case() == ContextCase::kKilledByAppContext ||
      death_cause.context_case() == ContextCase::kOutOfScopeContext ||
      death_cause.context_case() == ContextCase::kCreationTaskFailureContext) {
    error_info.mutable_actor_died_error()->CopyFrom(death_cause);
  } else {
    RAY_CHECK(death_cause.context_case() == ContextCase::CONTEXT_NOT_SET);
  }
  return error_info;
}

}  // namespace gcs

}  // namespace ray<|MERGE_RESOLUTION|>--- conflicted
+++ resolved
@@ -113,8 +113,6 @@
   return worker_failure_info_ptr;
 }
 
-<<<<<<< HEAD
-=======
 /// Get actor creation task exception from ActorDeathCause.
 /// Returns nullptr if actor isn't dead due to creation task failure.
 inline const rpc::RayException *GetCreationTaskExceptionFromDeathCause(
@@ -126,7 +124,6 @@
   return &(death_cause->creation_task_failure_context());
 }
 
->>>>>>> 703c1610
 /// Generate object error type from ActorDeathCause.
 inline rpc::ErrorType GenErrorTypeFromDeathCause(
     const rpc::ActorDeathCause &death_cause) {
@@ -145,21 +142,12 @@
       {ContextCase::CONTEXT_NOT_SET, "CONTEXT_NOT_SET"},
       {ContextCase::kRuntimeEnvFailedContext, "RuntimeEnvFailedContext"},
       {ContextCase::kCreationTaskFailureContext, "CreationTaskFailureContext"},
-<<<<<<< HEAD
-      {ContextCase::kWorkerDiedContext, "WorkerDiedContext"},
-      {ContextCase::kNodeDiedContext, "NodeDiedContext"},
-      {ContextCase::kOwnerDiedContext, "OwnerDiedContext"},
-      {ContextCase::kKilledByAppContext, "KilledByAppContext"},
-      {ContextCase::kOutOfScopeContext, "OutOfScopeContext"}};
-  auto it = death_cause_string.find(death_cause.context_case());
-=======
       {ContextCase::kActorDiedErrorContext, "ActorDiedErrorContext"}};
   ContextCase death_cause_case = ContextCase::CONTEXT_NOT_SET;
   if (death_cause != nullptr) {
     death_cause_case = death_cause->context_case();
   }
   auto it = death_cause_string.find(death_cause_case);
->>>>>>> 703c1610
   RAY_CHECK(it != death_cause_string.end())
       << "Given death cause case " << death_cause.context_case() << " doesn't exist.";
   return it->second;
