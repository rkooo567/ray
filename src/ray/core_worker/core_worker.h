// Copyright 2017 The Ray Authors.
//
// Licensed under the Apache License, Version 2.0 (the "License");
// you may not use this file except in compliance with the License.
// You may obtain a copy of the License at
//
//  http://www.apache.org/licenses/LICENSE-2.0
//
// Unless required by applicable law or agreed to in writing, software
// distributed under the License is distributed on an "AS IS" BASIS,
// WITHOUT WARRANTIES OR CONDITIONS OF ANY KIND, either express or implied.
// See the License for the specific language governing permissions and
// limitations under the License.

#pragma once

#include "absl/base/optimization.h"
#include "absl/container/flat_hash_map.h"
#include "ray/common/asio/periodical_runner.h"
#include "ray/common/buffer.h"
#include "ray/common/placement_group.h"
#include "ray/core_worker/actor_handle.h"
#include "ray/core_worker/actor_manager.h"
#include "ray/core_worker/common.h"
#include "ray/core_worker/context.h"
#include "ray/core_worker/core_worker_options.h"
#include "ray/core_worker/core_worker_process.h"
#include "ray/core_worker/future_resolver.h"
#include "ray/core_worker/lease_policy.h"
#include "ray/core_worker/object_recovery_manager.h"
#include "ray/core_worker/profile_event.h"
#include "ray/core_worker/reference_count.h"
#include "ray/core_worker/store_provider/memory_store/memory_store.h"
#include "ray/core_worker/store_provider/plasma_store_provider.h"
#include "ray/core_worker/task_event_buffer.h"
#include "ray/core_worker/transport/direct_actor_transport.h"
#include "ray/core_worker/transport/direct_task_transport.h"
#include "ray/gcs/gcs_client/gcs_client.h"
#include "ray/pubsub/publisher.h"
#include "ray/pubsub/subscriber.h"
#include "ray/raylet_client/raylet_client.h"
#include "ray/rpc/node_manager/node_manager_client.h"
#include "ray/rpc/worker/core_worker_client.h"
#include "ray/rpc/worker/core_worker_server.h"
#include "ray/util/process.h"
#include "src/ray/protobuf/pubsub.pb.h"

/// The set of gRPC handlers and their associated level of concurrency. If you want to
/// add a new call to the worker gRPC server, do the following:
/// 1) Add the rpc to the CoreWorkerService in core_worker.proto, e.g., "ExampleCall"
/// 2) Add a new macro to RAY_CORE_WORKER_DECLARE_RPC_HANDLERS
///    in core_worker_server.h,
//     e.g. "DECLARE_VOID_RPC_SERVICE_HANDLER_METHOD(ExampleCall)"
/// 3) Add a new macro to RAY_CORE_WORKER_RPC_HANDLERS in core_worker_server.h, e.g.
///    "RPC_SERVICE_HANDLER(CoreWorkerService, ExampleCall, 1)"
/// 4) Add a method to the CoreWorker class below: "CoreWorker::HandleExampleCall"

namespace ray {
namespace core {

JobID GetProcessJobID(const CoreWorkerOptions &options);

/// Tracks stats for inbound tasks (tasks this worker is executing).
/// The counters are keyed by the function name in task spec.
class TaskCounter {
  /// A task can only be one of the following state. Received state in particular
  /// covers from the point of RPC call to beginning execution.
  enum TaskStatusType { kPending, kRunning, kFinished };

 public:
  TaskCounter() {
    counter_.SetOnChangeCallback(
        [this](const std::tuple<std::string, TaskStatusType, bool> &key)
            EXCLUSIVE_LOCKS_REQUIRED(&mu_) mutable {
              if (std::get<1>(key) != kRunning) {
                return;
              }
              auto func_name = std::get<0>(key);
              auto is_retry = std::get<2>(key);
              int64_t running_total = counter_.Get(key);
              int64_t num_in_get = running_in_get_counter_.Get({func_name, is_retry});
              int64_t num_in_wait = running_in_wait_counter_.Get({func_name, is_retry});
              auto is_retry_label = is_retry ? "1" : "0";
              // RUNNING_IN_RAY_GET/WAIT are sub-states of RUNNING, so we need to subtract
              // them out to avoid double-counting.
              ray::stats::STATS_tasks.Record(
                  running_total - num_in_get - num_in_wait,
                  {{"State", rpc::TaskStatus_Name(rpc::TaskStatus::RUNNING)},
                   {"Name", func_name},
                   {"IsRetry", is_retry_label},
                   {"JobId", job_id_},
                   {"Source", "executor"}});
              // Negate the metrics recorded from the submitter process for these tasks.
              ray::stats::STATS_tasks.Record(
                  -running_total,
                  {{"State", rpc::TaskStatus_Name(rpc::TaskStatus::SUBMITTED_TO_WORKER)},
                   {"Name", func_name},
                   {"IsRetry", is_retry_label},
                   {"JobId", job_id_},
                   {"Source", "executor"}});
              // Record sub-state for get.
              ray::stats::STATS_tasks.Record(
                  num_in_get,
                  {{"State", rpc::TaskStatus_Name(rpc::TaskStatus::RUNNING_IN_RAY_GET)},
                   {"Name", func_name},
                   {"IsRetry", is_retry_label},
                   {"JobId", job_id_},
                   {"Source", "executor"}});
              // Record sub-state for wait.
              ray::stats::STATS_tasks.Record(
                  num_in_wait,
                  {{"State", rpc::TaskStatus_Name(rpc::TaskStatus::RUNNING_IN_RAY_WAIT)},
                   {"Name", func_name},
                   {"IsRetry", is_retry_label},
                   {"JobId", job_id_},
                   {"Source", "executor"}});
            });
  }

  void BecomeActor(const std::string &actor_name) {
    absl::MutexLock l(&mu_);
    actor_name_ = actor_name;
  }

  void SetJobId(const JobID &job_id) {
    absl::MutexLock l(&mu_);
    job_id_ = job_id.Hex();
  }

  bool IsActor() EXCLUSIVE_LOCKS_REQUIRED(&mu_) { return actor_name_.size() > 0; }

  void RecordMetrics() {
    absl::MutexLock l(&mu_);
    counter_.FlushOnChangeCallbacks();
    if (IsActor()) {
      float running = 0.0;
      float in_get = 0.0;
      float in_wait = 0.0;
      if (running_in_wait_counter_.Total() > 0) {
        in_wait = 1.0;
      } else if (running_in_get_counter_.Total() > 0) {
        in_get = 1.0;
      } else if (num_tasks_running_ > 0) {
        running = 1.0;
      }
      ray::stats::STATS_actors.Record(-(running + in_get + in_wait),
                                      {{"State", "ALIVE"},
                                       {"Name", actor_name_},
                                       {"Source", "executor"},
                                       {"JobId", job_id_}});
      ray::stats::STATS_actors.Record(running,
                                      {{"State", "RUNNING_TASK"},
                                       {"Name", actor_name_},
                                       {"Source", "executor"},
                                       {"JobId", job_id_}});
      ray::stats::STATS_actors.Record(in_get,
                                      {{"State", "RUNNING_IN_RAY_GET"},
                                       {"Name", actor_name_},
                                       {"Source", "executor"},
                                       {"JobId", job_id_}});
      ray::stats::STATS_actors.Record(in_wait,
                                      {{"State", "RUNNING_IN_RAY_WAIT"},
                                       {"Name", actor_name_},
                                       {"Source", "executor"},
                                       {"JobId", job_id_}});
    }
  }

  void IncPending(const std::string &func_name, bool is_retry) {
    absl::MutexLock l(&mu_);
    counter_.Increment({func_name, kPending, is_retry});
  }

  void MovePendingToRunning(const std::string &func_name, bool is_retry) {
    absl::MutexLock l(&mu_);
    counter_.Swap({func_name, kPending, is_retry}, {func_name, kRunning, is_retry});
    num_tasks_running_++;
  }

  void MoveRunningToFinished(const std::string &func_name, bool is_retry) {
    absl::MutexLock l(&mu_);
    counter_.Swap({func_name, kRunning, is_retry}, {func_name, kFinished, is_retry});
    num_tasks_running_--;
    RAY_CHECK(num_tasks_running_ >= 0);
  }

  void SetMetricStatus(const std::string &func_name,
                       rpc::TaskStatus status,
                       bool is_retry) {
    absl::MutexLock l(&mu_);
    // Add a no-op increment to counter_ so that
    // it will invoke a callback upon RecordMetrics.
    counter_.Increment({func_name, TaskStatusType::kRunning, is_retry}, 0);
    if (status == rpc::TaskStatus::RUNNING_IN_RAY_GET) {
      running_in_get_counter_.Increment({func_name, is_retry});
    } else if (status == rpc::TaskStatus::RUNNING_IN_RAY_WAIT) {
      running_in_wait_counter_.Increment({func_name, is_retry});
    } else {
      RAY_CHECK(false) << "Unexpected status " << rpc::TaskStatus_Name(status);
    }
  }

  void UnsetMetricStatus(const std::string &func_name,
                         rpc::TaskStatus status,
                         bool is_retry) {
    absl::MutexLock l(&mu_);
    // Add a no-op decrement to counter_ so that
    // it will invoke a callback upon RecordMetrics.
    counter_.Decrement({func_name, TaskStatusType::kRunning, is_retry}, 0);
    if (status == rpc::TaskStatus::RUNNING_IN_RAY_GET) {
      running_in_get_counter_.Decrement({func_name, is_retry});
    } else if (status == rpc::TaskStatus::RUNNING_IN_RAY_WAIT) {
      running_in_wait_counter_.Decrement({func_name, is_retry});
    } else {
      RAY_CHECK(false) << "Unexpected status " << rpc::TaskStatus_Name(status);
    }
  }

  std::unordered_map<std::string, std::vector<int64_t>> AsMap() const {
    absl::MutexLock l(&mu_);
    std::unordered_map<std::string, std::vector<int64_t>> total_counts;

    counter_.ForEachEntry(
        [&total_counts](const std::tuple<std::string, TaskStatusType, bool> &key,
                        int64_t value) mutable {
          auto func_name = std::get<0>(key);
          auto status = std::get<1>(key);
          total_counts[func_name].resize(3, 0);
          if (status == kPending) {
            total_counts[func_name][0] = value;
          } else if (status == kRunning) {
            total_counts[func_name][1] = value;
          } else if (status == kFinished) {
            total_counts[func_name][2] = value;
          } else {
            RAY_CHECK(false) << "Invalid task status type " << status;
          }
        });

    return total_counts;
  }

 private:
  mutable absl::Mutex mu_;
  // Tracks all tasks submitted to this worker by state, is_retry.
  CounterMap<std::tuple<std::string, TaskStatusType, bool>> counter_ GUARDED_BY(&mu_);

  // Additionally tracks the sub-states of RUNNING_IN_RAY_GET/WAIT. The counters here
  // overlap with those of counter_.
  CounterMap<std::pair<std::string, bool>> running_in_get_counter_ GUARDED_BY(&mu_);
  CounterMap<std::pair<std::string, bool>> running_in_wait_counter_ GUARDED_BY(&mu_);

  std::string job_id_ GUARDED_BY(&mu_) = "";
  // Used for actor state tracking.
  std::string actor_name_ GUARDED_BY(&mu_) = "";
  int64_t num_tasks_running_ GUARDED_BY(&mu_) = 0;
};

struct TaskToRetry {
  /// Time when the task should be retried.
  int64_t execution_time_ms;

  /// The details of the task.
  TaskSpecification task_spec;
};

/// Sorts TaskToRetry in descending order of the execution time.
/// Priority queue naturally sorts elements in descending order,
/// in order to have the tasks ordered by execution time in
/// ascending order we use a comparator that sorts elements in
/// descending order. Per docs "Priority queues are a type of container
/// adaptors, specifically designed such that its first element is always
/// the greatest of the elements it contains".
class TaskToRetryDescComparator {
 public:
  bool operator()(const TaskToRetry &left, const TaskToRetry &right) {
    return left.execution_time_ms > right.execution_time_ms;
  }
};

/// The root class that contains all the core and language-independent functionalities
/// of the worker. This class is supposed to be used to implement app-language (Java,
/// Python, etc) workers.
class CoreWorker : public rpc::CoreWorkerServiceHandler {
 public:
  /// Construct a CoreWorker instance.
  ///
  /// \param[in] options The various initialization options.
  /// \param[in] worker_id ID of this worker.
  CoreWorker(const CoreWorkerOptions &options, const WorkerID &worker_id);

  CoreWorker(CoreWorker const &) = delete;

  /// Core worker's deallocation lifecycle
  ///
  /// Shutdown API must be called before deallocating a core worker.
  /// Otherwise, it can have various destruction order related memory corruption.
  ///
  /// If the core worker is initiated at a driver, the driver is responsible for calling
  /// the shutdown API before terminating. If the core worker is initated at a worker,
  /// shutdown must be called before terminating the task execution loop.
  ~CoreWorker();

  void operator=(CoreWorker const &other) = delete;

  ///
  /// Public methods used by `CoreWorkerProcess` and `CoreWorker` itself.
  ///

  /// Connect to the raylet and notify that the core worker is ready.
  /// If the options.connect_on_start is false, it doesn't need to be explicitly
  /// called.
  void ConnectToRaylet();

  /// Gracefully disconnect the worker from Raylet.
  /// Once the method is returned, it is guaranteed that raylet is
  /// notified that this worker is disconnected from a raylet.
  ///
  /// \param exit_type The reason why this worker process is disconnected.
  /// \param exit_detail The detailed reason for a given exit.
  /// \param creation_task_exception_pb_bytes It is given when the worker is
  /// disconnected because the actor is failed due to its exception in its init method.
  /// \return Void.
  void Disconnect(const rpc::WorkerExitType &exit_type,
                  const std::string &exit_detail,
                  const std::shared_ptr<LocalMemoryBuffer>
                      &creation_task_exception_pb_bytes = nullptr);

  /// Shut down the worker completely.
  ///
  /// This must be called before deallocating a worker / driver's core worker for memory
  /// safety.
  ///
  /// \return void.
  void Shutdown();

  /// Start receiving and executing tasks.
  /// \return void.
  void RunTaskExecutionLoop();

  const WorkerID &GetWorkerID() const;

  WorkerType GetWorkerType() const { return options_.worker_type; }

  Language GetLanguage() const { return options_.language; }

  WorkerContext &GetWorkerContext() { return worker_context_; }

  const TaskID &GetCurrentTaskId() const { return worker_context_.GetCurrentTaskID(); }

  JobID GetCurrentJobId() const { return worker_context_.GetCurrentJobID(); }

  const int64_t GetTaskDepth() const { return worker_context_.GetTaskDepth(); }

  NodeID GetCurrentNodeId() const { return NodeID::FromBinary(rpc_address_.raylet_id()); }

  const PlacementGroupID &GetCurrentPlacementGroupId() const {
    return worker_context_.GetCurrentPlacementGroupId();
  }

  bool ShouldCaptureChildTasksInPlacementGroup() const {
    return worker_context_.ShouldCaptureChildTasksInPlacementGroup();
  }

  bool GetCurrentTaskRetryExceptions() const {
    if (!options_.is_local_mode) {
      return worker_context_.GetCurrentTask()->GetMessage().retry_exceptions();
    } else {
      return false;
    }
  }

  void SetWebuiDisplay(const std::string &key, const std::string &message);

  void SetActorTitle(const std::string &title);

  /// Sets the actor's repr name.
  ///
  /// This is set explicitly rather than included as part of actor creation task spec
  /// because it's only available after running the creation task as it might depend on
  /// fields to be be initialized during actor creation task. The repr name will be
  /// included as part of actor creation task reply (PushTaskReply) to GCS.
  ///
  /// \param repr_name Actor repr name.
  void SetActorReprName(const std::string &repr_name);

  void SetCallerCreationTimestamp();

  /// Increase the reference count for this object ID.
  /// Increase the local reference count for this object ID. Should be called
  /// by the language frontend when a new reference is created.
  ///
  /// \param[in] object_id The object ID to increase the reference count for.
  void AddLocalReference(const ObjectID &object_id) {
    AddLocalReference(object_id, CurrentCallSite());
  }

  /// Decrease the reference count for this object ID. Should be called
  /// by the language frontend when a reference is destroyed.
  ///
  /// \param[in] object_id The object ID to decrease the reference count for.
  void RemoveLocalReference(const ObjectID &object_id) {
    std::vector<ObjectID> deleted;
    reference_counter_->RemoveLocalReference(object_id, &deleted);
    // TOOD(ilr): better way of keeping an object from being deleted
    if (!options_.is_local_mode) {
      memory_store_->Delete(deleted);
    }
  }

  /// Returns a map of all ObjectIDs currently in scope with a pair of their
  /// (local, submitted_task) reference counts. For debugging purposes.
  std::unordered_map<ObjectID, std::pair<size_t, size_t>> GetAllReferenceCounts() const;

  /// Get the RPC address of this worker.
  ///
  /// \param[out] The RPC address of this worker.
  const rpc::Address &GetRpcAddress() const;

  /// Get the RPC address of the worker that owns the given object.
  ///
  /// \param[in] object_id The object ID. The object must either be owned by
  /// us, or the caller previously added the ownership information (via
  /// RegisterOwnershipInfoAndResolveFuture).
  /// \param[out] The RPC address of the worker that owns this object.
  Status GetOwnerAddress(const ObjectID &object_id, rpc::Address *owner_address) const;

  /// Get the RPC address of the worker that owns the given object. If the
  /// object has no owner, then we terminate the process.
  ///
  /// \param[in] object_id The object ID. The object must either be owned by
  /// us, or the caller previously added the ownership information (via
  /// RegisterOwnershipInfoAndResolveFuture).
  /// \param[out] The RPC address of the worker that owns this object.
  rpc::Address GetOwnerAddressOrDie(const ObjectID &object_id) const;

  /// Get the RPC address of the worker that owns the given object.
  ///
  /// \param[in] object_id The object ID. The object must either be owned by
  /// us, or the caller previously added the ownership information (via
  /// RegisterOwnershipInfoAndResolveFuture).
  /// \param[out] The RPC address of the worker that owns this object.
  std::vector<rpc::ObjectReference> GetObjectRefs(
      const std::vector<ObjectID> &object_ids) const;

  /// Get the owner information of an object. This should be
  /// called when serializing an object ID, and the returned information should
  /// be stored with the serialized object ID.
  ///
  /// This can only be called on object IDs that we created via task
  /// submission, ray.put, or object IDs that we deserialized. It cannot be
  /// called on object IDs that were created randomly, e.g.,
  /// ObjectID::FromRandom.
  ///
  /// Postcondition: Get(object_id) is valid.
  ///
  /// \param[in] object_id The object ID to serialize.
  /// appended to the serialized object ID.
  /// \param[out] owner_address The address of the object's owner. This should
  /// be appended to the serialized object ID.
  /// \param[out] serialized_object_status The serialized object status protobuf.
  Status GetOwnershipInfo(const ObjectID &object_id,
                          rpc::Address *owner_address,
                          std::string *serialized_object_status);

  /// Get the owner information of an object. This should be
  /// called when serializing an object ID, and the returned information should
  /// be stored with the serialized object ID. If the ownership of the object
  /// cannot be established, then we terminate the process.
  ///
  /// This can only be called on object IDs that we created via task
  /// submission, ray.put, or object IDs that we deserialized. It cannot be
  /// called on object IDs that were created randomly, e.g.,
  /// ObjectID::FromRandom.
  ///
  /// Postcondition: Get(object_id) is valid.
  ///
  /// \param[in] object_id The object ID to serialize.
  /// appended to the serialized object ID.
  /// \param[out] owner_address The address of the object's owner. This should
  /// be appended to the serialized object ID.
  /// \param[out] serialized_object_status The serialized object status protobuf.
  void GetOwnershipInfoOrDie(const ObjectID &object_id,
                             rpc::Address *owner_address,
                             std::string *serialized_object_status);

  /// Add a reference to an ObjectID that was deserialized by the language
  /// frontend. This will also start the process to resolve the future.
  /// Specifically, we will periodically contact the owner, until we learn that
  /// the object has been created or the owner is no longer reachable. This
  /// will then unblock any Gets or submissions of tasks dependent on the
  /// object.
  ///
  /// \param[in] object_id The object ID to deserialize.
  /// \param[in] outer_object_id The object ID that contained object_id, if
  /// any. This may be nil if the object ID was inlined directly in a task spec
  /// or if it was passed out-of-band by the application (deserialized from a
  /// byte string).
  /// \param[in] owner_address The address of the object's owner.
  /// \param[in] serialized_object_status The serialized object status protobuf.
  void RegisterOwnershipInfoAndResolveFuture(const ObjectID &object_id,
                                             const ObjectID &outer_object_id,
                                             const rpc::Address &owner_address,
                                             const std::string &serialized_object_status);

  ///
  /// Public methods related to storing and retrieving objects.
  ///

  /// Put an object into object store.
  ///
  /// \param[in] object The ray object.
  /// \param[in] contained_object_ids The IDs serialized in this object.
  /// \param[out] object_id Generated ID of the object.
  /// \return Status.
  Status Put(const RayObject &object,
             const std::vector<ObjectID> &contained_object_ids,
             ObjectID *object_id);

  /// Put an object with specified ID into object store.
  ///
  /// \param[in] object The ray object.
  /// \param[in] contained_object_ids The IDs serialized in this object.
  /// \param[in] object_id Object ID specified by the user.
  /// \param[in] pin_object Whether or not to tell the raylet to pin this object.
  /// \return Status.
  Status Put(const RayObject &object,
             const std::vector<ObjectID> &contained_object_ids,
             const ObjectID &object_id,
             bool pin_object = false);

  /// Create and return a buffer in the object store that can be directly written
  /// into. After writing to the buffer, the caller must call `SealOwned()` to
  /// finalize the object. The `CreateOwnedAndIncrementLocalRef()` and
  /// `SealOwned()` combination is an alternative interface to `Put()` that
  /// allows frontends to avoid an extra copy when possible.
  ///
  /// Note that this call also initializes the local reference count for the
  /// object to 1 so that the ref is considered in scope. The caller must
  /// ensure that they decrement the ref count once the returned ObjectRef has
  /// gone out of scope.
  ///
  /// \param[in] metadata Metadata of the object to be written.
  /// \param[in] data_size Size of the object to be written.
  /// \param[in] contained_object_ids The IDs serialized in this object.
  /// \param[out] object_id Object ID generated for the put.
  /// \param[out] data Buffer for the user to write the object into.
  /// \param[in] created_by_worker create by worker or not.
  /// \param[in] owner_address The address of object's owner. If not provided,
  /// defaults to this worker.
  /// \param[in] inline_small_object Whether to inline create this object if it's
  /// small.
  /// \return Status.
  Status CreateOwnedAndIncrementLocalRef(
      const std::shared_ptr<Buffer> &metadata,
      const size_t data_size,
      const std::vector<ObjectID> &contained_object_ids,
      ObjectID *object_id,
      std::shared_ptr<Buffer> *data,
      bool created_by_worker,
      const std::unique_ptr<rpc::Address> &owner_address = nullptr,
      bool inline_small_object = true);

  /// Create and return a buffer in the object store that can be directly written
  /// into, for an object ID that already exists. After writing to the buffer, the
  /// caller must call `SealExisting()` to finalize the object. The `CreateExisting()`
  /// and `SealExisting()` combination is an alternative interface to `Put()` that
  /// allows frontends to avoid an extra copy when possible.
  ///
  /// \param[in] metadata Metadata of the object to be written.
  /// \param[in] data_size Size of the object to be written.
  /// \param[in] object_id Object ID specified by the user.
  /// \param[in] owner_address The address of the object's owner.
  /// \param[out] data Buffer for the user to write the object into.
  /// \return Status.
  Status CreateExisting(const std::shared_ptr<Buffer> &metadata,
                        const size_t data_size,
                        const ObjectID &object_id,
                        const rpc::Address &owner_address,
                        std::shared_ptr<Buffer> *data,
                        bool created_by_worker);

  /// Finalize placing an object into the object store. This should be called after
  /// a corresponding `CreateOwned()` call and then writing into the returned buffer.
  ///
  /// If the object seal fails, then the initial local reference that was added
  /// in CreateOwnedAndIncrementLocalRef will be deleted and the object will be
  /// released by the ref counter.
  ///
  /// \param[in] object_id Object ID corresponding to the object.
  /// \param[in] pin_object Whether or not to pin the object at the local raylet.
  /// \param[in] The address of object's owner. If not provided,
  /// defaults to this worker.
  /// \return Status.
  Status SealOwned(const ObjectID &object_id,
                   bool pin_object,
                   const std::unique_ptr<rpc::Address> &owner_address = nullptr);

  /// Finalize placing an object into the object store. This should be called after
  /// a corresponding `CreateExisting()` call and then writing into the returned buffer.
  ///
  /// \param[in] object_id Object ID corresponding to the object.
  /// \param[in] pin_object Whether or not to pin the object at the local raylet.
  /// \param[in] generator_id For dynamically created objects, this is the ID
  /// of the object that wraps the dynamically created ObjectRefs in a
  /// generator. We use this to notify the owner of the dynamically created
  /// objects.
  /// \param[in] owner_address Address of the owner of the object who will be contacted by
  /// the raylet if the object is pinned. If not provided, defaults to this worker.
  /// \return Status.
  Status SealExisting(const ObjectID &object_id,
                      bool pin_object,
                      const ObjectID &generator_id = ObjectID::Nil(),
                      const std::unique_ptr<rpc::Address> &owner_address = nullptr);

  /// Get a list of objects from the object store. Objects that failed to be retrieved
  /// will be returned as nullptrs.
  ///
  /// \param[in] ids IDs of the objects to get.
  /// \param[in] timeout_ms Timeout in milliseconds, wait infinitely if it's negative.
  /// \param[out] results Result list of objects data.
  /// \return Status.
  Status Get(const std::vector<ObjectID> &ids,
             const int64_t timeout_ms,
             std::vector<std::shared_ptr<RayObject>> *results);

  /// Get objects directly from the local plasma store, without waiting for the
  /// objects to be fetched from another node. This should only be used
  /// internally, never by user code.
  /// NOTE: Caller of this method should guarantee that the object already exists in the
  /// plasma store, thus it doesn't need to fetch from other nodes.
  ///
  /// \param[in] ids The IDs of the objects to get.
  /// \param[out] results The results will be stored here. A nullptr will be
  /// added for objects that were not in the local store.
  /// \return Status OK if all objects were found. Returns ObjectNotFound error
  /// if at least one object was not in the local store.
  Status GetIfLocal(const std::vector<ObjectID> &ids,
                    std::vector<std::shared_ptr<RayObject>> *results);

  /// Return whether or not the object store contains the given object.
  ///
  /// \param[in] object_id ID of the objects to check for.
  /// \param[out] has_object Whether or not the object is present.
  /// \param[out] is_in_plasma Whether or not the object is in Plasma.
  /// \return Status.
  Status Contains(const ObjectID &object_id,
                  bool *has_object,
                  bool *is_in_plasma = nullptr);

  /// Wait for a list of objects to appear in the object store.
  /// Duplicate object ids are supported, and `num_objects` includes duplicate ids in this
  /// case.
  /// TODO(zhijunfu): it is probably more clear in semantics to just fail when there
  /// are duplicates, and require it to be handled at application level.
  ///
  /// \param[in] IDs of the objects to wait for.
  /// \param[in] num_objects Number of objects that should appear.
  /// \param[in] timeout_ms Timeout in milliseconds, wait infinitely if it's negative.
  /// \param[out] results A bitset that indicates each object has appeared or not.
  /// \return Status.
  Status Wait(const std::vector<ObjectID> &object_ids,
              const int num_objects,
              const int64_t timeout_ms,
              std::vector<bool> *results,
              bool fetch_local);

  /// Delete a list of objects from the plasma object store.
  ///
  /// This calls DeleteImpl() locally for objects we own, and DeleteImpl() remotely
  /// for objects we do not own.
  ///
  /// \param[in] object_ids IDs of the objects to delete.
  /// \param[in] local_only Whether only delete the objects in local node, or all nodes in
  /// the cluster.
  /// \return Status.
  Status Delete(const std::vector<ObjectID> &object_ids, bool local_only);

  /// Delete a list of objects from the plasma object store; called by Delete().
  ///
  /// \param[in] object_ids IDs of the objects to delete.
  /// \param[in] local_only Whether only delete the objects in local node, or all nodes in
  /// the cluster.
  /// \return Status.
  Status DeleteImpl(const std::vector<ObjectID> &object_ids, bool local_only);

  /// Get the locations of a list objects. Locations that failed to be retrieved
  /// will be returned as nullptrs.
  ///
  /// \param[in] object_ids IDs of the objects to get.
  /// \param[in] timeout_ms Timeout in milliseconds, wait infinitely if it's negative.
  /// \param[out] results Result list of object locations.
  /// \return Status.
  Status GetLocationFromOwner(const std::vector<ObjectID> &object_ids,
                              int64_t timeout_ms,
                              std::vector<std::shared_ptr<ObjectLocation>> *results);

  /// Trigger garbage collection on each worker in the cluster.
  void TriggerGlobalGC();

  /// Get a string describing object store memory usage for debugging purposes.
  ///
  /// \return std::string The string describing memory usage.
  std::string MemoryUsageString();

  ///
  /// Public methods related to task submission.
  ///

  /// Get the caller ID used to submit tasks from this worker to an actor.
  ///
  /// \return The caller ID. For non-actor tasks, this is the current task ID.
  /// For actors, this is the current actor ID. To make sure that all caller
  /// IDs have the same type, we embed the actor ID in a TaskID with the rest
  /// of the bytes zeroed out.
  TaskID GetCallerId() const LOCKS_EXCLUDED(mutex_);

  /// Push an error to the relevant driver.
  ///
  /// \param[in] The ID of the job_id that the error is for.
  /// \param[in] The type of the error.
  /// \param[in] The error message.
  /// \param[in] The timestamp of the error.
  /// \return Status.
  Status PushError(const JobID &job_id,
                   const std::string &type,
                   const std::string &error_message,
                   double timestamp);

  /// Submit a normal task.
  ///
  /// \param[in] function The remote function to execute.
  /// \param[in] args Arguments of this task.
  /// \param[in] task_options Options for this task.
  /// \param[in] max_retires max number of retry when the task fails.
  /// \param[in] scheduling_strategy Strategy about how to schedule the task.
  /// \param[in] debugger_breakpoint breakpoint to drop into for the debugger after this
  /// task starts executing, or "" if we do not want to drop into the debugger.
  /// should capture parent's placement group implicilty.
  /// \param[in] serialized_retry_exception_allowlist A serialized exception list
  /// that serves as an allowlist of frontend-language exceptions/errors that should be
  /// retried. Default is an empty string, which will be treated as an allow-all in the
  /// language worker.
  /// \return ObjectRefs returned by this task.
  std::vector<rpc::ObjectReference> SubmitTask(
      const RayFunction &function,
      const std::vector<std::unique_ptr<TaskArg>> &args,
      const TaskOptions &task_options,
      int max_retries,
      bool retry_exceptions,
      const rpc::SchedulingStrategy &scheduling_strategy,
      const std::string &debugger_breakpoint,
      const std::string &serialized_retry_exception_allowlist = "");

  /// Create an actor.
  ///
  /// \param[in] caller_id ID of the task submitter.
  /// \param[in] function The remote function that generates the actor object.
  /// \param[in] args Arguments of this task.
  /// \param[in] actor_creation_options Options for this actor creation task.
  /// \param[in] extension_data Extension data of the actor handle,
  /// see `ActorHandle` in `core_worker.proto`.
  /// \param[out] actor_id ID of the created actor. This can be used to submit
  /// tasks on the actor.
  /// \return Status error if actor creation fails, likely due to raylet failure.
  Status CreateActor(const RayFunction &function,
                     const std::vector<std::unique_ptr<TaskArg>> &args,
                     const ActorCreationOptions &actor_creation_options,
                     const std::string &extension_data,
                     ActorID *actor_id);

  /// Create a placement group.
  ///
  /// \param[in] function The remote function that generates the placement group object.
  /// \param[in] placement_group_creation_options Options for this placement group
  /// creation task.
  /// \param[out] placement_group_id ID of the created placement group.
  /// This can be used to shedule actor in node
  /// \return Status error if placement group
  /// creation fails, likely due to raylet failure.
  Status CreatePlacementGroup(
      const PlacementGroupCreationOptions &placement_group_creation_options,
      PlacementGroupID *placement_group_id);

  /// Remove a placement group. Note that this operation is synchronous.
  ///
  /// \param[in] placement_group_id The id of a placement group to remove.
  /// \return Status OK if succeed. TimedOut if request to GCS server times out.
  /// NotFound if placement group is already removed or doesn't exist.
  Status RemovePlacementGroup(const PlacementGroupID &placement_group_id);

  /// Wait for a placement group until ready asynchronously.
  /// Returns once the placement group is created or the timeout expires.
  ///
  /// \param placement_group The id of a placement group to wait for.
  /// \param timeout_seconds Timeout in seconds.
  /// \return Status OK if the placement group is created. TimedOut if request to GCS
  /// server times out. NotFound if placement group is already removed or doesn't exist.
  Status WaitPlacementGroupReady(const PlacementGroupID &placement_group_id,
                                 int64_t timeout_seconds);

  /// Submit an actor task.
  ///
  /// \param[in] caller_id ID of the task submitter.
  /// \param[in] actor_handle Handle to the actor.
  /// \param[in] function The remote function to execute.
  /// \param[in] args Arguments of this task.
  /// \param[in] task_options Options for this task.
  /// \param[out] task_returns The object returned by this task
  ///
  /// \return Status of this submission
  Status SubmitActorTask(const ActorID &actor_id,
                         const RayFunction &function,
                         const std::vector<std::unique_ptr<TaskArg>> &args,
                         const TaskOptions &task_options,
                         std::vector<rpc::ObjectReference> &task_returns);

  /// Tell an actor to exit immediately, without completing outstanding work.
  ///
  /// \param[in] actor_id ID of the actor to kill.
  /// \param[in] force_kill Whether to force kill an actor by killing the worker.
  /// \param[in] no_restart If set to true, the killed actor will not be
  /// restarted anymore.
  /// \param[out] Status
  Status KillActor(const ActorID &actor_id, bool force_kill, bool no_restart);

  /// Stops the task associated with the given Object ID.
  ///
  /// \param[in] object_id of the task to kill (must be a Non-Actor task)
  /// \param[in] force_kill Whether to force kill a task by killing the worker.
  /// \param[in] recursive Whether to cancel tasks submitted by the task to cancel.
  /// \param[out] Status
  Status CancelTask(const ObjectID &object_id, bool force_kill, bool recursive);

  /// Decrease the reference count for this actor. Should be called by the
  /// language frontend when a reference to the ActorHandle destroyed.
  ///
  /// \param[in] actor_id The actor ID to decrease the reference count for.
  void RemoveActorHandleReference(const ActorID &actor_id);

  /// Add an actor handle from a serialized string.
  ///
  /// This should be called when an actor handle is given to us by another task
  /// or actor. This may be called even if we already have a handle to the same
  /// actor.
  ///
  /// \param[in] serialized The serialized actor handle.
  /// \param[in] outer_object_id The object ID that contained the serialized
  /// actor handle, if any.
  /// \return The ActorID of the deserialized handle.
  ActorID DeserializeAndRegisterActorHandle(const std::string &serialized,
                                            const ObjectID &outer_object_id);

  /// Serialize an actor handle.
  ///
  /// This should be called when passing an actor handle to another task or
  /// actor.
  ///
  /// \param[in] actor_id The ID of the actor handle to serialize.
  /// \param[out] The serialized handle.
  /// \param[out] The ID used to track references to the actor handle. If the
  /// serialized actor handle in the language frontend is stored inside an
  /// object, then this must be recorded in the worker's ReferenceCounter.
  /// \return Status::Invalid if we don't have the specified handle.
  Status SerializeActorHandle(const ActorID &actor_id,
                              std::string *output,
                              ObjectID *actor_handle_id) const;

  ///
  /// Public methods related to task execution. Should not be used by driver processes.
  ///

  const ActorID &GetActorId() const { return actor_id_; }

  // Get the resource IDs available to this worker (as assigned by the raylet).
  const ResourceMappingType GetResourceIDs() const;

  /// Create a profile event and push it the TaskEventBuffer when the event is destructed.
  std::unique_ptr<worker::ProfileEvent> CreateProfileEvent(

      const std::string &event_name);

  int64_t GetNumTasksSubmitted() const {
    return direct_task_submitter_->GetNumTasksSubmitted();
  }

  int64_t GetNumLeasesRequested() const {
    return direct_task_submitter_->GetNumLeasesRequested();
  }

 public:
  /// Allocate the return object for an executing task. The caller should write into the
  /// data buffer of the allocated buffer, then call SealReturnObject() to seal it.
  /// To avoid deadlock, the caller should allocate and seal a single object at a time.
  ///
  /// \param[in] object_id Object ID of the return value.
  /// \param[in] data_size Size of the return value.
  /// \param[in] metadata Metadata buffer of the return value.
  /// \param[in] contained_object_id ID serialized within each return object.
  /// \param[in][out] task_output_inlined_bytes Store the total size of all inlined
  /// objects of a task. It is used to decide if the current object should be inlined. If
  /// the current object is inlined, the task_output_inlined_bytes will be updated.
  /// \param[out] return_object RayObject containing buffers to write results into.
  /// \return Status.
  Status AllocateReturnObject(const ObjectID &object_id,
                              const size_t &data_size,
                              const std::shared_ptr<Buffer> &metadata,
                              const std::vector<ObjectID> &contained_object_id,
                              int64_t *task_output_inlined_bytes,
                              std::shared_ptr<RayObject> *return_object);

  /// Seal a return object for an executing task. The caller should already have
  /// written into the data buffer.
  ///
  /// \param[in] return_id Object ID of the return value.
  /// \param[in] return_object RayObject containing the buffer written info.
  /// \return Status.
  /// \param[in] generator_id For dynamically created objects, this is the ID
  /// of the object that wraps the dynamically created ObjectRefs in a
  /// generator. We use this to notify the owner of the dynamically created
  /// objects.
  Status SealReturnObject(const ObjectID &return_id,
                          std::shared_ptr<RayObject> return_object,
                          const ObjectID &generator_id);

  /// Pin the local copy of the return object, if one exists.
  ///
  /// \param[in] return_id ObjectID of the return value.
  /// \param[out] return_object The object that was pinned.
  /// \return success if the object still existed and was pinned. Note that
  /// pinning is done asynchronously.
  /// \param[in] generator_id For dynamically created objects, this is the ID
  /// of the object that wraps the dynamically created ObjectRefs in a
  /// generator. We use this to notify the owner of the dynamically created
  /// objects.
  bool PinExistingReturnObject(const ObjectID &return_id,
                               std::shared_ptr<RayObject> *return_object,
                               const ObjectID &generator_id);

  /// Dynamically allocate an object.
  ///
  /// This should be used during task execution, if the task wants to return an
  /// object to the task caller and have the resulting ObjectRef be owned by
  /// the caller. This is in contrast to static allocation, where the caller
  /// decides at task invocation time how many returns the task should have.
  ///
  /// \param[out] The ObjectID that the caller should use to store the object.
  ObjectID AllocateDynamicReturnId();

  /// Get a handle to an actor.
  ///
  /// NOTE: This function should be called ONLY WHEN we know actor handle exists.
  /// NOTE: The actor_handle obtained by this function should not be stored anywhere
  /// because this method returns the raw pointer to what a unique pointer points to.
  ///
  /// \param[in] actor_id The actor handle to get.
  /// \return Status::Invalid if we don't have this actor handle.
  std::shared_ptr<const ActorHandle> GetActorHandle(const ActorID &actor_id) const;

  /// Get a handle to a named actor.
  ///
  /// NOTE: The actor_handle obtained by this function should not be stored anywhere.
  ///
  /// \param[in] name The name of the actor whose handle to get.
  /// \param[in] ray_namespace The namespace of the requested actor.
  /// \param[out] actor_handle A handle to the requested actor.
  /// \return The shared_ptr to the actor handle if found, nullptr otherwise.
  /// The second pair contains the status of getting a named actor handle.
  std::pair<std::shared_ptr<const ActorHandle>, Status> GetNamedActorHandle(
      const std::string &name, const std::string &ray_namespace);

  /// Returns a list of the named actors currently in the system.
  ///
  /// Each actor is returned as a pair of <namespace, name>.
  /// This includes actors that are pending placement or being restarted.
  ///
  /// \param all_namespaces Whether or not to include actors from all namespaces.
  /// \return The list of <namespace, name> pairs and a status.
  std::pair<std::vector<std::pair<std::string, std::string>>, Status> ListNamedActors(
      bool all_namespaces);

  /// Get the expected return ids of the next task.
  std::vector<ObjectID> GetCurrentReturnIds(int num_returns,
                                            const ActorID &callee_actor_id);

  /// The following methods are handlers for the core worker's gRPC server, which follow
  /// a macro-generated call convention. These are executed on the io_service_ and
  /// post work to the appropriate event loop.
  ///

  /// Implements gRPC server handler.
  void HandlePushTask(rpc::PushTaskRequest request,
                      rpc::PushTaskReply *reply,
                      rpc::SendReplyCallback send_reply_callback) override;

  /// Implements gRPC server handler.
  void HandleDirectActorCallArgWaitComplete(
      rpc::DirectActorCallArgWaitCompleteRequest request,
      rpc::DirectActorCallArgWaitCompleteReply *reply,
      rpc::SendReplyCallback send_reply_callback) override;

  /// Implements gRPC server handler.
  void HandleRayletNotifyGCSRestart(rpc::RayletNotifyGCSRestartRequest request,
                                    rpc::RayletNotifyGCSRestartReply *reply,
                                    rpc::SendReplyCallback send_reply_callback) override;

  /// Implements gRPC server handler.
  void HandleGetObjectStatus(rpc::GetObjectStatusRequest request,
                             rpc::GetObjectStatusReply *reply,
                             rpc::SendReplyCallback send_reply_callback) override;

  /// Implements gRPC server handler.
  void HandleWaitForActorOutOfScope(rpc::WaitForActorOutOfScopeRequest request,
                                    rpc::WaitForActorOutOfScopeReply *reply,
                                    rpc::SendReplyCallback send_reply_callback) override;

  // Implements gRPC server handler.
  void HandlePubsubLongPolling(rpc::PubsubLongPollingRequest request,
                               rpc::PubsubLongPollingReply *reply,
                               rpc::SendReplyCallback send_reply_callback) override;

  // Implements gRPC server handler.
  void HandlePubsubCommandBatch(rpc::PubsubCommandBatchRequest request,
                                rpc::PubsubCommandBatchReply *reply,
                                rpc::SendReplyCallback send_reply_callback) override;

  // Implements gRPC server handler.
  void HandleUpdateObjectLocationBatch(
      rpc::UpdateObjectLocationBatchRequest request,
      rpc::UpdateObjectLocationBatchReply *reply,
      rpc::SendReplyCallback send_reply_callback) override;

  /// Implements gRPC server handler.
  void HandleGetObjectLocationsOwner(rpc::GetObjectLocationsOwnerRequest request,
                                     rpc::GetObjectLocationsOwnerReply *reply,
                                     rpc::SendReplyCallback send_reply_callback) override;

  /// Implements gRPC server handler.
  void HandleKillActor(rpc::KillActorRequest request,
                       rpc::KillActorReply *reply,
                       rpc::SendReplyCallback send_reply_callback) override;

  /// Implements gRPC server handler.
  void HandleCancelTask(rpc::CancelTaskRequest request,
                        rpc::CancelTaskReply *reply,
                        rpc::SendReplyCallback send_reply_callback) override;

  /// Implements gRPC server handler.
  void HandleRemoteCancelTask(rpc::RemoteCancelTaskRequest request,
                              rpc::RemoteCancelTaskReply *reply,
                              rpc::SendReplyCallback send_reply_callback) override;

  /// Implements gRPC server handler.
  void HandlePlasmaObjectReady(rpc::PlasmaObjectReadyRequest request,
                               rpc::PlasmaObjectReadyReply *reply,
                               rpc::SendReplyCallback send_reply_callback) override;

  /// Get statistics from core worker.
  void HandleGetCoreWorkerStats(rpc::GetCoreWorkerStatsRequest request,
                                rpc::GetCoreWorkerStatsReply *reply,
                                rpc::SendReplyCallback send_reply_callback) override;

  /// Trigger local GC on this worker.
  void HandleLocalGC(rpc::LocalGCRequest request,
                     rpc::LocalGCReply *reply,
                     rpc::SendReplyCallback send_reply_callback) override;

  /// Delete objects explicitly.
  void HandleDeleteObjects(rpc::DeleteObjectsRequest request,
                           rpc::DeleteObjectsReply *reply,
                           rpc::SendReplyCallback send_reply_callback) override;

  // Spill objects to external storage.
  void HandleSpillObjects(rpc::SpillObjectsRequest request,
                          rpc::SpillObjectsReply *reply,
                          rpc::SendReplyCallback send_reply_callback) override;

  // Restore objects from external storage.
  void HandleRestoreSpilledObjects(rpc::RestoreSpilledObjectsRequest request,
                                   rpc::RestoreSpilledObjectsReply *reply,
                                   rpc::SendReplyCallback send_reply_callback) override;

  // Delete objects from external storage.
  void HandleDeleteSpilledObjects(rpc::DeleteSpilledObjectsRequest request,
                                  rpc::DeleteSpilledObjectsReply *reply,
                                  rpc::SendReplyCallback send_reply_callback) override;

  // Make the this worker exit.
  // This request fails if the core worker owns any object.
  void HandleExit(rpc::ExitRequest request,
                  rpc::ExitReply *reply,
                  rpc::SendReplyCallback send_reply_callback) override;

  // Set local worker as the owner of object.
  // Request by borrower's worker, execute by owner's worker.
  void HandleAssignObjectOwner(rpc::AssignObjectOwnerRequest request,
                               rpc::AssignObjectOwnerReply *reply,
                               rpc::SendReplyCallback send_reply_callback) override;

  ///
  /// Public methods related to async actor call. This should only be used when
  /// the actor is (1) direct actor and (2) using asyncio mode.
  ///

  /// Block current fiber until event is triggered.
  void YieldCurrentFiber(FiberEvent &event);

  /// The callback expected to be implemented by the client.
  using SetResultCallback =
      std::function<void(std::shared_ptr<RayObject>, ObjectID object_id, void *)>;

  /// Perform async get from the object store.
  ///
  /// \param[in] object_id The id to call get on.
  /// \param[in] success_callback The callback to use the result object.
  /// \param[in] python_future the void* object to be passed to SetResultCallback
  /// \return void
  void GetAsync(const ObjectID &object_id,
                SetResultCallback success_callback,
                void *python_future);

  // Get serialized job configuration.
  rpc::JobConfig GetJobConfig() const;

  /// Return true if the core worker is in the exit process.
  bool IsExiting() const;

  /// Mark this worker is exiting.
  void SetIsExiting();

  /// Retrieve the current statistics about tasks being received and executing.
  /// \return an unordered_map mapping function name to list of (num_received,
  /// num_executing, num_executed). It is a std map instead of absl due to its
  /// interface with language bindings.
  std::unordered_map<std::string, std::vector<int64_t>> GetActorCallStats() const;

  /// Add task log info for a task when it starts executing.
  ///
  /// It's an no-op in local mode.
  ///
  /// \param stdout_path Path to stdout log file.
  /// \param stderr_path Path to stderr log file.
  /// \param stdout_start_offset Start offset of the stdout for this task.
  /// \param stderr_start_offset Start offset of the stderr for this task.
  void RecordTaskLogStart(const std::string &stdout_path,
                          const std::string &stderr_path,
                          int64_t stdout_start_offset,
                          int64_t stderr_start_offset) const;

  /// Add task log info for a task when it finishes executing.
  ///
  /// It's an no-op in local mode.
  ///
  /// \param stdout_end_offset End offset of the stdout for this task.
  /// \param stderr_end_offset End offset of the stderr for this task.
  void RecordTaskLogEnd(int64_t stdout_end_offset, int64_t stderr_end_offset) const;

  /// (WORKER mode only) Gracefully exit the worker. `Graceful` means the worker will
  /// exit when it drains all tasks and cleans all owned objects.
  ///
  /// \param exit_type The reason why this worker process is disconnected.
  /// \param exit_detail The detailed reason for a given exit.
  /// \param creation_task_exception_pb_bytes It is given when the worker is
  /// disconnected because the actor is failed due to its exception in its init method.
  void Exit(const rpc::WorkerExitType exit_type,
            const std::string &detail,
            const std::shared_ptr<LocalMemoryBuffer> &creation_task_exception_pb_bytes =
                nullptr);

 private:
  static json OverrideRuntimeEnv(json &child, const std::shared_ptr<json> parent);

  /// The following tests will use `OverrideRuntimeEnv` function.
  FRIEND_TEST(TestOverrideRuntimeEnv, TestOverrideEnvVars);
  FRIEND_TEST(TestOverrideRuntimeEnv, TestPyModulesInherit);
  FRIEND_TEST(TestOverrideRuntimeEnv, TestOverridePyModules);
  FRIEND_TEST(TestOverrideRuntimeEnv, TestWorkingDirInherit);
  FRIEND_TEST(TestOverrideRuntimeEnv, TestWorkingDirOverride);
  FRIEND_TEST(TestOverrideRuntimeEnv, TestCondaInherit);
  FRIEND_TEST(TestOverrideRuntimeEnv, TestCondaOverride);

  std::shared_ptr<rpc::RuntimeEnvInfo> OverrideTaskOrActorRuntimeEnvInfo(
      const std::string &serialized_runtime_env_info) const;

  void BuildCommonTaskSpec(
      TaskSpecBuilder &builder,
      const JobID &job_id,
      const TaskID &task_id,
      const std::string &name,
      const TaskID &current_task_id,
      uint64_t task_index,
      const TaskID &caller_id,
      const rpc::Address &address,
      const RayFunction &function,
      const std::vector<std::unique_ptr<TaskArg>> &args,
      int64_t num_returns,
      const std::unordered_map<std::string, double> &required_resources,
      const std::unordered_map<std::string, double> &required_placement_resources,
      const std::string &debugger_breakpoint,
      int64_t depth,
      const std::string &serialized_runtime_env_info,
      const TaskID &main_thread_current_task_id,
      const std::string &concurrency_group_name = "",
      bool include_job_config = false);
  void SetCurrentTaskId(const TaskID &task_id,
                        uint64_t attempt_number,
                        const std::string &task_name);

  void SetActorId(const ActorID &actor_id);

  /// Run the io_service_ event loop. This should be called in a background thread.
  void RunIOService();

<<<<<<< HEAD
=======
  /// (WORKER mode only) Gracefully exit the worker. `Graceful` means the worker will
  /// exit when it drains all tasks and cleans all owned objects.
  /// After this method is called, all the tasks in the queue will not be
  /// executed.
  ///
  /// \param exit_type The reason why this worker process is disconnected.
  /// \param exit_detail The detailed reason for a given exit.
  /// \param creation_task_exception_pb_bytes It is given when the worker is
  /// disconnected because the actor is failed due to its exception in its init method.
  void Exit(const rpc::WorkerExitType exit_type,
            const std::string &detail,
            const std::shared_ptr<LocalMemoryBuffer> &creation_task_exception_pb_bytes =
                nullptr);

>>>>>>> 9e01c205
  /// Forcefully exit the worker. `Force` means it will exit actor without draining
  /// or cleaning any resources.
  /// \param exit_type The reason why this worker process is disconnected.
  /// \param exit_detail The detailed reason for a given exit.
  void ForceExit(const rpc::WorkerExitType exit_type, const std::string &detail);

  /// Forcefully kill child processes. User code running in actors or tasks
  /// can spawn processes that don't get terminated. If those processes
  /// own resources (such as GPU memory), then those resources will become
  /// unavailable until the process is killed.
  /// This is called during shutdown of the process.
  void KillChildProcs();

  /// Register this worker or driver to GCS.
  void RegisterToGcs(int64_t worker_launch_time_ms, int64_t worker_launched_time_ms);

  /// (WORKER mode only) Check if the raylet has failed. If so, shutdown.
  void ExitIfParentRayletDies();

  /// Heartbeat for internal bookkeeping.
  void InternalHeartbeat();

  /// Record metric for executed and owned tasks. Will be run periodically.
  void RecordMetrics();

  /// Check if there is an owner of the object from the ReferenceCounter.
  bool HasOwner(const ObjectID &object_id) const;

  /// Helper method to fill in object status reply given an object.
  void PopulateObjectStatus(const ObjectID &object_id,
                            std::shared_ptr<RayObject> obj,
                            rpc::GetObjectStatusReply *reply);

  ///
  /// Private methods related to task submission.
  ///

  /// Increase the local reference count for this object ID. Should be called
  /// by the language frontend when a new reference is created.
  ///
  /// \param[in] object_id The object ID to increase the reference count for.
  /// \param[in] call_site The call site from the language frontend.
  void AddLocalReference(const ObjectID &object_id, std::string call_site) {
    reference_counter_->AddLocalReference(object_id, call_site);
  }

  /// Stops the children tasks from the given TaskID
  ///
  /// \param[in] task_id of the parent task
  /// \param[in] force_kill Whether to force kill a task by killing the worker.
  Status CancelChildren(const TaskID &task_id, bool force_kill);

  ///
  /// Private methods related to task execution. Should not be used by driver processes.
  ///

  /// Execute a task.
  ///
  /// \param spec[in] task_spec Task specification.
  /// \param spec[in] resource_ids Resource IDs of resources assigned to this
  ///                 worker. If nullptr, reuse the previously assigned
  ///                 resources.
  /// \param results[out] return_objects Result objects that should be returned
  /// to the caller.
  /// \param results[out] dynamic_return_objects Result objects whose
  /// ObjectRefs were dynamically allocated during task execution by using a
  /// generator. The language-level ObjectRefs should be returned inside the
  /// statically allocated return_objects.
  /// \param results[out] borrowed_refs Refs that this task (or a nested task)
  ///                     was or is still borrowing. This includes all
  ///                     objects whose IDs we passed to the task in its
  ///                     arguments and recursively, any object IDs that were
  ///                     contained in those objects.
  /// \param results[out] is_retryable_error Whether the task failed with a retryable
  ///                     error.
  /// \param results[out] application_error The error message if the
  ///                     task failed during execution or cancelled.
  /// \return Status.
  Status ExecuteTask(
      const TaskSpecification &task_spec,
      const std::shared_ptr<ResourceMappingType> &resource_ids,
      std::vector<std::pair<ObjectID, std::shared_ptr<RayObject>>> *return_objects,
      std::vector<std::pair<ObjectID, std::shared_ptr<RayObject>>>
          *dynamic_return_objects,
      ReferenceCounter::ReferenceTableProto *borrowed_refs,
      bool *is_retryable_error,
      std::string *application_error);

  /// Put an object in the local plasma store.
  Status PutInLocalPlasmaStore(const RayObject &object,
                               const ObjectID &object_id,
                               bool pin_object);

  /// Execute a local mode task (runs normal ExecuteTask)
  ///
  /// \param spec[in] task_spec Task specification.
  std::vector<rpc::ObjectReference> ExecuteTaskLocalMode(
      const TaskSpecification &task_spec, const ActorID &actor_id = ActorID::Nil());

  /// KillActor API for a local mode.
  Status KillActorLocalMode(const ActorID &actor_id);

  /// Get a handle to a named actor for local mode.
  std::pair<std::shared_ptr<const ActorHandle>, Status> GetNamedActorHandleLocalMode(
      const std::string &name);

  /// Get all named actors in local mode.
  std::pair<std::vector<std::pair<std::string, std::string>>, Status>
  ListNamedActorsLocalMode();

  /// Get the values of the task arguments for the executor. Values are
  /// retrieved from the local plasma store or, if the value is inlined, from
  /// the task spec.
  ///
  /// This also pins all plasma arguments and ObjectIDs that were contained in
  /// an inlined argument by adding a local reference in the reference counter.
  /// This is to ensure that we have the address of the object's owner, which
  /// is needed to retrieve the value. It also ensures that when the task
  /// completes, we can retrieve any metadata about objects that are still
  /// being borrowed by this process. The IDs should be unpinned once the task
  /// completes.
  ///
  /// \param spec[in] task Task specification.
  /// \param args[out] args Argument data as RayObjects.
  /// \param args[out] arg_reference_ids ObjectIDs corresponding to each by
  ///                  reference argument. The length of this vector will be
  ///                  the same as args, and by value arguments will have
  ///                  ObjectID::Nil().
  ///                  // TODO(edoakes): this is a bit of a hack that's necessary because
  ///                  we have separate serialization paths for by-value and by-reference
  ///                  arguments in Python. This should ideally be handled better there.
  /// \param args[out] pinned_ids ObjectIDs that should be unpinned once the
  ///                  task completes execution.  This vector will be populated
  ///                  with all argument IDs that were passed by reference and
  ///                  any ObjectIDs that were included in the task spec's
  ///                  inlined arguments.
  /// \return Error if the values could not be retrieved.
  Status GetAndPinArgsForExecutor(const TaskSpecification &task,
                                  std::vector<std::shared_ptr<RayObject>> *args,
                                  std::vector<rpc::ObjectReference> *arg_refs,
                                  std::vector<ObjectID> *pinned_ids);

  /// Process a subscribe message for wait for object eviction.
  /// The object eviction message will be published once the object
  /// needs to be evicted.
  void ProcessSubscribeForObjectEviction(
      const rpc::WorkerObjectEvictionSubMessage &message);

  /// Process a subscribe message for wait for ref removed.
  /// It is used for the ref counting protocol. When the borrower
  /// stops using the reference, the message will be published to the owner.
  void ProcessSubscribeForRefRemoved(const rpc::WorkerRefRemovedSubMessage &message);

  /// Process a subscribe message for object locations.
  /// Since core worker owns the object directory, there are various raylets
  /// that subscribe this object directory.
  void ProcessSubscribeObjectLocations(
      const rpc::WorkerObjectLocationsSubMessage &message);

  using Commands = ::google::protobuf::RepeatedPtrField<rpc::Command>;

  /// Process the subscribe message received from the subscriber.
  void ProcessSubscribeMessage(const rpc::SubMessage &sub_message,
                               rpc::ChannelType channel_type,
                               const std::string &key_id,
                               const NodeID &subscriber_id);

  /// A single endpoint to process different types of pubsub commands.
  /// Pubsub commands are coming as a batch and contain various subscribe / unbsubscribe
  /// messages.
  void ProcessPubsubCommands(const Commands &commands, const NodeID &subscriber_id);

  void AddSpilledObjectLocationOwner(const ObjectID &object_id,
                                     const std::string &spilled_url,
                                     const NodeID &spilled_node_id,
                                     const std::optional<ObjectID> &generator_id);

  void AddObjectLocationOwner(const ObjectID &object_id, const NodeID &node_id);

  void RemoveObjectLocationOwner(const ObjectID &object_id, const NodeID &node_id);

  /// Returns whether the message was sent to the wrong worker. The right error reply
  /// is sent automatically. Messages end up on the wrong worker when a worker dies
  /// and a new one takes its place with the same place. In this situation, we want
  /// the new worker to reject messages meant for the old one.
  bool HandleWrongRecipient(const WorkerID &intended_worker_id,
                            rpc::SendReplyCallback send_reply_callback) {
    if (intended_worker_id != worker_context_.GetWorkerID()) {
      std::ostringstream stream;
      stream << "Mismatched WorkerID: ignoring RPC for previous worker "
             << intended_worker_id
             << ", current worker ID: " << worker_context_.GetWorkerID();
      auto msg = stream.str();
      RAY_LOG(ERROR) << msg;
      send_reply_callback(Status::Invalid(msg), nullptr, nullptr);
      return true;
    } else {
      return false;
    }
  }

  /// Request the spillage of an object that we own from the primary that hosts
  /// the primary copy to spill.
  void SpillOwnedObject(const ObjectID &object_id,
                        const std::shared_ptr<RayObject> &obj,
                        std::function<void()> callback);

  const CoreWorkerOptions options_;

  /// Callback to get the current language (e.g., Python) call site.
  std::function<void(std::string *)> get_call_site_;

  // Convenience method to get the current language call site.
  std::string CurrentCallSite() {
    std::string call_site;
    if (get_call_site_ != nullptr) {
      get_call_site_(&call_site);
    }
    return call_site;
  }

  Status WaitForActorRegistered(const std::vector<ObjectID> &ids);

  /// Shared state of the worker. Includes process-level and thread-level state.
  /// TODO(edoakes): we should move process-level state into this class and make
  /// this a ThreadContext.
  WorkerContext worker_context_;

  /// The ID of the current task being executed by the main thread. If there
  /// are multiple threads, they will have a thread-local task ID stored in the
  /// worker context.
  TaskID main_thread_task_id_ GUARDED_BY(mutex_);

  std::string main_thread_task_name_ GUARDED_BY(mutex_);

  /// Event loop where the IO events are handled. e.g. async GCS operations.
  instrumented_io_context io_service_;

  /// Keeps the io_service_ alive.
  boost::asio::io_service::work io_work_;

  /// Shared client call manager.
  std::unique_ptr<rpc::ClientCallManager> client_call_manager_;

  /// Shared core worker client pool.
  std::shared_ptr<rpc::CoreWorkerClientPool> core_worker_client_pool_;

  /// The runner to run function periodically.
  PeriodicalRunner periodical_runner_;

  /// RPC server used to receive tasks to execute.
  std::unique_ptr<rpc::GrpcServer> core_worker_server_;

  /// Address of our RPC server.
  rpc::Address rpc_address_;

  /// Whether or not this worker is connected to the raylet and GCS.
  bool connected_ = false;

  // Client to the GCS shared by core worker interfaces.
  std::shared_ptr<gcs::GcsClient> gcs_client_;

  // Client to the raylet shared by core worker interfaces. This needs to be a
  // shared_ptr for direct calls because we can lease multiple workers through
  // one client, and we need to keep the connection alive until we return all
  // of the workers.
  std::shared_ptr<raylet::RayletClient> local_raylet_client_;

  // Thread that runs a boost::asio service to process IO events.
  std::thread io_thread_;

  // Keeps track of object ID reference counts.
  std::shared_ptr<ReferenceCounter> reference_counter_;

  ///
  /// Fields related to storing and retrieving objects.
  ///

  /// In-memory store for return objects.
  std::shared_ptr<CoreWorkerMemoryStore> memory_store_;

  /// Plasma store interface.
  std::shared_ptr<CoreWorkerPlasmaStoreProvider> plasma_store_provider_;

  std::unique_ptr<FutureResolver> future_resolver_;

  ///
  /// Fields related to task submission.
  ///

  // Tracks the currently pending tasks.
  std::shared_ptr<TaskManager> task_manager_;

  // A class for actor creation.
  std::shared_ptr<ActorCreatorInterface> actor_creator_;

  // Interface to submit tasks directly to other actors.
  std::shared_ptr<CoreWorkerDirectActorTaskSubmitter> direct_actor_submitter_;

  // A class to publish object status from other raylets/workers.
  std::unique_ptr<pubsub::Publisher> object_info_publisher_;

  // A class to subscribe object status from other raylets/workers.
  std::unique_ptr<pubsub::Subscriber> object_info_subscriber_;

  // Rate limit the concurrent pending lease requests for submitting
  // tasks.
  std::shared_ptr<LeaseRequestRateLimiter> lease_request_rate_limiter_;

  // Interface to submit non-actor tasks directly to leased workers.
  std::unique_ptr<CoreWorkerDirectTaskSubmitter> direct_task_submitter_;

  /// Manages recovery of objects stored in remote plasma nodes.
  std::unique_ptr<ObjectRecoveryManager> object_recovery_manager_;

  ///
  /// Fields related to actor handles.
  ///

  /// Interface to manage actor handles.
  std::unique_ptr<ActorManager> actor_manager_;

  ///
  /// Fields related to task execution.
  ///

  /// Protects around accesses to fields below. This should only ever be held
  /// for short-running periods of time.
  mutable absl::Mutex mutex_;

  /// Our actor ID. If this is nil, then we execute only stateless tasks.
  ActorID actor_id_ GUARDED_BY(mutex_);

  /// The currently executing task spec. We have to track this separately since
  /// we cannot access the thread-local worker contexts from GetCoreWorkerStats()
  absl::flat_hash_map<TaskID, TaskSpecification> current_tasks_ GUARDED_BY(mutex_);

  /// Key value pairs to be displayed on Web UI.
  std::unordered_map<std::string, std::string> webui_display_ GUARDED_BY(mutex_);

  /// Actor title that consists of class name, args, kwargs for actor construction.
  std::string actor_title_ GUARDED_BY(mutex_);

  /// Number of tasks that have been pushed to the actor but not executed.
  std::atomic<int64_t> task_queue_length_;

  /// Number of executed tasks.
  std::atomic<int64_t> num_executed_tasks_;

  /// A map from resource name to the resource IDs that are currently reserved
  /// for this worker. Each pair consists of the resource ID and the fraction
  /// of that resource allocated for this worker. This is set on task assignment.
  std::shared_ptr<ResourceMappingType> resource_ids_ GUARDED_BY(mutex_);

  /// Common rpc service for all worker modules.
  rpc::CoreWorkerGrpcService grpc_service_;

  /// Used to notify the task receiver when the arguments of a queued
  /// actor task are ready.
  std::shared_ptr<DependencyWaiterImpl> task_argument_waiter_;

  // Interface that receives tasks from direct actor calls.
  std::unique_ptr<CoreWorkerDirectTaskReceiver> direct_task_receiver_;

  /// Event loop where tasks are processed.
  /// task_execution_service_ should be destructed first to avoid
  /// issues like https://github.com/ray-project/ray/issues/18857
  instrumented_io_context task_execution_service_;

  /// The asio work to keep task_execution_service_ alive.
  boost::asio::io_service::work task_execution_service_work_;

  // Queue of tasks to resubmit when the specified time passes.
  std::priority_queue<TaskToRetry, std::deque<TaskToRetry>, TaskToRetryDescComparator>
      to_resubmit_ GUARDED_BY(mutex_);

  /// Map of named actor registry. It doesn't need to hold a lock because
  /// local mode is single-threaded.
  absl::flat_hash_map<std::string, ActorID> local_mode_named_actor_registry_;

  // Guard for `async_plasma_callbacks_` map.
  mutable absl::Mutex plasma_mutex_;

  // Callbacks for when when a plasma object becomes ready.
  absl::flat_hash_map<ObjectID, std::vector<std::function<void(void)>>>
      async_plasma_callbacks_ GUARDED_BY(plasma_mutex_);

  // Fallback for when GetAsync cannot directly get the requested object.
  void PlasmaCallback(SetResultCallback success,
                      std::shared_ptr<RayObject> ray_object,
                      ObjectID object_id,
                      void *py_future);

  /// The detail reason why the core worker has exited.
  /// If this value is set, it means the exit process has begun.
  std::optional<std::string> exiting_detail_ GUARDED_BY(mutex_);

  std::atomic<bool> is_shutdown_ = false;

  int64_t max_direct_call_object_size_;

  friend class CoreWorkerTest;

  TaskCounter task_counter_;

  /// Used to guarantee that submitting actor task is thread safe.
  /// NOTE(MissiontoMars,scv119): In particular, without this mutex,
  /// the checking and increasing of backpressure pending calls counter
  /// is not atomic, which may lead to under counting or over counting.
  absl::Mutex actor_task_mutex_;

  /// A shared pointer between various components that emitting task state events.
  /// e.g. CoreWorker, TaskManager.
  std::unique_ptr<worker::TaskEventBuffer> task_event_buffer_ = nullptr;
};

// Lease request rate-limiter based on cluster node size.
// It returns max(num_nodes_in_cluster, min_concurrent_lease_limit)
class ClusterSizeBasedLeaseRequestRateLimiter : public LeaseRequestRateLimiter {
 public:
  explicit ClusterSizeBasedLeaseRequestRateLimiter(size_t min_concurrent_lease_limit);
  size_t GetMaxPendingLeaseRequestsPerSchedulingCategory() override;
  void OnNodeChanges(const rpc::GcsNodeInfo &data);

 private:
  const size_t kMinConcurrentLeaseCap;
  std::atomic<size_t> num_alive_nodes_;
};
}  // namespace core
}  // namespace ray<|MERGE_RESOLUTION|>--- conflicted
+++ resolved
@@ -1157,6 +1157,8 @@
 
   /// (WORKER mode only) Gracefully exit the worker. `Graceful` means the worker will
   /// exit when it drains all tasks and cleans all owned objects.
+  /// After this method is called, all the tasks in the queue will not be
+  /// executed.
   ///
   /// \param exit_type The reason why this worker process is disconnected.
   /// \param exit_detail The detailed reason for a given exit.
@@ -1211,23 +1213,6 @@
   /// Run the io_service_ event loop. This should be called in a background thread.
   void RunIOService();
 
-<<<<<<< HEAD
-=======
-  /// (WORKER mode only) Gracefully exit the worker. `Graceful` means the worker will
-  /// exit when it drains all tasks and cleans all owned objects.
-  /// After this method is called, all the tasks in the queue will not be
-  /// executed.
-  ///
-  /// \param exit_type The reason why this worker process is disconnected.
-  /// \param exit_detail The detailed reason for a given exit.
-  /// \param creation_task_exception_pb_bytes It is given when the worker is
-  /// disconnected because the actor is failed due to its exception in its init method.
-  void Exit(const rpc::WorkerExitType exit_type,
-            const std::string &detail,
-            const std::shared_ptr<LocalMemoryBuffer> &creation_task_exception_pb_bytes =
-                nullptr);
-
->>>>>>> 9e01c205
   /// Forcefully exit the worker. `Force` means it will exit actor without draining
   /// or cleaning any resources.
   /// \param exit_type The reason why this worker process is disconnected.
