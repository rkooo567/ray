--- conflicted
+++ resolved
@@ -3676,7 +3676,6 @@
         options_.cancel_async_task(task_id, func, concurrency_group_name);
       }
       // TODO(sang): else support regular actor interrupt.
-<<<<<<< HEAD
     }
 
     // If `is_task_queued_or_executing`is true, task was either queued or run.
@@ -3712,38 +3711,8 @@
     auto recursive_cancel = CancelChildren(task_id, force_kill);
     if (!recursive_cancel.ok()) {
       RAY_LOG(ERROR) << recursive_cancel.ToString();
-=======
->>>>>>> 03ae7790
-    }
-
-    // If `is_task_queued_or_executing`is true, task was either queued or run.
-    // If a task is queued, it is guaranteed to be canceled by
-    // CancelQueuedActorTask. If a task is executing, we try canceling
-    // them, but it is not guaranteed. For both cases, we consider cancelation
-    // succeeds. If `is_task_queued_or_executing` is false, it means task is finished
-    // or not received yet. In this case, we mark `success` as false, so that the
-    // caller can retry cancel RPCs. Note that the caller knows exactly when a task is
-    // finished from their end, so it won't infinitely retry cancel RPCs.
-    // requested_task_running is not used, so we just always mark it as false.
-    on_canceled(/*success*/ is_task_queued_or_executing,
-                /*requested_task_running*/ false);
+    }
   };
-
-  if (is_async_actor) {
-    // If it is an async actor, post it to an execution service
-    // to avoid thread issues. Note that when it is an async actor
-    // task_execution_service_ won't actually run a task but it will
-    // just create coroutines.
-    task_execution_service_.post([cancel = std::move(cancel)]() { cancel(); },
-                                 "CoreWorker.CancelActorTaskOnExecutor");
-  } else {
-    // For regular actor, we cannot post it to task_execution_service because
-    // main thread is blocked. Threaded actor can do both (dispatching to
-    // task execution service, or just directly call it in io_service).
-    // There's no special reason why we don't dispatch
-    // cancel to task_execution_service_ for threaded actors.
-    cancel();
-  }
 }
 
 void CoreWorker::HandleKillActor(rpc::KillActorRequest request,
