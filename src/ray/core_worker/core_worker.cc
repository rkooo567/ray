// Copyright 2017 The Ray Authors.
//
// Licensed under the Apache License, Version 2.0 (the "License");
// you may not use this file except in compliance with the License.
// You may obtain a copy of the License at
//
//  http://www.apache.org/licenses/LICENSE-2.0
//
// Unless required by applicable law or agreed to in writing, software
// distributed under the License is distributed on an "AS IS" BASIS,
// WITHOUT WARRANTIES OR CONDITIONS OF ANY KIND, either express or implied.
// See the License for the specific language governing permissions and
// limitations under the License.

#include "ray/core_worker/core_worker.h"

#include "boost/fiber/all.hpp"
#include "ray/common/bundle_spec.h"
#include "ray/common/ray_config.h"
#include "ray/common/task/task_util.h"
#include "ray/core_worker/context.h"
#include "ray/core_worker/transport/direct_actor_transport.h"
#include "ray/gcs/gcs_client/service_based_gcs_client.h"
#include "ray/stats/stats.h"
#include "ray/util/process.h"
#include "ray/util/util.h"

namespace ray {
namespace {

// Duration between internal book-keeping heartbeats.
const uint64_t kInternalHeartbeatMillis = 1000;

void BuildCommonTaskSpec(
    ray::TaskSpecBuilder &builder, const JobID &job_id, const TaskID &task_id,
    const std::string name, const TaskID &current_task_id, const uint64_t task_index,
    const TaskID &caller_id, const ray::rpc::Address &address,
    const ray::RayFunction &function,
    const std::vector<std::unique_ptr<ray::TaskArg>> &args, uint64_t num_returns,
    const std::unordered_map<std::string, double> &required_resources,
    const std::unordered_map<std::string, double> &required_placement_resources,
    std::vector<ObjectID> *return_ids, const ray::BundleID &bundle_id,
    bool placement_group_capture_child_tasks, const std::string debugger_breakpoint,
    const std::string &serialized_runtime_env,
    const std::unordered_map<std::string, std::string> &override_environment_variables) {
  // Build common task spec.
  builder.SetCommonTaskSpec(
      task_id, name, function.GetLanguage(), function.GetFunctionDescriptor(), job_id,
      current_task_id, task_index, caller_id, address, num_returns, required_resources,
      required_placement_resources, bundle_id, placement_group_capture_child_tasks,
      debugger_breakpoint, serialized_runtime_env, override_environment_variables);
  // Set task arguments.
  for (const auto &arg : args) {
    builder.AddArg(*arg);
  }

  // Compute return IDs.
  return_ids->resize(num_returns);
  for (size_t i = 0; i < num_returns; i++) {
    (*return_ids)[i] = ObjectID::FromIndex(task_id, i + 1);
  }
}

ray::JobID GetProcessJobID(const ray::CoreWorkerOptions &options) {
  if (options.worker_type == ray::WorkerType::DRIVER) {
    RAY_CHECK(!options.job_id.IsNil());
  } else {
    RAY_CHECK(options.job_id.IsNil());
  }

  if (options.worker_type == ray::WorkerType::WORKER) {
    // For workers, the job ID is assigned by Raylet via an environment variable.
    const char *job_id_env = std::getenv(kEnvVarKeyJobId);
    RAY_CHECK(job_id_env);
    return ray::JobID::FromHex(job_id_env);
  }
  return options.job_id;
}

// Helper function converts GetObjectLocationsOwnerReply to ObjectLocation
ObjectLocation CreateObjectLocation(const rpc::GetObjectLocationsOwnerReply &reply) {
  std::vector<NodeID> node_ids;
  const auto &object_info = reply.object_location_info();
  node_ids.reserve(object_info.node_ids_size());
  for (auto i = 0; i < object_info.node_ids_size(); i++) {
    node_ids.push_back(NodeID::FromBinary(object_info.node_ids(i)));
  }
  bool is_spilled = !object_info.spilled_url().empty();
  return ObjectLocation(NodeID::FromBinary(object_info.primary_node_id()),
                        object_info.object_size(), std::move(node_ids), is_spilled,
                        object_info.spilled_url(),
                        NodeID::FromBinary(object_info.spilled_node_id()));
}
}  // namespace

/// The global instance of `CoreWorkerProcess`.
std::unique_ptr<CoreWorkerProcess> core_worker_process;

thread_local std::weak_ptr<CoreWorker> CoreWorkerProcess::current_core_worker_;

void CoreWorkerProcess::Initialize(const CoreWorkerOptions &options) {
  RAY_CHECK(!core_worker_process)
      << "The process is already initialized for core worker.";
  core_worker_process.reset(new CoreWorkerProcess(options));
}

void CoreWorkerProcess::Shutdown() {
  if (!core_worker_process) {
    return;
  }
  RAY_CHECK(core_worker_process->options_.worker_type == WorkerType::DRIVER)
      << "The `Shutdown` interface is for driver only.";
  RAY_CHECK(core_worker_process->global_worker_);
  core_worker_process->global_worker_->Disconnect();
  core_worker_process->global_worker_->Shutdown();
  core_worker_process->RemoveWorker(core_worker_process->global_worker_);
  core_worker_process.reset();
}

bool CoreWorkerProcess::IsInitialized() { return core_worker_process != nullptr; }

CoreWorkerProcess::CoreWorkerProcess(const CoreWorkerOptions &options)
    : options_(options),
      global_worker_id_(
          options.worker_type == WorkerType::DRIVER
              ? ComputeDriverIdFromJob(options_.job_id)
              : (options_.num_workers == 1 ? WorkerID::FromRandom() : WorkerID::Nil())) {
  if (options_.enable_logging) {
    std::stringstream app_name;
    app_name << LanguageString(options_.language) << "-core-"
             << WorkerTypeString(options_.worker_type);
    if (!global_worker_id_.IsNil()) {
      app_name << "-" << global_worker_id_;
    }
    RayLog::StartRayLog(app_name.str(), RayLogLevel::INFO, options_.log_dir);
    if (options_.install_failure_signal_handler) {
      RayLog::InstallFailureSignalHandler();
    }
  } else {
    RAY_CHECK(options_.log_dir.empty())
        << "log_dir must be empty because ray log is disabled.";
    RAY_CHECK(!options_.install_failure_signal_handler)
        << "install_failure_signal_handler must be false because ray log is disabled.";
  }

  RAY_CHECK(options_.num_workers > 0);
  if (options_.worker_type == WorkerType::DRIVER) {
    // Driver process can only contain one worker.
    RAY_CHECK(options_.num_workers == 1);
  }

  RAY_LOG(INFO) << "Constructing CoreWorkerProcess. pid: " << getpid();

  // NOTE(kfstorm): any initialization depending on RayConfig must happen after this line.
  InitializeSystemConfig();

  if (options_.num_workers == 1) {
    // We need to create the worker instance here if:
    // 1. This is a driver process. In this case, the driver is ready to use right after
    // the CoreWorkerProcess::Initialize.
    // 2. This is a Python worker process. In this case, Python will invoke some core
    // worker APIs before `CoreWorkerProcess::RunTaskExecutionLoop` is called. So we need
    // to create the worker instance here. One example of invocations is
    // https://github.com/ray-project/ray/blob/45ce40e5d44801193220d2c546be8de0feeef988/python/ray/worker.py#L1281.
    if (options_.worker_type == WorkerType::DRIVER ||
        options_.language == Language::PYTHON) {
      CreateWorker();
    }
  }

  // Assume stats module will be initialized exactly once in once process.
  // So it must be called in CoreWorkerProcess constructor and will be reused
  // by all of core worker.
  RAY_LOG(DEBUG) << "Stats setup in core worker.";
  // Initialize stats in core worker global tags.
  const ray::stats::TagsType global_tags = {{ray::stats::ComponentKey, "core_worker"},
                                            {ray::stats::VersionKey, "2.0.0.dev0"}};

  // NOTE(lingxuan.zlx): We assume RayConfig is initialized before it's used.
  // RayConfig is generated in Java_io_ray_runtime_RayNativeRuntime_nativeInitialize
  // for java worker or in constructor of CoreWorker for python worker.
  ray::stats::Init(global_tags, options_.metrics_agent_port);

#ifndef _WIN32
  // NOTE(kfstorm): std::atexit should be put at the end of `CoreWorkerProcess`
  // constructor. We assume that spdlog has been initialized before this line. When the
  // process is exiting, `HandleAtExit` will be invoked before destructing spdlog static
  // variables. We explicitly destruct `CoreWorkerProcess` instance in the callback to
  // ensure the static `CoreWorkerProcess` instance is destructed while spdlog is still
  // usable. This prevents crashing (or hanging) when using `RAY_LOG` in
  // `CoreWorkerProcess` destructor.
  RAY_CHECK(std::atexit(CoreWorkerProcess::HandleAtExit) == 0);
#endif
}

CoreWorkerProcess::~CoreWorkerProcess() {
  RAY_LOG(INFO) << "Destructing CoreWorkerProcess. pid: " << getpid();
  RAY_LOG(DEBUG) << "Stats stop in core worker.";
  // Shutdown stats module if worker process exits.
  ray::stats::Shutdown();
  if (options_.enable_logging) {
    RayLog::ShutDownRayLog();
  }
}

void CoreWorkerProcess::EnsureInitialized() {
  RAY_CHECK(core_worker_process)
      << "The core worker process is not initialized yet or already "
      << "shutdown.";
}

void CoreWorkerProcess::HandleAtExit() { core_worker_process.reset(); }

void CoreWorkerProcess::InitializeSystemConfig() {
  // We have to create a short-time thread here because the RPC request to get the system
  // config from Raylet is asynchronous, and we need to synchronously initialize the
  // system config in the constructor of `CoreWorkerProcess`.
  std::promise<std::string> promise;
  std::thread thread([&] {
    instrumented_io_context io_service;
    boost::asio::io_service::work work(io_service);
    rpc::ClientCallManager client_call_manager(io_service);
    auto grpc_client = rpc::NodeManagerWorkerClient::make(
        options_.raylet_ip_address, options_.node_manager_port, client_call_manager);
    raylet::RayletClient raylet_client(grpc_client);

    std::function<void(int64_t)> get_once = [&get_once, &raylet_client, &promise,
                                             &io_service](int64_t num_attempts) {
      raylet_client.GetSystemConfig([num_attempts, &get_once, &promise, &io_service](
                                        const Status &status,
                                        const rpc::GetSystemConfigReply &reply) {
        RAY_LOG(DEBUG) << "Getting system config from raylet, remaining retries = "
                       << num_attempts;
        if (!status.ok()) {
          if (num_attempts <= 1) {
            RAY_LOG(FATAL) << "Failed to get the system config from Raylet: " << status;
          } else {
            std::this_thread::sleep_for(std::chrono::milliseconds(
                RayConfig::instance().raylet_client_connect_timeout_milliseconds()));
            get_once(num_attempts - 1);
          }
        } else {
          promise.set_value(reply.system_config());
          io_service.stop();
        }
      });
    };

    get_once(RayConfig::instance().raylet_client_num_connect_attempts());
    io_service.run();
  });
  thread.join();

  RayConfig::instance().initialize(promise.get_future().get());
}

std::shared_ptr<CoreWorker> CoreWorkerProcess::TryGetWorker(const WorkerID &worker_id) {
  if (!core_worker_process) {
    return nullptr;
  }
  absl::ReaderMutexLock workers_lock(&core_worker_process->worker_map_mutex_);
  auto it = core_worker_process->workers_.find(worker_id);
  if (it != core_worker_process->workers_.end()) {
    return it->second;
  }
  return nullptr;
}

CoreWorker &CoreWorkerProcess::GetCoreWorker() {
  EnsureInitialized();
  if (core_worker_process->options_.num_workers == 1) {
    RAY_CHECK(core_worker_process->global_worker_) << "global_worker_ must not be NULL";
    return *core_worker_process->global_worker_;
  }
  auto ptr = current_core_worker_.lock();
  RAY_CHECK(ptr != nullptr)
      << "The current thread is not bound with a core worker instance.";
  return *ptr;
}

void CoreWorkerProcess::SetCurrentThreadWorkerId(const WorkerID &worker_id) {
  EnsureInitialized();
  if (core_worker_process->options_.num_workers == 1) {
    RAY_CHECK(core_worker_process->global_worker_->GetWorkerID() == worker_id);
    return;
  }
  current_core_worker_ = core_worker_process->GetWorker(worker_id);
}

std::shared_ptr<CoreWorker> CoreWorkerProcess::GetWorker(
    const WorkerID &worker_id) const {
  absl::ReaderMutexLock lock(&worker_map_mutex_);
  auto it = workers_.find(worker_id);
  RAY_CHECK(it != workers_.end()) << "Worker " << worker_id << " not found.";
  return it->second;
}

std::shared_ptr<CoreWorker> CoreWorkerProcess::CreateWorker() {
  auto worker = std::make_shared<CoreWorker>(
      options_,
      global_worker_id_ != WorkerID::Nil() ? global_worker_id_ : WorkerID::FromRandom());
  RAY_LOG(DEBUG) << "Worker " << worker->GetWorkerID() << " is created.";
  if (options_.num_workers == 1) {
    global_worker_ = worker;
  }
  current_core_worker_ = worker;

  absl::MutexLock lock(&worker_map_mutex_);
  workers_.emplace(worker->GetWorkerID(), worker);
  RAY_CHECK(workers_.size() <= static_cast<size_t>(options_.num_workers));
  return worker;
}

void CoreWorkerProcess::RemoveWorker(std::shared_ptr<CoreWorker> worker) {
  worker->WaitForShutdown();
  if (global_worker_) {
    RAY_CHECK(global_worker_ == worker);
  } else {
    RAY_CHECK(current_core_worker_.lock() == worker);
  }
  current_core_worker_.reset();
  {
    absl::MutexLock lock(&worker_map_mutex_);
    workers_.erase(worker->GetWorkerID());
    RAY_LOG(INFO) << "Removed worker " << worker->GetWorkerID();
  }
  if (global_worker_ == worker) {
    global_worker_ = nullptr;
  }
}

void CoreWorkerProcess::RunTaskExecutionLoop() {
  EnsureInitialized();
  RAY_CHECK(core_worker_process->options_.worker_type == WorkerType::WORKER);
  if (core_worker_process->options_.num_workers == 1) {
    // Run the task loop in the current thread only if the number of workers is 1.
    auto worker = core_worker_process->global_worker_
                      ? core_worker_process->global_worker_
                      : core_worker_process->CreateWorker();
    worker->RunTaskExecutionLoop();
    core_worker_process->RemoveWorker(worker);
  } else {
    std::vector<std::thread> worker_threads;
    for (int i = 0; i < core_worker_process->options_.num_workers; i++) {
      worker_threads.emplace_back([i] {
        SetThreadName("worker.task" + std::to_string(i));
        auto worker = core_worker_process->CreateWorker();
        worker->RunTaskExecutionLoop();
        core_worker_process->RemoveWorker(worker);
      });
    }
    for (auto &thread : worker_threads) {
      thread.join();
    }
  }

  core_worker_process.reset();
}

CoreWorker::CoreWorker(const CoreWorkerOptions &options, const WorkerID &worker_id)
    : options_(options),
      get_call_site_(RayConfig::instance().record_ref_creation_sites()
                         ? options_.get_lang_stack
                         : nullptr),
      worker_context_(options_.worker_type, worker_id, GetProcessJobID(options_)),
      io_work_(io_service_),
      client_call_manager_(new rpc::ClientCallManager(io_service_)),
      periodical_runner_(io_service_),
      task_queue_length_(0),
      num_executed_tasks_(0),
      task_execution_service_work_(task_execution_service_),
      resource_ids_(new ResourceMappingType()),
      grpc_service_(io_service_, *this) {
  RAY_LOG(DEBUG) << "Constructing CoreWorker, worker_id: " << worker_id;

  // Initialize task receivers.
  if (options_.worker_type == WorkerType::WORKER || options_.is_local_mode) {
    RAY_CHECK(options_.task_execution_callback != nullptr);
    auto execute_task =
        std::bind(&CoreWorker::ExecuteTask, this, std::placeholders::_1,
                  std::placeholders::_2, std::placeholders::_3, std::placeholders::_4);
    direct_task_receiver_ = std::make_unique<CoreWorkerDirectTaskReceiver>(
        worker_context_, task_execution_service_, execute_task,
        [this] { return local_raylet_client_->TaskDone(); });
  }

  // Initialize raylet client.
  // NOTE(edoakes): the core_worker_server_ must be running before registering with
  // the raylet, as the raylet will start sending some RPC messages immediately.
  // TODO(zhijunfu): currently RayletClient would crash in its constructor if it cannot
  // connect to Raylet after a number of retries, this can be changed later
  // so that the worker (java/python .etc) can retrieve and handle the error
  // instead of crashing.
  auto grpc_client = rpc::NodeManagerWorkerClient::make(
      options_.raylet_ip_address, options_.node_manager_port, *client_call_manager_);
  Status raylet_client_status;
  NodeID local_raylet_id;
  int assigned_port;
  std::string serialized_job_config = options_.serialized_job_config;
  local_raylet_client_ = std::make_shared<raylet::RayletClient>(
      io_service_, std::move(grpc_client), options_.raylet_socket, GetWorkerID(),
      options_.worker_type, worker_context_.GetCurrentJobID(), options_.runtime_env_hash,
      options_.language, options_.node_ip_address, &raylet_client_status,
      &local_raylet_id, &assigned_port, &serialized_job_config, options_.worker_shim_pid);

  if (!raylet_client_status.ok()) {
    // Avoid using FATAL log or RAY_CHECK here because they may create a core dump file.
    RAY_LOG(ERROR) << "Failed to register worker " << worker_id << " to Raylet. "
                   << raylet_client_status;
    if (options_.enable_logging) {
      RayLog::ShutDownRayLog();
    }
    // Quit the process immediately.
    _Exit(1);
  }

  connected_ = true;

  RAY_CHECK(assigned_port >= 0);

  // Parse job config from serialized string.
  job_config_.reset(new rpc::JobConfig());
  job_config_->ParseFromString(serialized_job_config);

  // Start RPC server after all the task receivers are properly initialized and we have
  // our assigned port from the raylet.
  core_worker_server_ = std::make_unique<rpc::GrpcServer>(
      WorkerTypeString(options_.worker_type), assigned_port);
  core_worker_server_->RegisterService(grpc_service_);
  core_worker_server_->Run();

  // Set our own address.
  RAY_CHECK(!local_raylet_id.IsNil());
  rpc_address_.set_ip_address(options_.node_ip_address);
  rpc_address_.set_port(core_worker_server_->GetPort());
  rpc_address_.set_raylet_id(local_raylet_id.Binary());
  rpc_address_.set_worker_id(worker_context_.GetWorkerID().Binary());
  RAY_LOG(INFO) << "Initializing worker at address: " << rpc_address_.ip_address() << ":"
                << rpc_address_.port() << ", worker ID " << worker_context_.GetWorkerID()
                << ", raylet " << local_raylet_id;

  // Begin to get gcs server address from raylet.
  gcs_server_address_updater_ = std::make_unique<GcsServerAddressUpdater>(
      options_.raylet_ip_address, options_.node_manager_port,
      [this](std::string ip, int port) {
        absl::MutexLock lock(&gcs_server_address_mutex_);
        gcs_server_address_.first = ip;
        gcs_server_address_.second = port;
      });

  // Initialize gcs client.
  // As the synchronous and the asynchronous context of redis client is not used in this
  // gcs client. We would not open connection for it by setting `enable_sync_conn` and
  // `enable_async_conn` as false.
  gcs::GcsClientOptions gcs_options = gcs::GcsClientOptions(
      options_.gcs_options.server_ip_, options_.gcs_options.server_port_,
      options_.gcs_options.password_,
      /*enable_sync_conn=*/false, /*enable_async_conn=*/false,
      /*enable_subscribe_conn=*/true);
  gcs_client_ = std::make_shared<ray::gcs::ServiceBasedGcsClient>(
      gcs_options, [this](std::pair<std::string, int> *address) {
        absl::MutexLock lock(&gcs_server_address_mutex_);
        if (gcs_server_address_.second != 0) {
          address->first = gcs_server_address_.first;
          address->second = gcs_server_address_.second;
          return true;
        }
        return false;
      });

  RAY_CHECK_OK(gcs_client_->Connect(io_service_));
  RegisterToGcs();

  // Register a callback to monitor removed nodes.
  auto on_node_change = [this](const NodeID &node_id, const rpc::GcsNodeInfo &data) {
    if (data.state() == rpc::GcsNodeInfo::DEAD) {
      OnNodeRemoved(node_id);
    }
  };
  RAY_CHECK_OK(gcs_client_->Nodes().AsyncSubscribeToNodeChange(on_node_change, nullptr));

  // Initialize profiler.
  profiler_ = std::make_shared<worker::Profiler>(
      worker_context_, options_.node_ip_address, io_service_, gcs_client_);

  core_worker_client_pool_ =
      std::make_shared<rpc::CoreWorkerClientPool>(*client_call_manager_);

  object_info_publisher_ = std::make_unique<pubsub::Publisher>(
      /*periodical_runner=*/&periodical_runner_,
      /*get_time_ms=*/[]() { return absl::GetCurrentTimeNanos() / 1e6; },
      /*subscriber_timeout_ms=*/RayConfig::instance().subscriber_timeout_ms(),
      /*publish_batch_size_=*/RayConfig::instance().publish_batch_size());
  object_info_subscriber_ = std::make_unique<pubsub::Subscriber>(
      /*subscriber_id=*/GetWorkerID(),
      /*max_command_batch_size*/ RayConfig::instance().max_command_batch_size(),
      // /*publisher_client_pool=*/*(core_worker_client_pool_.get()),
      /*get_client=*/
      [this](const rpc::Address &address) {
        return core_worker_client_pool_->GetOrConnect(address);
      },
      /*callback_service*/ &io_service_);

  reference_counter_ = std::make_shared<ReferenceCounter>(
      rpc_address_,
      /*object_info_publisher=*/object_info_publisher_.get(),
      /*object_info_subscriber=*/object_info_subscriber_.get(),
      RayConfig::instance().lineage_pinning_enabled(), [this](const rpc::Address &addr) {
        return std::shared_ptr<rpc::CoreWorkerClient>(
            new rpc::CoreWorkerClient(addr, *client_call_manager_));
      });

  if (options_.worker_type == ray::WorkerType::WORKER) {
    periodical_runner_.RunFnPeriodically(
        [this] { CheckForRayletFailure(); },
        RayConfig::instance().raylet_death_check_interval_milliseconds());
  }

  plasma_store_provider_.reset(new CoreWorkerPlasmaStoreProvider(
      options_.store_socket, local_raylet_client_, reference_counter_,
      options_.check_signals,
      /*warmup=*/
      (options_.worker_type != ray::WorkerType::SPILL_WORKER &&
       options_.worker_type != ray::WorkerType::RESTORE_WORKER &&
       options_.worker_type != ray::WorkerType::UTIL_WORKER),
      /*get_current_call_site=*/boost::bind(&CoreWorker::CurrentCallSite, this)));
  memory_store_.reset(new CoreWorkerMemoryStore(
      [this](const RayObject &object, const ObjectID &object_id) {
        PutObjectIntoPlasma(object, object_id);
        return Status::OK();
      },
      options_.ref_counting_enabled ? reference_counter_ : nullptr, local_raylet_client_,
      options_.check_signals,
      [this](const RayObject &obj) {
        // Run this on the event loop to avoid calling back into the language runtime
        // from the middle of user operations.
        io_service_.post(
            [this, obj]() {
              if (options_.unhandled_exception_handler != nullptr) {
                options_.unhandled_exception_handler(obj);
              }
            },
            "CoreWorker.HandleException");
      }));

  periodical_runner_.RunFnPeriodically([this] { InternalHeartbeat(); },
                                       kInternalHeartbeatMillis);

  auto check_node_alive_fn = [this](const NodeID &node_id) {
    auto node = gcs_client_->Nodes().Get(node_id);
    return node.has_value();
  };
  auto reconstruct_object_callback = [this](const ObjectID &object_id) {
    io_service_.post(
        [this, object_id]() {
          RAY_CHECK(object_recovery_manager_->RecoverObject(object_id));
        },
        "CoreWorker.ReconstructObject");
  };
  task_manager_.reset(new TaskManager(
      memory_store_, reference_counter_,
      /* retry_task_callback= */
      [this](TaskSpecification &spec, bool delay) {
        if (delay) {
          // Retry after a delay to emulate the existing Raylet reconstruction
          // behaviour. TODO(ekl) backoff exponentially.
          uint32_t delay = RayConfig::instance().task_retry_delay_ms();
          RAY_LOG(ERROR) << "Will resubmit task after a " << delay
                         << "ms delay: " << spec.DebugString();
          absl::MutexLock lock(&mutex_);
          to_resubmit_.push_back(std::make_pair(current_time_ms() + delay, spec));
        } else {
          RAY_LOG(ERROR) << "Resubmitting task that produced lost plasma object: "
                         << spec.DebugString();
          if (spec.IsActorTask()) {
            auto actor_handle = actor_manager_->GetActorHandle(spec.ActorId());
            actor_handle->SetResubmittedActorTaskSpec(spec, spec.ActorDummyObject());
            RAY_CHECK_OK(direct_actor_submitter_->SubmitTask(spec));
          } else {
            RAY_CHECK_OK(direct_task_submitter_->SubmitTask(spec));
          }
        }
      },
      check_node_alive_fn, reconstruct_object_callback));

  // Create an entry for the driver task in the task table. This task is
  // added immediately with status RUNNING. This allows us to push errors
  // related to this driver task back to the driver. For example, if the
  // driver creates an object that is later evicted, we should notify the
  // user that we're unable to reconstruct the object, since we cannot
  // rerun the driver.
  if (options_.worker_type == WorkerType::DRIVER) {
    TaskSpecBuilder builder;
    const TaskID task_id = TaskID::ForDriverTask(worker_context_.GetCurrentJobID());
    builder.SetDriverTaskSpec(task_id, options_.language,
                              worker_context_.GetCurrentJobID(),
                              TaskID::ComputeDriverTaskId(worker_context_.GetWorkerID()),
                              GetCallerId(), rpc_address_);

    std::shared_ptr<rpc::TaskTableData> data = std::make_shared<rpc::TaskTableData>();
    data->mutable_task()->mutable_task_spec()->CopyFrom(builder.Build().GetMessage());
    SetCurrentTaskId(task_id);
  }

  auto raylet_client_factory = [this](const std::string ip_address, int port) {
    auto grpc_client =
        rpc::NodeManagerWorkerClient::make(ip_address, port, *client_call_manager_);
    return std::shared_ptr<raylet::RayletClient>(
        new raylet::RayletClient(std::move(grpc_client)));
  };

  std::shared_ptr<ActorCreatorInterface> actor_creator =
      std::make_shared<DefaultActorCreator>(gcs_client_);

  direct_actor_submitter_ = std::shared_ptr<CoreWorkerDirectActorTaskSubmitter>(
      new CoreWorkerDirectActorTaskSubmitter(core_worker_client_pool_, memory_store_,
                                             task_manager_));

  auto node_addr_factory = [this](const NodeID &node_id) {
    absl::optional<rpc::Address> addr;
    if (auto node_info = gcs_client_->Nodes().Get(node_id)) {
      rpc::Address address;
      address.set_raylet_id(node_info->node_id());
      address.set_ip_address(node_info->node_manager_address());
      address.set_port(node_info->node_manager_port());
      addr = address;
    }
    return addr;
  };
  auto lease_policy = RayConfig::instance().locality_aware_leasing_enabled()
                          ? std::shared_ptr<LeasePolicyInterface>(
                                std::make_shared<LocalityAwareLeasePolicy>(
                                    reference_counter_, node_addr_factory, rpc_address_))
                          : std::shared_ptr<LeasePolicyInterface>(
                                std::make_shared<LocalLeasePolicy>(rpc_address_));

  direct_task_submitter_ = std::make_unique<CoreWorkerDirectTaskSubmitter>(
      rpc_address_, local_raylet_client_, core_worker_client_pool_, raylet_client_factory,
      std::move(lease_policy), memory_store_, task_manager_, local_raylet_id,
      RayConfig::instance().worker_lease_timeout_milliseconds(), std::move(actor_creator),
      RayConfig::instance().max_tasks_in_flight_per_worker(),
      boost::asio::steady_timer(io_service_));
  auto report_locality_data_callback =
      [this](const ObjectID &object_id, const absl::flat_hash_set<NodeID> &locations,
             uint64_t object_size) {
        reference_counter_->ReportLocalityData(object_id, locations, object_size);
      };
  future_resolver_.reset(new FutureResolver(memory_store_,
                                            std::move(report_locality_data_callback),
                                            core_worker_client_pool_, rpc_address_));

  // Unfortunately the raylet client has to be constructed after the receivers.
  if (direct_task_receiver_ != nullptr) {
    task_argument_waiter_.reset(new DependencyWaiterImpl(*local_raylet_client_));
    direct_task_receiver_->Init(core_worker_client_pool_, rpc_address_,
                                task_argument_waiter_);
  }

  actor_manager_ = std::make_unique<ActorManager>(gcs_client_, direct_actor_submitter_,
                                                  reference_counter_);

  std::function<Status(const ObjectID &object_id, const ObjectLookupCallback &callback)>
      object_lookup_fn;

  object_lookup_fn = [this, node_addr_factory](const ObjectID &object_id,
                                               const ObjectLookupCallback &callback) {
    std::vector<rpc::Address> locations;
    const absl::optional<absl::flat_hash_set<NodeID>> object_locations =
        reference_counter_->GetObjectLocations(object_id);
    if (object_locations.has_value()) {
      locations.reserve(object_locations.value().size());
      for (const auto &node_id : object_locations.value()) {
        absl::optional<rpc::Address> addr = node_addr_factory(node_id);
        if (addr.has_value()) {
          locations.push_back(addr.value());
        } else {
          // We're getting potentially stale locations directly from the reference
          // counter, so the location might be a dead node.
          RAY_LOG(DEBUG) << "Location " << node_id
                         << " is dead, not using it in the recovery of object "
                         << object_id;
        }
      }
    }
    callback(object_id, locations);
    return Status::OK();
  };
  object_recovery_manager_ = std::make_unique<ObjectRecoveryManager>(
      rpc_address_, raylet_client_factory, local_raylet_client_, object_lookup_fn,
      task_manager_, reference_counter_, memory_store_,
      [this](const ObjectID &object_id, bool pin_object) {
        RAY_CHECK_OK(Put(RayObject(rpc::ErrorType::OBJECT_UNRECONSTRUCTABLE),
                         /*contained_object_ids=*/{}, object_id,
                         /*pin_object=*/pin_object));
      },
      RayConfig::instance().lineage_pinning_enabled());

  // Start the IO thread after all other members have been initialized, in case
  // the thread calls back into any of our members.
  io_thread_ = std::thread([this]() { RunIOService(); });
  // Tell the raylet the port that we are listening on.
  // NOTE: This also marks the worker as available in Raylet. We do this at the
  // very end in case there is a problem during construction.
  if (options.connect_on_start) {
    RAY_CHECK_OK(
        local_raylet_client_->AnnounceWorkerPort(core_worker_server_->GetPort()));
  }
  // Used to detect if the object is in the plasma store.
  max_direct_call_object_size_ = RayConfig::instance().max_direct_call_object_size();

  /// If periodic asio stats print is enabled, it will print it.
  const auto event_stats_print_interval_ms =
      RayConfig::instance().event_stats_print_interval_ms();
  if (event_stats_print_interval_ms != -1 && RayConfig::instance().event_stats()) {
    periodical_runner_.RunFnPeriodically(
        [this] {
          RAY_LOG(INFO) << "Event stats:\n\n" << io_service_.StatsString() << "\n\n";
        },
        event_stats_print_interval_ms);
  }
}

void CoreWorker::Shutdown() {
  io_service_.stop();
  if (options_.worker_type == WorkerType::WORKER) {
    task_execution_service_.stop();
  }
  if (options_.on_worker_shutdown) {
    options_.on_worker_shutdown(GetWorkerID());
  }
}

void CoreWorker::ConnectToRaylet() {
  RAY_CHECK(!options_.connect_on_start);
  // Tell the raylet the port that we are listening on.
  // NOTE: This also marks the worker as available in Raylet. We do this at the
  // very end in case there is a problem during construction.
  RAY_CHECK_OK(local_raylet_client_->AnnounceWorkerPort(core_worker_server_->GetPort()));
}

void CoreWorker::Disconnect(
    rpc::WorkerExitType exit_type,
    const std::shared_ptr<LocalMemoryBuffer> &creation_task_exception_pb_bytes) {
  if (connected_) {
    connected_ = false;
    if (local_raylet_client_) {
      RAY_IGNORE_EXPR(
          local_raylet_client_->Disconnect(exit_type, creation_task_exception_pb_bytes));
    }
  }
}

void CoreWorker::Exit(
    rpc::WorkerExitType exit_type,
    const std::shared_ptr<LocalMemoryBuffer> &creation_task_exception_pb_bytes) {
  RAY_LOG(INFO) << "Exit signal received, this process will exit after all outstanding "
                   "tasks have finished"
                << ", exit_type=" << rpc::WorkerExitType_Name(exit_type);
  exiting_ = true;
  // Release the resources early in case draining takes a long time.
  RAY_CHECK_OK(
      local_raylet_client_->NotifyDirectCallTaskBlocked(/*release_resources*/ true));

  // Callback to shutdown.
  auto shutdown = [this, exit_type, creation_task_exception_pb_bytes]() {
    // To avoid problems, make sure shutdown is always called from the same
    // event loop each time.
    task_execution_service_.post(
        [this, exit_type, creation_task_exception_pb_bytes]() {
          if (exit_type == rpc::WorkerExitType::CREATION_TASK_ERROR ||
              exit_type == rpc::WorkerExitType::INTENDED_EXIT) {
            // Notify the raylet about this exit.
            // Only CREATION_TASK_ERROR and INTENDED_EXIT needs to disconnect
            // manually.
            Disconnect(exit_type, creation_task_exception_pb_bytes);
          }
          Shutdown();
        },
        "CoreWorker.Shutdown");
  };
  // Callback to drain objects once all pending tasks have been drained.
  auto drain_references_callback = [this, shutdown]() {
    // Post to the event loop to avoid a deadlock between the TaskManager and
    // the ReferenceCounter. The deadlock can occur because this callback may
    // get called by the TaskManager while the ReferenceCounter's lock is held,
    // but the callback itself must acquire the ReferenceCounter's lock to
    // drain the object references.
    task_execution_service_.post(
        [this, shutdown]() {
          bool not_actor_task = false;
          {
            absl::MutexLock lock(&mutex_);
            not_actor_task = actor_id_.IsNil();
          }
          if (not_actor_task) {
            // If we are a task, then we cannot hold any object references in the
            // heap. Therefore, any active object references are being held by other
            // processes. Wait for these processes to release their references
            // before we shutdown. NOTE(swang): This could still cause this worker
            // process to stay alive forever if another process holds a reference
            // forever.
            reference_counter_->DrainAndShutdown(shutdown);
          } else {
            // If we are an actor, then we may be holding object references in the
            // heap. Then, we should not wait to drain the object references before
            // shutdown since this could hang.
            shutdown();
          }
        },
        "CoreWorker.DrainAndShutdown");
  };

  task_manager_->DrainAndShutdown(drain_references_callback);
}
void CoreWorker::RunIOService() {
#ifndef _WIN32
  // Block SIGINT and SIGTERM so they will be handled by the main thread.
  sigset_t mask;
  sigemptyset(&mask);
  sigaddset(&mask, SIGINT);
  sigaddset(&mask, SIGTERM);
  pthread_sigmask(SIG_BLOCK, &mask, NULL);
#endif
  SetThreadName("worker.io");
  io_service_.run();
}

void CoreWorker::OnNodeRemoved(const NodeID &node_id) {
<<<<<<< HEAD
  RAY_LOG(INFO) << "Node failure " << node_id;
  if (node_id == GetCurrentNodeId()) {
    RAY_LOG(FATAL) << "The raylet for this worker has died. Killing itself...";
  }
=======
  RAY_LOG(INFO) << "Node failure from " << node_id
                << ". All objects pinned on that node will be lost if object "
                   "reconstruction is not enabled.";
>>>>>>> 80e013f3
  const auto lost_objects = reference_counter_->ResetObjectsOnRemovedNode(node_id);
  // Delete the objects from the in-memory store to indicate that they are not
  // available. The object recovery manager will guarantee that a new value
  // will eventually be stored for the objects (either an
  // UnreconstructableError or a value reconstructed from lineage).
  memory_store_->Delete(lost_objects);
  for (const auto &object_id : lost_objects) {
    // NOTE(swang): There is a race condition where this can return false if
    // the reference went out of scope since the call to the ref counter to get
    // the lost objects. It's okay to not mark the object as failed or recover
    // the object since there are no reference holders.
    auto recovered = object_recovery_manager_->RecoverObject(object_id);
    if (!recovered) {
      RAY_LOG(DEBUG) << "Object " << object_id << " lost due to node failure " << node_id;
    }
  }
}

void CoreWorker::WaitForShutdown() {
  if (io_thread_.joinable()) {
    io_thread_.join();
  }
  if (gcs_client_) {
    gcs_client_->Disconnect();
  }
  if (options_.worker_type == WorkerType::WORKER) {
    RAY_CHECK(task_execution_service_.stopped());
    // Asyncio coroutines could still run after CoreWorker is removed because it is
    // running in a different thread. This can cause segfault because coroutines try to
    // access CoreWorker methods that are already garbage collected. We should complete
    // all coroutines before shutting down in order to prevent this.
    if (worker_context_.CurrentActorIsAsync()) {
      options_.terminate_asyncio_thread();
    }
  }
}

const WorkerID &CoreWorker::GetWorkerID() const { return worker_context_.GetWorkerID(); }

void CoreWorker::SetCurrentTaskId(const TaskID &task_id) {
  worker_context_.SetCurrentTaskId(task_id);
  {
    absl::MutexLock lock(&mutex_);
    main_thread_task_id_ = task_id;
  }
}

void CoreWorker::RegisterToGcs() {
  std::unordered_map<std::string, std::string> worker_info;
  const auto &worker_id = GetWorkerID();
  worker_info.emplace("node_ip_address", options_.node_ip_address);
  worker_info.emplace("plasma_store_socket", options_.store_socket);
  worker_info.emplace("raylet_socket", options_.raylet_socket);

  if (options_.worker_type == WorkerType::DRIVER) {
    auto start_time = std::chrono::duration_cast<std::chrono::milliseconds>(
                          std::chrono::system_clock::now().time_since_epoch())
                          .count();
    worker_info.emplace("driver_id", worker_id.Binary());
    worker_info.emplace("start_time", std::to_string(start_time));
    if (!options_.driver_name.empty()) {
      worker_info.emplace("name", options_.driver_name);
    }
  }

  if (!options_.stdout_file.empty()) {
    worker_info.emplace("stdout_file", options_.stdout_file);
  }
  if (!options_.stderr_file.empty()) {
    worker_info.emplace("stderr_file", options_.stderr_file);
  }

  auto worker_data = std::make_shared<rpc::WorkerTableData>();
  worker_data->mutable_worker_address()->set_worker_id(worker_id.Binary());
  worker_data->set_worker_type(options_.worker_type);
  worker_data->mutable_worker_info()->insert(worker_info.begin(), worker_info.end());
  worker_data->set_is_alive(true);

  RAY_CHECK_OK(gcs_client_->Workers().AsyncAdd(worker_data, nullptr));
}

void CoreWorker::CheckForRayletFailure() {
  // When running worker process in container, the worker parent process is not raylet.
  // So we add RAY_RAYLET_PID enviroment to ray worker process.
  if (const char *env_pid = std::getenv("RAY_RAYLET_PID")) {
    pid_t pid = static_cast<pid_t>(std::atoi(env_pid));
    if (!IsProcessAlive(pid)) {
      RAY_LOG(ERROR) << "Raylet failed. Shutting down. Raylet PID: " << pid;
      Shutdown();
    }
  } else if (!IsParentProcessAlive()) {
    RAY_LOG(ERROR) << "Raylet failed. Shutting down.";
    Shutdown();
  }
}

void CoreWorker::InternalHeartbeat() {
  absl::MutexLock lock(&mutex_);

  // Retry tasks.
  while (!to_resubmit_.empty() && current_time_ms() > to_resubmit_.front().first) {
    auto &spec = to_resubmit_.front().second;
    if (spec.IsActorTask()) {
      RAY_CHECK_OK(direct_actor_submitter_->SubmitTask(spec));
    } else {
      RAY_CHECK_OK(direct_task_submitter_->SubmitTask(spec));
    }
    to_resubmit_.pop_front();
  }

  // Check timeout tasks that are waiting for death info.
  if (direct_actor_submitter_ != nullptr) {
    direct_actor_submitter_->CheckTimeoutTasks();
  }

  // Check for unhandled exceptions to raise after a timeout on the driver.
  // Only do this for TTY, since shells like IPython sometimes save references
  // to the result and prevent normal result deletion from handling.
  // See also: https://github.com/ray-project/ray/issues/14485
  if (options_.worker_type == WorkerType::DRIVER && options_.interactive) {
    memory_store_->NotifyUnhandledErrors();
  }
}

std::unordered_map<ObjectID, std::pair<size_t, size_t>>
CoreWorker::GetAllReferenceCounts() const {
  auto counts = reference_counter_->GetAllReferenceCounts();
  std::vector<ObjectID> actor_handle_ids = actor_manager_->GetActorHandleIDsFromHandles();
  // Strip actor IDs from the ref counts since there is no associated ObjectID
  // in the language frontend.
  for (const auto &actor_handle_id : actor_handle_ids) {
    counts.erase(actor_handle_id);
  }
  return counts;
}

void CoreWorker::PutObjectIntoPlasma(const RayObject &object, const ObjectID &object_id) {
  bool object_exists;
  // This call will only be used by PromoteObjectToPlasma, which means that the
  // object will always owned by us.
  RAY_CHECK_OK(plasma_store_provider_->Put(
      object, object_id, /* owner_address = */ rpc_address_, &object_exists));
  if (!object_exists) {
    // Tell the raylet to pin the object **after** it is created.
    RAY_LOG(DEBUG) << "Pinning put object " << object_id;
    local_raylet_client_->PinObjectIDs(
        rpc_address_, {object_id},
        [this, object_id](const Status &status, const rpc::PinObjectIDsReply &reply) {
          // Only release the object once the raylet has responded to avoid the race
          // condition that the object could be evicted before the raylet pins it.
          if (!plasma_store_provider_->Release(object_id).ok()) {
            RAY_LOG(ERROR) << "Failed to release ObjectID (" << object_id
                           << "), might cause a leak in plasma.";
          }
        });
  }
  RAY_CHECK(memory_store_->Put(RayObject(rpc::ErrorType::OBJECT_IN_PLASMA), object_id));
}

void CoreWorker::PromoteObjectToPlasma(const ObjectID &object_id) {
  auto value = memory_store_->GetOrPromoteToPlasma(object_id);
  if (value) {
    PutObjectIntoPlasma(*value, object_id);
  }
}

const rpc::Address &CoreWorker::GetRpcAddress() const { return rpc_address_; }

rpc::Address CoreWorker::GetOwnerAddress(const ObjectID &object_id) const {
  rpc::Address owner_address;
  auto has_owner = reference_counter_->GetOwner(object_id, &owner_address);
  RAY_CHECK(has_owner)
      << "Object IDs generated randomly (ObjectID.from_random()) or out-of-band "
         "(ObjectID.from_binary(...)) cannot be passed as a task argument because Ray "
         "does not know which task will create them. "
         "If this was not how your object ID was generated, please file an issue "
         "at https://github.com/ray-project/ray/issues/";
  return owner_address;
}

void CoreWorker::GetOwnershipInfo(const ObjectID &object_id, rpc::Address *owner_address,
                                  std::string *serialized_object_status) {
  auto has_owner = reference_counter_->GetOwner(object_id, owner_address);
  RAY_CHECK(has_owner)
      << "Object IDs generated randomly (ObjectID.from_random()) or out-of-band "
         "(ObjectID.from_binary(...)) cannot be serialized because Ray does not know "
         "which task will create them. "
         "If this was not how your object ID was generated, please file an issue "
         "at https://github.com/ray-project/ray/issues/";
  RAY_LOG(DEBUG) << "Promoted object to plasma " << object_id;

  rpc::GetObjectStatusReply object_status;
  // Optimization: if the object exists, serialize and inline its status. This also
  // resolves some race conditions in resource release (#16025).
  if (RayConfig::instance().inline_object_status_in_refs()) {
    auto existing_object = memory_store_->GetIfExists(object_id);
    if (existing_object != nullptr) {
      PopulateObjectStatus(object_id, existing_object, &object_status);
    }
  }
  *serialized_object_status = object_status.SerializeAsString();
}

void CoreWorker::RegisterOwnershipInfoAndResolveFuture(
    const ObjectID &object_id, const ObjectID &outer_object_id,
    const rpc::Address &owner_address, const std::string &serialized_object_status) {
  // Add the object's owner to the local metadata in case it gets serialized
  // again.
  reference_counter_->AddBorrowedObject(object_id, outer_object_id, owner_address);

  rpc::GetObjectStatusReply object_status;
  object_status.ParseFromString(serialized_object_status);

  if (object_status.has_object() && !reference_counter_->OwnedByUs(object_id)) {
    // We already have the inlined object status, process it immediately.
    future_resolver_->ProcessResolvedObject(object_id, Status::OK(), object_status);
  } else {
    // We will ask the owner about the object until the object is
    // created or we can no longer reach the owner.
    future_resolver_->ResolveFutureAsync(object_id, owner_address);
  }
}

Status CoreWorker::Put(const RayObject &object,
                       const std::vector<ObjectID> &contained_object_ids,
                       ObjectID *object_id) {
  *object_id = ObjectID::FromIndex(worker_context_.GetCurrentTaskID(),
                                   worker_context_.GetNextPutIndex());
  reference_counter_->AddOwnedObject(
      *object_id, contained_object_ids, rpc_address_, CurrentCallSite(), object.GetSize(),
      /*is_reconstructable=*/false, NodeID::FromBinary(rpc_address_.raylet_id()));
  auto status = Put(object, contained_object_ids, *object_id, /*pin_object=*/true);
  if (!status.ok()) {
    reference_counter_->RemoveOwnedObject(*object_id);
  }
  return status;
}

Status CoreWorker::Put(const RayObject &object,
                       const std::vector<ObjectID> &contained_object_ids,
                       const ObjectID &object_id, bool pin_object) {
  bool object_exists;
  if (options_.is_local_mode ||
      (RayConfig::instance().put_small_object_in_memory_store() &&
       static_cast<int64_t>(object.GetSize()) < max_direct_call_object_size_)) {
    RAY_LOG(DEBUG) << "Put " << object_id << " in memory store";
    RAY_CHECK(memory_store_->Put(object, object_id));
    return Status::OK();
  }
  RAY_RETURN_NOT_OK(plasma_store_provider_->Put(
      object, object_id, /* owner_address = */ rpc_address_, &object_exists));
  if (!object_exists) {
    if (pin_object) {
      // Tell the raylet to pin the object **after** it is created.
      RAY_LOG(DEBUG) << "Pinning put object " << object_id;
      local_raylet_client_->PinObjectIDs(
          rpc_address_, {object_id},
          [this, object_id](const Status &status, const rpc::PinObjectIDsReply &reply) {
            // Only release the object once the raylet has responded to avoid the race
            // condition that the object could be evicted before the raylet pins it.
            if (!plasma_store_provider_->Release(object_id).ok()) {
              RAY_LOG(ERROR) << "Failed to release ObjectID (" << object_id
                             << "), might cause a leak in plasma.";
            }
          });
    } else {
      RAY_RETURN_NOT_OK(plasma_store_provider_->Release(object_id));
    }
  }
  RAY_CHECK(memory_store_->Put(RayObject(rpc::ErrorType::OBJECT_IN_PLASMA), object_id));
  return Status::OK();
}

Status CoreWorker::CreateOwned(const std::shared_ptr<Buffer> &metadata,
                               const size_t data_size,
                               const std::vector<ObjectID> &contained_object_ids,
                               ObjectID *object_id, std::shared_ptr<Buffer> *data,
                               bool created_by_worker) {
  *object_id = ObjectID::FromIndex(worker_context_.GetCurrentTaskID(),
                                   worker_context_.GetNextPutIndex());
  reference_counter_->AddOwnedObject(*object_id, contained_object_ids, rpc_address_,
                                     CurrentCallSite(), data_size + metadata->Size(),
                                     /*is_reconstructable=*/false,
                                     NodeID::FromBinary(rpc_address_.raylet_id()));
  if (options_.is_local_mode ||
      (RayConfig::instance().put_small_object_in_memory_store() &&
       static_cast<int64_t>(data_size) < max_direct_call_object_size_)) {
    *data = std::make_shared<LocalMemoryBuffer>(data_size);
  } else {
    auto status = plasma_store_provider_->Create(metadata, data_size, *object_id,
                                                 /* owner_address = */ rpc_address_, data,
                                                 created_by_worker);
    if (!status.ok() || !data) {
      reference_counter_->RemoveOwnedObject(*object_id);
      return status;
    }
  }
  return Status::OK();
}

Status CoreWorker::CreateExisting(const std::shared_ptr<Buffer> &metadata,
                                  const size_t data_size, const ObjectID &object_id,
                                  const rpc::Address &owner_address,
                                  std::shared_ptr<Buffer> *data, bool created_by_worker) {
  if (options_.is_local_mode) {
    return Status::NotImplemented(
        "Creating an object with a pre-existing ObjectID is not supported in local "
        "mode");
  } else {
    return plasma_store_provider_->Create(metadata, data_size, object_id, owner_address,
                                          data, created_by_worker);
  }
}

Status CoreWorker::SealOwned(const ObjectID &object_id, bool pin_object) {
  auto status = SealExisting(object_id, pin_object);
  if (!status.ok()) {
    reference_counter_->RemoveOwnedObject(object_id);
  }
  return status;
}

Status CoreWorker::SealExisting(const ObjectID &object_id, bool pin_object,
                                const absl::optional<rpc::Address> &owner_address) {
  RAY_RETURN_NOT_OK(plasma_store_provider_->Seal(object_id));
  if (pin_object) {
    // Tell the raylet to pin the object **after** it is created.
    RAY_LOG(DEBUG) << "Pinning sealed object " << object_id;
    local_raylet_client_->PinObjectIDs(
        owner_address.has_value() ? *owner_address : rpc_address_, {object_id},
        [this, object_id](const Status &status, const rpc::PinObjectIDsReply &reply) {
          // Only release the object once the raylet has responded to avoid the race
          // condition that the object could be evicted before the raylet pins it.
          if (!plasma_store_provider_->Release(object_id).ok()) {
            RAY_LOG(ERROR) << "Failed to release ObjectID (" << object_id
                           << "), might cause a leak in plasma.";
          }
        });
  } else {
    RAY_RETURN_NOT_OK(plasma_store_provider_->Release(object_id));
    reference_counter_->FreePlasmaObjects({object_id});
  }
  RAY_CHECK(memory_store_->Put(RayObject(rpc::ErrorType::OBJECT_IN_PLASMA), object_id));
  return Status::OK();
}

Status CoreWorker::Get(const std::vector<ObjectID> &ids, const int64_t timeout_ms,
                       std::vector<std::shared_ptr<RayObject>> *results,
                       bool plasma_objects_only) {
  results->resize(ids.size(), nullptr);

  absl::flat_hash_set<ObjectID> plasma_object_ids;
  absl::flat_hash_set<ObjectID> memory_object_ids(ids.begin(), ids.end());

  bool got_exception = false;
  absl::flat_hash_map<ObjectID, std::shared_ptr<RayObject>> result_map;
  auto start_time = current_time_ms();

  if (!plasma_objects_only) {
    if (!memory_object_ids.empty()) {
      RAY_RETURN_NOT_OK(memory_store_->Get(memory_object_ids, timeout_ms, worker_context_,
                                           &result_map, &got_exception));
    }

    // Erase any objects that were promoted to plasma from the results. These get
    // requests will be retried at the plasma store.
    for (auto it = result_map.begin(); it != result_map.end();) {
      auto current = it++;
      if (current->second->IsInPlasmaError()) {
        RAY_LOG(DEBUG) << current->first << " in plasma, doing fetch-and-get";
        plasma_object_ids.insert(current->first);
        result_map.erase(current);
      }
    }
  } else {
    plasma_object_ids = std::move(memory_object_ids);
  }

  if (!got_exception) {
    // If any of the objects have been promoted to plasma, then we retry their
    // gets at the provider plasma. Once we get the objects from plasma, we flip
    // the transport type again and return them for the original direct call ids.
    int64_t local_timeout_ms = timeout_ms;
    if (timeout_ms >= 0) {
      local_timeout_ms = std::max(static_cast<int64_t>(0),
                                  timeout_ms - (current_time_ms() - start_time));
    }
    RAY_LOG(DEBUG) << "Plasma GET timeout " << local_timeout_ms;
    RAY_RETURN_NOT_OK(plasma_store_provider_->Get(plasma_object_ids, local_timeout_ms,
                                                  worker_context_, &result_map,
                                                  &got_exception));
  }

  // Loop through `ids` and fill each entry for the `results` vector,
  // this ensures that entries `results` have exactly the same order as
  // they are in `ids`. When there are duplicate object ids, all the entries
  // for the same id are filled in.
  bool missing_result = false;
  bool will_throw_exception = false;
  for (size_t i = 0; i < ids.size(); i++) {
    const auto pair = result_map.find(ids[i]);
    if (pair != result_map.end()) {
      (*results)[i] = pair->second;
      RAY_CHECK(!pair->second->IsInPlasmaError());
      if (pair->second->IsException()) {
        // The language bindings should throw an exception if they see this
        // object.
        will_throw_exception = true;
      }
    } else {
      missing_result = true;
    }
  }
  // If no timeout was set and none of the results will throw an exception,
  // then check that we fetched all results before returning.
  if (timeout_ms < 0 && !will_throw_exception) {
    RAY_CHECK(!missing_result);
  }

  return Status::OK();
}

Status CoreWorker::GetIfLocal(const std::vector<ObjectID> &ids,
                              std::vector<std::shared_ptr<RayObject>> *results) {
  results->resize(ids.size(), nullptr);

  absl::flat_hash_map<ObjectID, std::shared_ptr<RayObject>> result_map;
  RAY_RETURN_NOT_OK(plasma_store_provider_->GetIfLocal(ids, &result_map));
  for (size_t i = 0; i < ids.size(); i++) {
    auto pair = result_map.find(ids[i]);
    // The caller of this method should guarantee that the object exists in the plasma
    // store when this method is called.
    RAY_CHECK(pair != result_map.end());
    RAY_CHECK(pair->second != nullptr);
    (*results)[i] = pair->second;
  }
  return Status::OK();
}

Status CoreWorker::Contains(const ObjectID &object_id, bool *has_object,
                            bool *is_in_plasma) {
  bool found = false;
  bool in_plasma = false;
  found = memory_store_->Contains(object_id, &in_plasma);
  if (in_plasma) {
    RAY_RETURN_NOT_OK(plasma_store_provider_->Contains(object_id, &found));
  }
  *has_object = found;
  if (is_in_plasma != nullptr) {
    *is_in_plasma = found && in_plasma;
  }
  return Status::OK();
}

// For any objects that are ErrorType::OBJECT_IN_PLASMA, we need to move them from
// the ready set into the plasma_object_ids set to wait on them there.
void RetryObjectInPlasmaErrors(std::shared_ptr<CoreWorkerMemoryStore> &memory_store,
                               WorkerContext &worker_context,
                               absl::flat_hash_set<ObjectID> &memory_object_ids,
                               absl::flat_hash_set<ObjectID> &plasma_object_ids,
                               absl::flat_hash_set<ObjectID> &ready) {
  for (auto iter = memory_object_ids.begin(); iter != memory_object_ids.end();) {
    auto current = iter++;
    const auto &mem_id = *current;
    auto ready_iter = ready.find(mem_id);
    if (ready_iter != ready.end()) {
      std::vector<std::shared_ptr<RayObject>> found;
      RAY_CHECK_OK(memory_store->Get({mem_id}, /*num_objects=*/1, /*timeout=*/0,
                                     worker_context,
                                     /*remote_after_get=*/false, &found));
      if (found.size() == 1 && found[0]->IsInPlasmaError()) {
        plasma_object_ids.insert(mem_id);
        ready.erase(ready_iter);
        memory_object_ids.erase(current);
      }
    }
  }
}

Status CoreWorker::Wait(const std::vector<ObjectID> &ids, int num_objects,
                        int64_t timeout_ms, std::vector<bool> *results,
                        bool fetch_local) {
  results->resize(ids.size(), false);

  if (num_objects <= 0 || num_objects > static_cast<int>(ids.size())) {
    return Status::Invalid(
        "Number of objects to wait for must be between 1 and the number of ids.");
  }

  absl::flat_hash_set<ObjectID> plasma_object_ids;
  absl::flat_hash_set<ObjectID> memory_object_ids(ids.begin(), ids.end());

  if (memory_object_ids.size() != ids.size()) {
    return Status::Invalid("Duplicate object IDs not supported in wait.");
  }

  absl::flat_hash_set<ObjectID> ready;
  int64_t start_time = current_time_ms();
  RAY_RETURN_NOT_OK(memory_store_->Wait(
      memory_object_ids,
      std::min(static_cast<int>(memory_object_ids.size()), num_objects), timeout_ms,
      worker_context_, &ready));
  RAY_CHECK(static_cast<int>(ready.size()) <= num_objects);
  if (timeout_ms > 0) {
    timeout_ms =
        std::max(0, static_cast<int>(timeout_ms - (current_time_ms() - start_time)));
  }
  if (fetch_local) {
    RetryObjectInPlasmaErrors(memory_store_, worker_context_, memory_object_ids,
                              plasma_object_ids, ready);
    if (static_cast<int>(ready.size()) < num_objects && plasma_object_ids.size() > 0) {
      RAY_RETURN_NOT_OK(plasma_store_provider_->Wait(
          plasma_object_ids,
          std::min(static_cast<int>(plasma_object_ids.size()),
                   num_objects - static_cast<int>(ready.size())),
          timeout_ms, worker_context_, &ready));
    }
  }
  RAY_CHECK(static_cast<int>(ready.size()) <= num_objects);

  for (size_t i = 0; i < ids.size(); i++) {
    if (ready.find(ids[i]) != ready.end()) {
      results->at(i) = true;
    }
  }

  return Status::OK();
}

Status CoreWorker::Delete(const std::vector<ObjectID> &object_ids, bool local_only) {
  // Release the object from plasma. This does not affect the object's ref
  // count. If this was called from a non-owning worker, then a warning will be
  // logged and the object will not get released.
  reference_counter_->FreePlasmaObjects(object_ids);

  // Store an error in the in-memory store to indicate that the plasma value is
  // no longer reachable.
  memory_store_->Delete(object_ids);
  for (const auto &object_id : object_ids) {
    RAY_CHECK(memory_store_->Put(RayObject(rpc::ErrorType::OBJECT_UNRECONSTRUCTABLE),
                                 object_id));
  }

  // We only delete from plasma, which avoids hangs (issue #7105). In-memory
  // objects can only be deleted once the ref count goes to 0.
  absl::flat_hash_set<ObjectID> plasma_object_ids(object_ids.begin(), object_ids.end());
  return plasma_store_provider_->Delete(plasma_object_ids, local_only);
}

Status CoreWorker::GetLocationFromOwner(
    const std::vector<ObjectID> &object_ids, int64_t timeout_ms,
    std::vector<std::shared_ptr<ObjectLocation>> *results) {
  results->resize(object_ids.size());
  if (object_ids.empty()) {
    return Status::OK();
  }

  auto mutex = std::make_shared<absl::Mutex>();
  auto num_remaining = std::make_shared<size_t>(object_ids.size());
  auto ready_promise = std::make_shared<std::promise<void>>();
  auto location_by_id =
      std::make_shared<absl::flat_hash_map<ObjectID, std::shared_ptr<ObjectLocation>>>();

  for (const auto &object_id : object_ids) {
    auto owner_address = GetOwnerAddress(object_id);
    auto client = core_worker_client_pool_->GetOrConnect(owner_address);
    rpc::GetObjectLocationsOwnerRequest request;
    auto object_location_request = request.mutable_object_location_request();
    object_location_request->set_intended_worker_id(owner_address.worker_id());
    object_location_request->set_object_id(object_id.Binary());
    client->GetObjectLocationsOwner(
        request,
        [object_id, mutex, num_remaining, ready_promise, location_by_id](
            const Status &status, const rpc::GetObjectLocationsOwnerReply &reply) {
          absl::MutexLock lock(mutex.get());
          if (status.ok()) {
            location_by_id->emplace(
                object_id, std::make_shared<ObjectLocation>(CreateObjectLocation(reply)));
          } else {
            RAY_LOG(WARNING) << "Failed to query location information for " << object_id
                             << " with error: " << status.ToString();
          }
          (*num_remaining)--;
          if (*num_remaining == 0) {
            ready_promise->set_value();
          }
        });
  }
  if (timeout_ms < 0) {
    ready_promise->get_future().wait();
  } else if (ready_promise->get_future().wait_for(
                 std::chrono::microseconds(timeout_ms)) != std::future_status::ready) {
    std::ostringstream stream;
    stream << "Failed querying object locations within " << timeout_ms
           << " milliseconds.";
    return Status::TimedOut(stream.str());
  }

  for (size_t i = 0; i < object_ids.size(); i++) {
    auto pair = location_by_id->find(object_ids[i]);
    if (pair == location_by_id->end()) {
      continue;
    }
    (*results)[i] = pair->second;
  }
  return Status::OK();
}

void CoreWorker::TriggerGlobalGC() {
  local_raylet_client_->GlobalGC(
      [](const Status &status, const rpc::GlobalGCReply &reply) {
        if (!status.ok()) {
          RAY_LOG(ERROR) << "Failed to send global GC request: " << status.ToString();
        }
      });
}

std::string CoreWorker::MemoryUsageString() {
  // Currently only the Plasma store returns a debug string.
  return plasma_store_provider_->MemoryUsageString();
}

TaskID CoreWorker::GetCallerId() const {
  TaskID caller_id;
  ActorID actor_id = GetActorId();
  if (!actor_id.IsNil()) {
    caller_id = TaskID::ForActorCreationTask(actor_id);
  } else {
    absl::MutexLock lock(&mutex_);
    caller_id = main_thread_task_id_;
  }
  return caller_id;
}

Status CoreWorker::PushError(const JobID &job_id, const std::string &type,
                             const std::string &error_message, double timestamp) {
  if (options_.is_local_mode) {
    RAY_LOG(ERROR) << "Pushed Error with JobID: " << job_id << " of type: " << type
                   << " with message: " << error_message << " at time: " << timestamp;
    return Status::OK();
  }
  return local_raylet_client_->PushError(job_id, type, error_message, timestamp);
}

Status CoreWorker::SetResource(const std::string &resource_name, const double capacity,
                               const NodeID &node_id) {
  return local_raylet_client_->SetResource(resource_name, capacity, node_id);
}

void CoreWorker::SpillOwnedObject(const ObjectID &object_id,
                                  const std::shared_ptr<RayObject> &obj,
                                  std::function<void()> callback) {
  if (!obj->IsInPlasmaError()) {
    RAY_LOG(ERROR) << "Cannot spill inlined object " << object_id;
    callback();
    return;
  }

  // Find the raylet that hosts the primary copy of the object.
  bool owned_by_us = false;
  NodeID pinned_at;
  bool spilled = false;
  RAY_CHECK(reference_counter_->IsPlasmaObjectPinnedOrSpilled(object_id, &owned_by_us,
                                                              &pinned_at, &spilled));
  RAY_CHECK(owned_by_us);
  if (spilled) {
    // The object has already been spilled.
    return;
  }
  auto node = gcs_client_->Nodes().Get(pinned_at);
  if (pinned_at.IsNil() || !node) {
    RAY_LOG(ERROR) << "Primary raylet for object " << object_id << " unreachable";
    callback();
    return;
  }

  // Ask the raylet to spill the object.
  RAY_LOG(DEBUG) << "Sending spill request to raylet for object " << object_id;
  auto raylet_client =
      std::make_shared<raylet::RayletClient>(rpc::NodeManagerWorkerClient::make(
          node->node_manager_address(), node->node_manager_port(),
          *client_call_manager_));
  raylet_client->RequestObjectSpillage(
      object_id, [object_id, callback](const Status &status,
                                       const rpc::RequestObjectSpillageReply &reply) {
        if (!status.ok() || !reply.success()) {
          RAY_LOG(ERROR) << "Failed to spill object " << object_id
                         << ", raylet unreachable or object could not be spilled.";
        }
        // TODO(Clark): Provide spilled URL and spilled node ID to callback so it can
        // added them to the reference.
        callback();
      });
}

Status CoreWorker::SpillObjects(const std::vector<ObjectID> &object_ids) {
  if (object_ids.empty()) {
    return Status::OK();
  }
  auto mutex = std::make_shared<absl::Mutex>();
  auto num_remaining = std::make_shared<size_t>(object_ids.size());
  auto ready_promise = std::make_shared<std::promise<void>>(std::promise<void>());
  Status final_status;

  // TODO(Clark): Add spilled URL and spilled node ID to reference in this callback.
  auto callback = [mutex, num_remaining, ready_promise]() {
    absl::MutexLock lock(mutex.get());
    (*num_remaining)--;
    if (*num_remaining == 0) {
      ready_promise->set_value();
    }
  };

  for (const auto &object_id : object_ids) {
    RAY_LOG(DEBUG) << "Requesting spill for object " << object_id;
    // Acquire a temporary reference to make sure that the object is still in
    // scope by the time we register the callback to spill the object.
    // Otherwise, the callback may never get called.
    AddLocalReference(object_id, "<temporary (get object status)>");

    rpc::Address owner_address;
    auto has_owner = reference_counter_->GetOwner(object_id, &owner_address);
    if (!has_owner) {
      final_status =
          Status::Invalid("Cannot call spill on objects that have gone out of scope.");
      callback();
    } else if (WorkerID::FromBinary(owner_address.worker_id()) !=
               worker_context_.GetWorkerID()) {
      final_status = Status::Invalid("Cannot call spill on objects that we do not own.");
      callback();
    } else {
      memory_store_->GetAsync(
          object_id, [this, object_id, callback](std::shared_ptr<RayObject> obj) {
            SpillOwnedObject(object_id, obj, callback);
          });
    }

    // Remove the temporary reference.
    RemoveLocalReference(object_id);
  }

  ready_promise->get_future().wait();

  for (const auto &object_id : object_ids) {
    // TODO(Clark): Move this to the callback (unless we really wanted to batch it) and
    // also include the spilled URL, spilled node ID, and updated object size.
    reference_counter_->HandleObjectSpilled(object_id, "", NodeID::Nil(), -1,
                                            /*release*/ true);
  }
  return final_status;
}

std::unordered_map<std::string, double> AddPlacementGroupConstraint(
    const std::unordered_map<std::string, double> &resources,
    PlacementGroupID placement_group_id, int64_t bundle_index) {
  if (bundle_index < 0) {
    RAY_CHECK(bundle_index == -1) << "Invalid bundle index " << bundle_index;
  }
  std::unordered_map<std::string, double> new_resources;
  if (placement_group_id != PlacementGroupID::Nil()) {
    for (auto iter = resources.begin(); iter != resources.end(); iter++) {
      auto new_name = FormatPlacementGroupResource(iter->first, placement_group_id, -1);
      new_resources[new_name] = iter->second;
      if (bundle_index >= 0) {
        auto index_name =
            FormatPlacementGroupResource(iter->first, placement_group_id, bundle_index);
        new_resources[index_name] = iter->second;
      }
    }
    return new_resources;
  }
  return resources;
}

void CoreWorker::SubmitTask(const RayFunction &function,
                            const std::vector<std::unique_ptr<TaskArg>> &args,
                            const TaskOptions &task_options,
                            std::vector<ObjectID> *return_ids, int max_retries,
                            BundleID placement_options,
                            bool placement_group_capture_child_tasks,
                            const std::string &debugger_breakpoint) {
  TaskSpecBuilder builder;
  const auto next_task_index = worker_context_.GetNextTaskIndex();
  const auto task_id =
      TaskID::ForNormalTask(worker_context_.GetCurrentJobID(),
                            worker_context_.GetCurrentTaskID(), next_task_index);
  auto constrained_resources = AddPlacementGroupConstraint(
      task_options.resources, placement_options.first, placement_options.second);

  const std::unordered_map<std::string, double> required_resources;
  auto task_name = task_options.name.empty()
                       ? function.GetFunctionDescriptor()->DefaultTaskName()
                       : task_options.name;
  // Propagate existing environment variable overrides, but override them with any new
  // ones
  std::unordered_map<std::string, std::string> current_override_environment_variables =
      worker_context_.GetCurrentOverrideEnvironmentVariables();
  std::unordered_map<std::string, std::string> override_environment_variables =
      task_options.override_environment_variables;
  override_environment_variables.insert(current_override_environment_variables.begin(),
                                        current_override_environment_variables.end());
  // TODO(ekl) offload task building onto a thread pool for performance
  BuildCommonTaskSpec(builder, worker_context_.GetCurrentJobID(), task_id, task_name,
                      worker_context_.GetCurrentTaskID(), next_task_index, GetCallerId(),
                      rpc_address_, function, args, task_options.num_returns,
                      constrained_resources, required_resources, return_ids,
                      placement_options, placement_group_capture_child_tasks,
                      debugger_breakpoint, task_options.serialized_runtime_env,
                      override_environment_variables);
  TaskSpecification task_spec = builder.Build();
  RAY_LOG(DEBUG) << "Submit task " << task_spec.DebugString();
  if (options_.is_local_mode) {
    ExecuteTaskLocalMode(task_spec);
  } else {
    task_manager_->AddPendingTask(task_spec.CallerAddress(), task_spec, CurrentCallSite(),
                                  max_retries);
    io_service_.post(
        [this, task_spec]() {
          RAY_UNUSED(direct_task_submitter_->SubmitTask(task_spec));
        },
        "CoreWorker.SubmitTask");
  }
}

Status CoreWorker::CreateActor(const RayFunction &function,
                               const std::vector<std::unique_ptr<TaskArg>> &args,
                               const ActorCreationOptions &actor_creation_options,
                               const std::string &extension_data,
                               ActorID *return_actor_id) {
  if (actor_creation_options.is_asyncio && options_.is_local_mode) {
    return Status::NotImplemented(
        "Async actor is currently not supported for the local mode");
  }
  const auto next_task_index = worker_context_.GetNextTaskIndex();
  const ActorID actor_id =
      ActorID::Of(worker_context_.GetCurrentJobID(), worker_context_.GetCurrentTaskID(),
                  next_task_index);
  const TaskID actor_creation_task_id = TaskID::ForActorCreationTask(actor_id);
  const JobID job_id = worker_context_.GetCurrentJobID();
  // Propagate existing environment variable overrides, but override them with any new
  // ones
  std::unordered_map<std::string, std::string> current_override_environment_variables =
      worker_context_.GetCurrentOverrideEnvironmentVariables();
  std::unordered_map<std::string, std::string> override_environment_variables =
      actor_creation_options.override_environment_variables;
  override_environment_variables.insert(current_override_environment_variables.begin(),
                                        current_override_environment_variables.end());
  std::vector<ObjectID> return_ids;
  TaskSpecBuilder builder;
  auto new_placement_resources =
      AddPlacementGroupConstraint(actor_creation_options.placement_resources,
                                  actor_creation_options.placement_options.first,
                                  actor_creation_options.placement_options.second);
  auto new_resource = AddPlacementGroupConstraint(
      actor_creation_options.resources, actor_creation_options.placement_options.first,
      actor_creation_options.placement_options.second);
  const auto actor_name = actor_creation_options.name;
  const auto task_name =
      actor_name.empty()
          ? function.GetFunctionDescriptor()->DefaultTaskName()
          : actor_name + ":" + function.GetFunctionDescriptor()->CallString();
  BuildCommonTaskSpec(
      builder, job_id, actor_creation_task_id, task_name,
      worker_context_.GetCurrentTaskID(), next_task_index, GetCallerId(), rpc_address_,
      function, args, 1, new_resource, new_placement_resources, &return_ids,
      actor_creation_options.placement_options,
      actor_creation_options.placement_group_capture_child_tasks,
      "", /* debugger_breakpoint */
      actor_creation_options.serialized_runtime_env, override_environment_variables);

  auto actor_handle = std::make_unique<ActorHandle>(
      actor_id, GetCallerId(), rpc_address_, job_id, /*actor_cursor=*/return_ids[0],
      function.GetLanguage(), function.GetFunctionDescriptor(), extension_data,
      actor_creation_options.max_task_retries);
  std::string serialized_actor_handle;
  actor_handle->Serialize(&serialized_actor_handle);
  builder.SetActorCreationTaskSpec(
      actor_id, serialized_actor_handle, actor_creation_options.max_restarts,
      actor_creation_options.max_task_retries,
      actor_creation_options.dynamic_worker_options,
      actor_creation_options.max_concurrency, actor_creation_options.is_detached,
      actor_name, actor_creation_options.is_asyncio, extension_data);
  // Add the actor handle before we submit the actor creation task, since the
  // actor handle must be in scope by the time the GCS sends the
  // WaitForActorOutOfScopeRequest.
  RAY_CHECK(actor_manager_->AddNewActorHandle(std::move(actor_handle), GetCallerId(),
                                              CurrentCallSite(), rpc_address_,
                                              actor_creation_options.is_detached))
      << "Actor " << actor_id << " already exists";
  *return_actor_id = actor_id;
  TaskSpecification task_spec = builder.Build();
  Status status;
  if (options_.is_local_mode) {
    if (!actor_name.empty()) {
      // Since local mode doesn't pass GCS actor management code path,
      // it just register actor names in memory.
      local_mode_named_actor_registry_.emplace(actor_name, actor_id);
    }
    ExecuteTaskLocalMode(task_spec);
  } else {
    int max_retries;
    if (actor_creation_options.max_restarts == -1) {
      max_retries = -1;
    } else {
      max_retries = std::max((int64_t)RayConfig::instance().actor_creation_min_retries(),
                             actor_creation_options.max_restarts);
    }
    task_manager_->AddPendingTask(rpc_address_, task_spec, CurrentCallSite(),
                                  max_retries);
    status = direct_task_submitter_->SubmitTask(task_spec);
  }
  return status;
}

Status CoreWorker::CreatePlacementGroup(
    const PlacementGroupCreationOptions &placement_group_creation_options,
    PlacementGroupID *return_placement_group_id) {
  std::shared_ptr<std::promise<Status>> status_promise =
      std::make_shared<std::promise<Status>>();
  const auto &bundles = placement_group_creation_options.bundles;
  for (const auto &bundle : bundles) {
    for (const auto &resource : bundle) {
      if (resource.first == kBundle_ResourceLabel) {
        std::ostringstream stream;
        stream << kBundle_ResourceLabel << " is a system reserved resource, which is not "
               << "allowed to be used in placement groupd ";
        return Status::Invalid(stream.str());
      }
    }
  }
  const PlacementGroupID placement_group_id = PlacementGroupID::FromRandom();
  PlacementGroupSpecBuilder builder;
  builder.SetPlacementGroupSpec(
      placement_group_id, placement_group_creation_options.name,
      placement_group_creation_options.bundles, placement_group_creation_options.strategy,
      placement_group_creation_options.is_detached, worker_context_.GetCurrentJobID(),
      worker_context_.GetCurrentActorID(), worker_context_.CurrentActorDetached());
  PlacementGroupSpecification placement_group_spec = builder.Build();
  *return_placement_group_id = placement_group_id;
  RAY_LOG(INFO) << "Submitting Placement Group creation to GCS: " << placement_group_id;
  RAY_UNUSED(gcs_client_->PlacementGroups().AsyncCreatePlacementGroup(
      placement_group_spec,
      [status_promise](const Status &status) { status_promise->set_value(status); }));
  auto status_future = status_promise->get_future();
  if (status_future.wait_for(std::chrono::seconds(
          RayConfig::instance().gcs_server_request_timeout_seconds())) !=
      std::future_status::ready) {
    std::ostringstream stream;
    stream << "There was timeout in creating the placement group of id "
           << placement_group_id
           << ". It is probably "
              "because GCS server is dead or there's a high load there.";
    return Status::TimedOut(stream.str());
  }
  return status_future.get();
}

Status CoreWorker::RemovePlacementGroup(const PlacementGroupID &placement_group_id) {
  std::shared_ptr<std::promise<Status>> status_promise =
      std::make_shared<std::promise<Status>>();
  // Synchronously wait for placement group removal.
  RAY_UNUSED(gcs_client_->PlacementGroups().AsyncRemovePlacementGroup(
      placement_group_id,
      [status_promise](const Status &status) { status_promise->set_value(status); }));
  auto status_future = status_promise->get_future();
  if (status_future.wait_for(std::chrono::seconds(
          RayConfig::instance().gcs_server_request_timeout_seconds())) !=
      std::future_status::ready) {
    std::ostringstream stream;
    stream << "There was timeout in removing the placement group of id "
           << placement_group_id
           << ". It is probably "
              "because GCS server is dead or there's a high load there.";
    return Status::TimedOut(stream.str());
  }
  return status_future.get();
}

Status CoreWorker::WaitPlacementGroupReady(const PlacementGroupID &placement_group_id,
                                           int timeout_seconds) {
  std::shared_ptr<std::promise<Status>> status_promise =
      std::make_shared<std::promise<Status>>();
  RAY_CHECK_OK(gcs_client_->PlacementGroups().AsyncWaitUntilReady(
      placement_group_id,
      [status_promise](const Status &status) { status_promise->set_value(status); }));
  auto status_future = status_promise->get_future();
  if (status_future.wait_for(std::chrono::seconds(timeout_seconds)) !=
      std::future_status::ready) {
    std::ostringstream stream;
    stream << "There was timeout in waiting for placement group " << placement_group_id
           << " creation.";
    return Status::TimedOut(stream.str());
  }
  return status_future.get();
}

void CoreWorker::SubmitActorTask(const ActorID &actor_id, const RayFunction &function,
                                 const std::vector<std::unique_ptr<TaskArg>> &args,
                                 const TaskOptions &task_options,
                                 std::vector<ObjectID> *return_ids) {
  auto actor_handle = actor_manager_->GetActorHandle(actor_id);

  // Add one for actor cursor object id for tasks.
  const int num_returns = task_options.num_returns + 1;

  // Build common task spec.
  TaskSpecBuilder builder;
  const auto next_task_index = worker_context_.GetNextTaskIndex();
  const TaskID actor_task_id = TaskID::ForActorTask(
      worker_context_.GetCurrentJobID(), worker_context_.GetCurrentTaskID(),
      next_task_index, actor_handle->GetActorID());
  const std::unordered_map<std::string, double> required_resources;
  const auto task_name = task_options.name.empty()
                             ? function.GetFunctionDescriptor()->DefaultTaskName()
                             : task_options.name;
  const std::unordered_map<std::string, std::string> override_environment_variables = {};
  BuildCommonTaskSpec(builder, actor_handle->CreationJobID(), actor_task_id, task_name,
                      worker_context_.GetCurrentTaskID(), next_task_index, GetCallerId(),
                      rpc_address_, function, args, num_returns, task_options.resources,
                      required_resources, return_ids,
                      std::make_pair(PlacementGroupID::Nil(), -1),
                      true, /* placement_group_capture_child_tasks */
                      "",   /* debugger_breakpoint */
                      "{}", /* serialized_runtime_env */
                      override_environment_variables);
  // NOTE: placement_group_capture_child_tasks and runtime_env will
  // be ignored in the actor because we should always follow the actor's option.

  const ObjectID new_cursor = return_ids->back();
  actor_handle->SetActorTaskSpec(builder, new_cursor);
  // Remove cursor from return ids.
  return_ids->pop_back();

  // Submit task.
  TaskSpecification task_spec = builder.Build();
  if (options_.is_local_mode) {
    ExecuteTaskLocalMode(task_spec, actor_id);
  } else {
    task_manager_->AddPendingTask(rpc_address_, task_spec, CurrentCallSite(),
                                  actor_handle->MaxTaskRetries());
    io_service_.post(
        [this, task_spec]() {
          RAY_UNUSED(direct_actor_submitter_->SubmitTask(task_spec));
        },
        "CoreWorker.SubmitActorTask");
  }
}

Status CoreWorker::CancelTask(const ObjectID &object_id, bool force_kill,
                              bool recursive) {
  if (actor_manager_->CheckActorHandleExists(object_id.TaskId().ActorId())) {
    return Status::Invalid("Actor task cancellation is not supported.");
  }
  rpc::Address obj_addr;
  if (!reference_counter_->GetOwner(object_id, &obj_addr)) {
    return Status::Invalid("No owner found for object.");
  }
  if (obj_addr.SerializeAsString() != rpc_address_.SerializeAsString()) {
    return direct_task_submitter_->CancelRemoteTask(object_id, obj_addr, force_kill,
                                                    recursive);
  }

  auto task_spec = task_manager_->GetTaskSpec(object_id.TaskId());
  if (task_spec.has_value() && !task_spec.value().IsActorCreationTask()) {
    return direct_task_submitter_->CancelTask(task_spec.value(), force_kill, recursive);
  }
  return Status::OK();
}

Status CoreWorker::CancelChildren(const TaskID &task_id, bool force_kill) {
  bool recursive_success = true;
  for (const auto &child_id : task_manager_->GetPendingChildrenTasks(task_id)) {
    auto child_spec = task_manager_->GetTaskSpec(child_id);
    if (child_spec.has_value()) {
      auto result =
          direct_task_submitter_->CancelTask(child_spec.value(), force_kill, true);
      recursive_success = recursive_success && result.ok();
    } else {
      recursive_success = false;
    }
  }
  if (recursive_success) {
    return Status::OK();
  } else {
    return Status::UnknownError("Recursive task cancelation failed--check warning logs.");
  }
}

Status CoreWorker::KillActor(const ActorID &actor_id, bool force_kill, bool no_restart) {
  if (options_.is_local_mode) {
    return KillActorLocalMode(actor_id);
  }

  if (!actor_manager_->CheckActorHandleExists(actor_id)) {
    std::stringstream stream;
    stream << "Failed to find a corresponding actor handle for " << actor_id;
    return Status::Invalid(stream.str());
  }

  RAY_CHECK_OK(
      gcs_client_->Actors().AsyncKillActor(actor_id, force_kill, no_restart, nullptr));
  return Status::OK();
}

Status CoreWorker::KillActorLocalMode(const ActorID &actor_id) {
  // KillActor doesn't do anything in local mode. We only remove named actor entry if
  // exists.
  for (auto it = local_mode_named_actor_registry_.begin();
       it != local_mode_named_actor_registry_.end();) {
    auto current = it++;
    if (current->second == actor_id) {
      local_mode_named_actor_registry_.erase(current);
    }
  }
  return Status::OK();
}

void CoreWorker::RemoveActorHandleReference(const ActorID &actor_id) {
  ObjectID actor_handle_id = ObjectID::ForActorHandle(actor_id);
  reference_counter_->RemoveLocalReference(actor_handle_id, nullptr);
}

ActorID CoreWorker::DeserializeAndRegisterActorHandle(const std::string &serialized,
                                                      const ObjectID &outer_object_id) {
  std::unique_ptr<ActorHandle> actor_handle(new ActorHandle(serialized));
  return actor_manager_->RegisterActorHandle(std::move(actor_handle), outer_object_id,
                                             GetCallerId(), CurrentCallSite(),
                                             rpc_address_);
}

Status CoreWorker::SerializeActorHandle(const ActorID &actor_id, std::string *output,
                                        ObjectID *actor_handle_id) const {
  auto actor_handle = actor_manager_->GetActorHandle(actor_id);
  actor_handle->Serialize(output);
  *actor_handle_id = ObjectID::ForActorHandle(actor_id);
  return Status::OK();
}

std::shared_ptr<const ActorHandle> CoreWorker::GetActorHandle(
    const ActorID &actor_id) const {
  return actor_manager_->GetActorHandle(actor_id);
}

std::pair<std::shared_ptr<const ActorHandle>, Status> CoreWorker::GetNamedActorHandle(
    const std::string &name) {
  RAY_CHECK(!name.empty());
  if (options_.is_local_mode) {
    return GetNamedActorHandleLocalMode(name);
  }

  // This call needs to be blocking because we can't return until the actor
  // handle is created, which requires the response from the RPC. This is
  // implemented using a promise that's captured in the RPC callback.
  // There should be no risk of deadlock because we don't hold any
  // locks during the call and the RPCs run on a separate thread.
  ActorID actor_id;
  std::shared_ptr<std::promise<void>> ready_promise =
      std::make_shared<std::promise<void>>(std::promise<void>());
  const auto &ray_namespace = job_config_->ray_namespace();
  RAY_CHECK_OK(gcs_client_->Actors().AsyncGetByName(
      name, ray_namespace,
      [this, &actor_id, name, ready_promise](
          Status status, const boost::optional<rpc::ActorTableData> &result) {
        if (status.ok() && result) {
          auto actor_handle = std::make_unique<ActorHandle>(*result);
          actor_id = actor_handle->GetActorID();
          actor_manager_->AddNewActorHandle(std::move(actor_handle), GetCallerId(),
                                            CurrentCallSite(), rpc_address_,
                                            /*is_detached*/ true);
        } else {
          // Use a NIL actor ID to signal that the actor wasn't found.
          RAY_LOG(DEBUG) << "Failed to look up actor with name: " << name;
          actor_id = ActorID::Nil();
        }
        ready_promise->set_value();
      }));
  // Block until the RPC completes. Set a timeout to avoid hangs if the
  // GCS service crashes.
  if (ready_promise->get_future().wait_for(std::chrono::seconds(
          RayConfig::instance().gcs_server_request_timeout_seconds())) !=
      std::future_status::ready) {
    std::ostringstream stream;
    stream << "There was timeout in getting the actor handle, "
              "probably because the GCS server is dead or under high load .";
    return std::make_pair(nullptr, Status::TimedOut(stream.str()));
  }

  if (actor_id.IsNil()) {
    std::ostringstream stream;
    stream << "Failed to look up actor with name '" << name << "'. You are "
           << "either trying to look up a named actor you didn't create, "
           << "the named actor died, or the actor hasn't been created "
           << "because named actor creation is asynchronous.";
    return std::make_pair(nullptr, Status::NotFound(stream.str()));
  }

  return std::make_pair(GetActorHandle(actor_id), Status::OK());
}

std::pair<std::vector<std::pair<std::string, std::string>>, Status>
CoreWorker::ListNamedActors(bool all_namespaces) {
  if (options_.is_local_mode) {
    return ListNamedActorsLocalMode();
  }

  std::vector<std::pair<std::string, std::string>> actors;

  // This call needs to be blocking because we can't return until we get the
  // response from the RPC.
  std::shared_ptr<std::promise<void>> ready_promise =
      std::make_shared<std::promise<void>>(std::promise<void>());
  const auto &ray_namespace = job_config_->ray_namespace();
  RAY_CHECK_OK(gcs_client_->Actors().AsyncListNamedActors(
      all_namespaces, ray_namespace,
      [&actors, ready_promise](const std::vector<rpc::NamedActorInfo> &result) {
        for (const auto &actor_info : result) {
          actors.push_back(std::make_pair(actor_info.ray_namespace(), actor_info.name()));
        }
        ready_promise->set_value();
      }));

  // Block until the RPC completes. Set a timeout to avoid hangs if the
  // GCS service crashes.
  Status status;
  if (ready_promise->get_future().wait_for(std::chrono::seconds(
          RayConfig::instance().gcs_server_request_timeout_seconds())) !=
      std::future_status::ready) {
    std::ostringstream stream;
    stream << "There was timeout in getting the list of named actors, "
              "probably because the GCS server is dead or under high load .";
    return std::make_pair(actors, Status::TimedOut(stream.str()));
  } else {
    status = Status::OK();
  }

  return std::make_pair(actors, status);
}

std::pair<std::shared_ptr<const ActorHandle>, Status>
CoreWorker::GetNamedActorHandleLocalMode(const std::string &name) {
  auto it = local_mode_named_actor_registry_.find(name);
  if (it == local_mode_named_actor_registry_.end()) {
    std::ostringstream stream;
    stream << "Failed to look up actor with name '" << name;
    return std::make_pair(nullptr, Status::NotFound(stream.str()));
  }

  return std::make_pair(GetActorHandle(it->second), Status::OK());
}

std::pair<std::vector<std::pair<std::string, std::string>>, Status>
CoreWorker::ListNamedActorsLocalMode() {
  std::vector<std::pair<std::string, std::string>> actors;
  for (auto it = local_mode_named_actor_registry_.begin();
       it != local_mode_named_actor_registry_.end(); it++) {
    actors.push_back(std::make_pair(/*namespace=*/"", it->first));
  }
  return std::make_pair(actors, Status::OK());
}

const ResourceMappingType CoreWorker::GetResourceIDs() const {
  absl::MutexLock lock(&mutex_);
  return *resource_ids_;
}

std::unique_ptr<worker::ProfileEvent> CoreWorker::CreateProfileEvent(
    const std::string &event_type) {
  return std::make_unique<worker::ProfileEvent>(profiler_, event_type);
}

void CoreWorker::RunTaskExecutionLoop() { task_execution_service_.run(); }

Status CoreWorker::AllocateReturnObject(const ObjectID &object_id,
                                        const size_t &data_size,
                                        const std::shared_ptr<Buffer> &metadata,
                                        const std::vector<ObjectID> &contained_object_id,
                                        std::shared_ptr<RayObject> *return_object) {
  rpc::Address owner_address(options_.is_local_mode
                                 ? rpc::Address()
                                 : worker_context_.GetCurrentTask()->CallerAddress());

  bool object_already_exists = false;
  std::shared_ptr<Buffer> data_buffer;
  if (data_size > 0) {
    RAY_LOG(DEBUG) << "Creating return object " << object_id;
    // Mark this object as containing other object IDs. The ref counter will
    // keep the inner IDs in scope until the outer one is out of scope.
    if (!contained_object_id.empty() && !options_.is_local_mode) {
      reference_counter_->AddNestedObjectIds(object_id, contained_object_id,
                                             owner_address);
    }

    // Allocate a buffer for the return object.
    if (options_.is_local_mode ||
        static_cast<int64_t>(data_size) < max_direct_call_object_size_) {
      data_buffer = std::make_shared<LocalMemoryBuffer>(data_size);
    } else {
      RAY_RETURN_NOT_OK(CreateExisting(metadata, data_size, object_id, owner_address,
                                       &data_buffer,
                                       /*created_by_worker=*/true));
      object_already_exists = !data_buffer;
    }
  }
  // Leave the return object as a nullptr if the object already exists.
  if (!object_already_exists) {
    *return_object =
        std::make_shared<RayObject>(data_buffer, metadata, contained_object_id);
  }

  return Status::OK();
}

Status CoreWorker::ExecuteTask(const TaskSpecification &task_spec,
                               const std::shared_ptr<ResourceMappingType> &resource_ids,
                               std::vector<std::shared_ptr<RayObject>> *return_objects,
                               ReferenceCounter::ReferenceTableProto *borrowed_refs) {
  RAY_LOG(DEBUG) << "Executing task, task info = " << task_spec.DebugString();
  task_queue_length_ -= 1;
  num_executed_tasks_ += 1;

  if (!options_.is_local_mode) {
    worker_context_.SetCurrentTask(task_spec);
    SetCurrentTaskId(task_spec.TaskId());
  }
  {
    absl::MutexLock lock(&mutex_);
    current_task_ = task_spec;
    if (resource_ids) {
      resource_ids_ = resource_ids;
    }
  }

  RayFunction func{task_spec.GetLanguage(), task_spec.FunctionDescriptor()};

  std::vector<std::shared_ptr<RayObject>> args;
  std::vector<ObjectID> arg_reference_ids;
  // This includes all IDs that were passed by reference and any IDs that were
  // inlined in the task spec. These references will be pinned during the task
  // execution and unpinned once the task completes. We will notify the caller
  // about any IDs that we are still borrowing by the time the task completes.
  std::vector<ObjectID> borrowed_ids;
  RAY_CHECK_OK(
      GetAndPinArgsForExecutor(task_spec, &args, &arg_reference_ids, &borrowed_ids));

  std::vector<ObjectID> return_ids;
  for (size_t i = 0; i < task_spec.NumReturns(); i++) {
    return_ids.push_back(task_spec.ReturnId(i));
  }

  Status status;
  TaskType task_type = TaskType::NORMAL_TASK;
  if (task_spec.IsActorCreationTask()) {
    RAY_CHECK(return_ids.size() > 0);
    return_ids.pop_back();
    task_type = TaskType::ACTOR_CREATION_TASK;
    SetActorId(task_spec.ActorCreationId());
    {
      std::unique_ptr<ActorHandle> self_actor_handle(
          new ActorHandle(task_spec.GetSerializedActorHandle()));
      // Register the handle to the current actor itself.
      actor_manager_->RegisterActorHandle(std::move(self_actor_handle), ObjectID::Nil(),
                                          GetCallerId(), CurrentCallSite(), rpc_address_);
    }
    RAY_LOG(INFO) << "Creating actor: " << task_spec.ActorCreationId();
  } else if (task_spec.IsActorTask()) {
    RAY_CHECK(return_ids.size() > 0);
    return_ids.pop_back();
    task_type = TaskType::ACTOR_TASK;
  }

  // Because we support concurrent actor calls, we need to update the
  // worker ID for the current thread.
  CoreWorkerProcess::SetCurrentThreadWorkerId(GetWorkerID());

  std::shared_ptr<LocalMemoryBuffer> creation_task_exception_pb_bytes = nullptr;

  status = options_.task_execution_callback(
      task_type, task_spec.GetName(), func,
      task_spec.GetRequiredResources().GetResourceMap(), args, arg_reference_ids,
      return_ids, task_spec.GetDebuggerBreakpoint(), return_objects,
      creation_task_exception_pb_bytes);

  // Get the reference counts for any IDs that we borrowed during this task and
  // return them to the caller. This will notify the caller of any IDs that we
  // (or a nested task) are still borrowing. It will also notify the caller of
  // any new IDs that were contained in a borrowed ID that we (or a nested
  // task) are now borrowing.
  if (!borrowed_ids.empty()) {
    reference_counter_->GetAndClearLocalBorrowers(borrowed_ids, borrowed_refs);
  }
  // Unpin the borrowed IDs.
  std::vector<ObjectID> deleted;
  for (const auto &borrowed_id : borrowed_ids) {
    RAY_LOG(DEBUG) << "Decrementing ref for borrowed ID " << borrowed_id;
    reference_counter_->RemoveLocalReference(borrowed_id, &deleted);
  }
  if (options_.ref_counting_enabled) {
    memory_store_->Delete(deleted);
  }

  if (task_spec.IsNormalTask() && reference_counter_->NumObjectIDsInScope() != 0) {
    RAY_LOG(DEBUG)
        << "There were " << reference_counter_->NumObjectIDsInScope()
        << " ObjectIDs left in scope after executing task " << task_spec.TaskId()
        << ". This is either caused by keeping references to ObjectIDs in Python "
           "between "
           "tasks (e.g., in global variables) or indicates a problem with Ray's "
           "reference counting, and may cause problems in the object store.";
  }

  if (!options_.is_local_mode) {
    SetCurrentTaskId(TaskID::Nil());
    worker_context_.ResetCurrentTask();
  }
  {
    absl::MutexLock lock(&mutex_);
    current_task_ = TaskSpecification();
    if (task_spec.IsNormalTask()) {
      resource_ids_.reset(new ResourceMappingType());
    }
  }
  RAY_LOG(INFO) << "Finished executing task " << task_spec.TaskId()
                << ", status=" << status;
  if (status.IsCreationTaskError()) {
    Exit(rpc::WorkerExitType::CREATION_TASK_ERROR, creation_task_exception_pb_bytes);
  } else if (status.IsIntentionalSystemExit()) {
    Exit(rpc::WorkerExitType::INTENDED_EXIT, creation_task_exception_pb_bytes);
  } else if (status.IsUnexpectedSystemExit()) {
    Exit(rpc::WorkerExitType::SYSTEM_ERROR_EXIT, creation_task_exception_pb_bytes);
  } else if (!status.ok()) {
    RAY_LOG(FATAL) << "Unexpected task status type : " << status;
  }

  return status;
}

Status CoreWorker::SealReturnObject(const ObjectID &return_id,
                                    std::shared_ptr<RayObject> return_object) {
  Status status = Status::OK();
  if (!return_object) {
    return status;
  }
  absl::optional<rpc::Address> caller_address(
      options_.is_local_mode ? absl::optional<rpc::Address>()
                             : worker_context_.GetCurrentTask()->CallerAddress());
  if (return_object->GetData() != nullptr && return_object->GetData()->IsPlasmaBuffer()) {
    status = SealExisting(return_id, /*pin_object=*/true, caller_address);
    if (!status.ok()) {
      RAY_LOG(FATAL) << "Failed to seal object " << return_id
                     << " in store: " << status.message();
    }
  }
  return status;
}

void CoreWorker::ExecuteTaskLocalMode(const TaskSpecification &task_spec,
                                      const ActorID &actor_id) {
  auto resource_ids = std::make_shared<ResourceMappingType>();
  auto return_objects = std::vector<std::shared_ptr<RayObject>>();
  auto borrowed_refs = ReferenceCounter::ReferenceTableProto();
  if (!task_spec.IsActorCreationTask()) {
    for (size_t i = 0; i < task_spec.NumReturns(); i++) {
      reference_counter_->AddOwnedObject(task_spec.ReturnId(i),
                                         /*inner_ids=*/{}, rpc_address_,
                                         CurrentCallSite(), -1,
                                         /*is_reconstructable=*/false);
    }
  }
  auto old_id = GetActorId();
  SetActorId(actor_id);
  RAY_UNUSED(ExecuteTask(task_spec, resource_ids, &return_objects, &borrowed_refs));
  SetActorId(old_id);
}

Status CoreWorker::GetAndPinArgsForExecutor(const TaskSpecification &task,
                                            std::vector<std::shared_ptr<RayObject>> *args,
                                            std::vector<ObjectID> *arg_reference_ids,
                                            std::vector<ObjectID> *borrowed_ids) {
  auto num_args = task.NumArgs();
  args->resize(num_args);
  arg_reference_ids->resize(num_args);

  absl::flat_hash_set<ObjectID> by_ref_ids;
  absl::flat_hash_map<ObjectID, std::vector<size_t>> by_ref_indices;

  for (size_t i = 0; i < task.NumArgs(); ++i) {
    if (task.ArgByRef(i)) {
      // We need to put an OBJECT_IN_PLASMA error here so the subsequent call to Get()
      // properly redirects to the plasma store.
      if (!options_.is_local_mode) {
        RAY_UNUSED(memory_store_->Put(RayObject(rpc::ErrorType::OBJECT_IN_PLASMA),
                                      task.ArgId(i)));
      }
      const auto &arg_id = task.ArgId(i);
      by_ref_ids.insert(arg_id);
      auto it = by_ref_indices.find(arg_id);
      if (it == by_ref_indices.end()) {
        by_ref_indices.emplace(arg_id, std::vector<size_t>({i}));
      } else {
        it->second.push_back(i);
      }
      arg_reference_ids->at(i) = arg_id;
      // Pin all args passed by reference for the duration of the task.  This
      // ensures that when the task completes, we can retrieve metadata about
      // any borrowed ObjectIDs that were serialized in the argument's value.
      RAY_LOG(DEBUG) << "Incrementing ref for argument ID " << arg_id;
      reference_counter_->AddLocalReference(arg_id, task.CallSiteString());
      // Attach the argument's owner's address. This is needed to retrieve the
      // value from plasma.
      reference_counter_->AddBorrowedObject(arg_id, ObjectID::Nil(),
                                            task.ArgRef(i).owner_address());
      borrowed_ids->push_back(arg_id);
    } else {
      // A pass-by-value argument.
      std::shared_ptr<LocalMemoryBuffer> data = nullptr;
      if (task.ArgDataSize(i)) {
        data = std::make_shared<LocalMemoryBuffer>(const_cast<uint8_t *>(task.ArgData(i)),
                                                   task.ArgDataSize(i));
      }
      std::shared_ptr<LocalMemoryBuffer> metadata = nullptr;
      if (task.ArgMetadataSize(i)) {
        metadata = std::make_shared<LocalMemoryBuffer>(
            const_cast<uint8_t *>(task.ArgMetadata(i)), task.ArgMetadataSize(i));
      }
      // NOTE: this is a workaround to avoid an extra copy for Java workers.
      // Python workers need this copy to pass test case
      // test_inline_arg_memory_corruption.
      bool copy_data = options_.language == Language::PYTHON;
      args->at(i) =
          std::make_shared<RayObject>(data, metadata, task.ArgInlinedIds(i), copy_data);
      arg_reference_ids->at(i) = ObjectID::Nil();
      // The task borrows all ObjectIDs that were serialized in the inlined
      // arguments. The task will receive references to these IDs, so it is
      // possible for the task to continue borrowing these arguments by the
      // time it finishes.
      for (const auto &inlined_id : task.ArgInlinedIds(i)) {
        RAY_LOG(DEBUG) << "Incrementing ref for borrowed ID " << inlined_id;
        // We do not need to add the ownership information here because it will
        // get added once the language frontend deserializes the value, before
        // the ObjectID can be used.
        reference_counter_->AddLocalReference(inlined_id, task.CallSiteString());
        borrowed_ids->push_back(inlined_id);
      }
    }
  }

  // Fetch by-reference arguments directly from the plasma store.
  bool got_exception = false;
  absl::flat_hash_map<ObjectID, std::shared_ptr<RayObject>> result_map;
  if (options_.is_local_mode) {
    RAY_RETURN_NOT_OK(
        memory_store_->Get(by_ref_ids, -1, worker_context_, &result_map, &got_exception));
  } else {
    RAY_RETURN_NOT_OK(plasma_store_provider_->Get(by_ref_ids, -1, worker_context_,
                                                  &result_map, &got_exception));
  }
  for (const auto &it : result_map) {
    for (size_t idx : by_ref_indices[it.first]) {
      args->at(idx) = it.second;
    }
  }

  return Status::OK();
}

void CoreWorker::HandlePushTask(const rpc::PushTaskRequest &request,
                                rpc::PushTaskReply *reply,
                                rpc::SendReplyCallback send_reply_callback) {
  if (HandleWrongRecipient(WorkerID::FromBinary(request.intended_worker_id()),
                           send_reply_callback)) {
    return;
  }

  // Increment the task_queue_length
  task_queue_length_ += 1;

  // For actor tasks, we just need to post a HandleActorTask instance to the task
  // execution service.
  if (request.task_spec().type() == TaskType::ACTOR_TASK) {
    task_execution_service_.post(
        [this, request, reply, send_reply_callback = std::move(send_reply_callback)] {
          // We have posted an exit task onto the main event loop,
          // so shouldn't bother executing any further work.
          if (exiting_) return;
          direct_task_receiver_->HandleTask(request, reply, send_reply_callback);
        },
        "CoreWorker.HandlePushTaskActor");
  } else {
    // Normal tasks are enqueued here, and we post a RunNormalTasksFromQueue instance to
    // the task execution service.
    direct_task_receiver_->HandleTask(request, reply, send_reply_callback);
    task_execution_service_.post(
        [=] {
          // We have posted an exit task onto the main event loop,
          // so shouldn't bother executing any further work.
          if (exiting_) return;
          direct_task_receiver_->RunNormalTasksFromQueue();
        },
        "CoreWorker.HandlePushTask");
  }
}

void CoreWorker::HandleStealTasks(const rpc::StealTasksRequest &request,
                                  rpc::StealTasksReply *reply,
                                  rpc::SendReplyCallback send_reply_callback) {
  RAY_LOG(DEBUG) << "Entering CoreWorker::HandleStealWork!";
  direct_task_receiver_->HandleStealTasks(request, reply, send_reply_callback);
}

void CoreWorker::HandleDirectActorCallArgWaitComplete(
    const rpc::DirectActorCallArgWaitCompleteRequest &request,
    rpc::DirectActorCallArgWaitCompleteReply *reply,
    rpc::SendReplyCallback send_reply_callback) {
  if (HandleWrongRecipient(WorkerID::FromBinary(request.intended_worker_id()),
                           send_reply_callback)) {
    return;
  }

  // Post on the task execution event loop since this may trigger the
  // execution of a task that is now ready to run.
  task_execution_service_.post(
      [=] {
        RAY_LOG(DEBUG) << "Arg wait complete for tag " << request.tag();
        task_argument_waiter_->OnWaitComplete(request.tag());
      },
      "CoreWorker.ArgWaitComplete");

  send_reply_callback(Status::OK(), nullptr, nullptr);
}

void CoreWorker::HandleGetObjectStatus(const rpc::GetObjectStatusRequest &request,
                                       rpc::GetObjectStatusReply *reply,
                                       rpc::SendReplyCallback send_reply_callback) {
  if (HandleWrongRecipient(WorkerID::FromBinary(request.owner_worker_id()),
                           send_reply_callback)) {
    RAY_LOG(INFO) << "Handling GetObjectStatus for object produced by a previous worker "
                     "with the same address";
    return;
  }

  ObjectID object_id = ObjectID::FromBinary(request.object_id());
  RAY_LOG(DEBUG) << "Received GetObjectStatus " << object_id;
  // Acquire a reference to the object. This prevents the object from being
  // evicted out from under us while we check the object status and start the
  // Get.
  AddLocalReference(object_id, "<temporary (get object status)>");

  rpc::Address owner_address;
  auto has_owner = reference_counter_->GetOwner(object_id, &owner_address);
  if (!has_owner) {
    // We owned this object, but the object has gone out of scope.
    reply->set_status(rpc::GetObjectStatusReply::OUT_OF_SCOPE);
    send_reply_callback(Status::OK(), nullptr, nullptr);
  } else {
    RAY_CHECK(owner_address.worker_id() == request.owner_worker_id());
    bool is_freed = reference_counter_->IsPlasmaObjectFreed(object_id);

    // Send the reply once the value has become available. The value is
    // guaranteed to become available eventually because we own the object and
    // its ref count is > 0.
    memory_store_->GetAsync(object_id, [this, object_id, reply, send_reply_callback,
                                        is_freed](std::shared_ptr<RayObject> obj) {
      if (is_freed) {
        reply->set_status(rpc::GetObjectStatusReply::FREED);
      } else {
        PopulateObjectStatus(object_id, obj, reply);
      }
      send_reply_callback(Status::OK(), nullptr, nullptr);
    });
  }

  RemoveLocalReference(object_id);
}

void CoreWorker::PopulateObjectStatus(const ObjectID &object_id,
                                      std::shared_ptr<RayObject> obj,
                                      rpc::GetObjectStatusReply *reply) {
  // If obj is the concrete object value, it is small, so we
  // send the object back to the caller in the GetObjectStatus
  // reply, bypassing a Plasma put and object transfer. If obj
  // is an indicator that the object is in Plasma, we set an
  // in_plasma indicator on the message, and the caller will
  // have to facilitate a Plasma object transfer to get the
  // object value.
  auto *object = reply->mutable_object();
  if (obj->HasData()) {
    const auto &data = obj->GetData();
    object->set_data(data->Data(), data->Size());
  }
  if (obj->HasMetadata()) {
    const auto &metadata = obj->GetMetadata();
    object->set_metadata(metadata->Data(), metadata->Size());
  }
  for (const auto &nested_id : obj->GetNestedIds()) {
    object->add_nested_inlined_ids(nested_id.Binary());
  }
  reply->set_status(rpc::GetObjectStatusReply::CREATED);
  // Set locality data.
  const auto &locality_data = reference_counter_->GetLocalityData(object_id);
  if (locality_data.has_value()) {
    for (const auto &node_id : locality_data.value().nodes_containing_object) {
      reply->add_node_ids(node_id.Binary());
    }
    reply->set_object_size(locality_data.value().object_size);
  }
}

void CoreWorker::HandleWaitForActorOutOfScope(
    const rpc::WaitForActorOutOfScopeRequest &request,
    rpc::WaitForActorOutOfScopeReply *reply, rpc::SendReplyCallback send_reply_callback) {
  // Currently WaitForActorOutOfScope is only used when GCS actor service is enabled.
  if (HandleWrongRecipient(WorkerID::FromBinary(request.intended_worker_id()),
                           send_reply_callback)) {
    return;
  }

  // Send a response to trigger cleaning up the actor state once the handle is
  // no longer in scope.
  auto respond = [send_reply_callback](const ActorID &actor_id) {
    RAY_LOG(DEBUG) << "Replying to HandleWaitForActorOutOfScope for " << actor_id;
    send_reply_callback(Status::OK(), nullptr, nullptr);
  };

  const auto actor_id = ActorID::FromBinary(request.actor_id());
  RAY_LOG(DEBUG) << "Received HandleWaitForActorOutOfScope for " << actor_id;
  actor_manager_->WaitForActorOutOfScope(actor_id, std::move(respond));
}

void CoreWorker::ProcessSubscribeForObjectEviction(
    const rpc::WorkerObjectEvictionSubMessage &message) {
  // Send a response to trigger unpinning the object when it is no longer in scope.
  auto unpin_object = [this](const ObjectID &object_id) {
    RAY_LOG(DEBUG) << "Object " << object_id << " is deleted. Unpinning the object.";

    rpc::PubMessage pub_message;
    pub_message.set_key_id(object_id.Binary());
    pub_message.set_channel_type(rpc::ChannelType::WORKER_OBJECT_EVICTION);
    pub_message.mutable_worker_object_eviction_message()->set_object_id(
        object_id.Binary());

    object_info_publisher_->Publish(rpc::ChannelType::WORKER_OBJECT_EVICTION, pub_message,
                                    object_id.Binary());
  };

  const auto object_id = ObjectID::FromBinary(message.object_id());
  const auto intended_worker_id = WorkerID::FromBinary(message.intended_worker_id());
  if (intended_worker_id != worker_context_.GetWorkerID()) {
    RAY_LOG(INFO) << "The SubscribeForObjectEviction message for object id " << object_id
                  << " is for " << intended_worker_id << ", but the current worker id is "
                  << worker_context_.GetWorkerID() << ". The RPC will be no-op.";
    unpin_object(object_id);
    return;
  }

  // Returns true if the object was present and the callback was added. It might have
  // already been evicted by the time we get this request, in which case we should
  // respond immediately so the raylet unpins the object.
  if (!reference_counter_->SetDeleteCallback(object_id, unpin_object)) {
    // If the object is already evicted (callback cannot be set), unregister the
    // subscription & publish the message so that the subscriber knows it.
    unpin_object(object_id);
    RAY_LOG(DEBUG) << "Reference for object " << object_id << " has already been freed.";
  }
}

void CoreWorker::ProcessSubscribeMessage(const rpc::SubMessage &sub_message,
                                         rpc::ChannelType channel_type,
                                         const std::string &key_id,
                                         const NodeID &subscriber_id) {
  object_info_publisher_->RegisterSubscription(channel_type, subscriber_id, key_id);

  if (sub_message.has_worker_object_eviction_message()) {
    ProcessSubscribeForObjectEviction(sub_message.worker_object_eviction_message());
  } else if (sub_message.has_worker_ref_removed_message()) {
    ProcessSubscribeForRefRemoved(sub_message.worker_ref_removed_message());
  } else if (sub_message.has_worker_object_locations_message()) {
    ProcessSubscribeObjectLocations(sub_message.worker_object_locations_message());
  } else {
    RAY_LOG(FATAL)
        << "Invalid command has received: "
        << static_cast<int>(sub_message.sub_message_one_of_case())
        << " has received. If you see this message, please report to Ray Github.";
  }
}

void CoreWorker::ProcessPubsubCommands(const Commands &commands,
                                       const NodeID &subscriber_id) {
  for (const auto &command : commands) {
    if (command.has_unsubscribe_message()) {
      object_info_publisher_->UnregisterSubscription(command.channel_type(),
                                                     subscriber_id, command.key_id());
    } else if (command.has_subscribe_message()) {
      ProcessSubscribeMessage(command.subscribe_message(), command.channel_type(),
                              command.key_id(), subscriber_id);
    } else {
      RAY_LOG(FATAL) << "Invalid command has received, "
                     << static_cast<int>(command.command_message_one_of_case())
                     << ". If you see this message, please "
                        "report to Ray "
                        "Github.";
    }
  }
}

void CoreWorker::HandlePubsubLongPolling(const rpc::PubsubLongPollingRequest &request,
                                         rpc::PubsubLongPollingReply *reply,
                                         rpc::SendReplyCallback send_reply_callback) {
  const auto subscriber_id = NodeID::FromBinary(request.subscriber_id());
  RAY_LOG(DEBUG) << "Got a long polling request from a node " << subscriber_id;
  object_info_publisher_->ConnectToSubscriber(subscriber_id, reply,
                                              std::move(send_reply_callback));
}

void CoreWorker::HandlePubsubCommandBatch(const rpc::PubsubCommandBatchRequest &request,
                                          rpc::PubsubCommandBatchReply *reply,
                                          rpc::SendReplyCallback send_reply_callback) {
  const auto subscriber_id = NodeID::FromBinary(request.subscriber_id());
  ProcessPubsubCommands(request.commands(), subscriber_id);
  send_reply_callback(Status::OK(), nullptr, nullptr);
}

void CoreWorker::HandleAddObjectLocationOwner(
    const rpc::AddObjectLocationOwnerRequest &request,
    rpc::AddObjectLocationOwnerReply *reply, rpc::SendReplyCallback send_reply_callback) {
  if (HandleWrongRecipient(WorkerID::FromBinary(request.intended_worker_id()),
                           send_reply_callback)) {
    return;
  }
  auto object_id = ObjectID::FromBinary(request.object_id());
  auto reference_exists = reference_counter_->AddObjectLocation(
      object_id, NodeID::FromBinary(request.node_id()));
  Status status =
      reference_exists
          ? Status::OK()
          : Status::ObjectNotFound("Object " + object_id.Hex() + " not found");
  send_reply_callback(status, nullptr, nullptr);
}

void CoreWorker::HandleRemoveObjectLocationOwner(
    const rpc::RemoveObjectLocationOwnerRequest &request,
    rpc::RemoveObjectLocationOwnerReply *reply,
    rpc::SendReplyCallback send_reply_callback) {
  if (HandleWrongRecipient(WorkerID::FromBinary(request.intended_worker_id()),
                           send_reply_callback)) {
    return;
  }
  auto object_id = ObjectID::FromBinary(request.object_id());
  auto reference_exists = reference_counter_->RemoveObjectLocation(
      object_id, NodeID::FromBinary(request.node_id()));
  Status status =
      reference_exists
          ? Status::OK()
          : Status::ObjectNotFound("Object " + object_id.Hex() + " not found");
  send_reply_callback(status, nullptr, nullptr);
}

void CoreWorker::ProcessSubscribeObjectLocations(
    const rpc::WorkerObjectLocationsSubMessage &message) {
  const auto intended_worker_id = WorkerID::FromBinary(message.intended_worker_id());
  const auto object_id = ObjectID::FromBinary(message.object_id());

  if (intended_worker_id != worker_context_.GetWorkerID()) {
    RAY_LOG(INFO) << "The ProcessSubscribeObjectLocations message is for "
                  << intended_worker_id << ", but the current worker id is "
                  << worker_context_.GetWorkerID() << ". The RPC will be no-op.";
    object_info_publisher_->PublishFailure(
        rpc::ChannelType::WORKER_OBJECT_LOCATIONS_CHANNEL, object_id.Binary());
    return;
  }

  // Publish the first object location snapshot when subscribed for the first time.
  reference_counter_->PublishObjectLocationSnapshot(object_id);
}

void CoreWorker::HandleGetObjectLocationsOwner(
    const rpc::GetObjectLocationsOwnerRequest &request,
    rpc::GetObjectLocationsOwnerReply *reply,
    rpc::SendReplyCallback send_reply_callback) {
  auto &object_location_request = request.object_location_request();
  if (HandleWrongRecipient(
          WorkerID::FromBinary(object_location_request.intended_worker_id()),
          send_reply_callback)) {
    return;
  }
  auto object_id = ObjectID::FromBinary(object_location_request.object_id());
  auto object_info = reply->mutable_object_location_info();
  auto status = reference_counter_->FillObjectInformation(object_id, object_info);
  send_reply_callback(status, nullptr, nullptr);
}

void CoreWorker::ProcessSubscribeForRefRemoved(
    const rpc::WorkerRefRemovedSubMessage &message) {
  const ObjectID &object_id = ObjectID::FromBinary(message.reference().object_id());

  // Set a callback to publish the message when the requested object ID's ref count
  // goes to 0.
  auto ref_removed_callback =
      boost::bind(&ReferenceCounter::HandleRefRemoved, reference_counter_, object_id);

  const auto intended_worker_id = WorkerID::FromBinary(message.intended_worker_id());
  if (intended_worker_id != worker_context_.GetWorkerID()) {
    RAY_LOG(INFO) << "The ProcessSubscribeForRefRemoved message is for "
                  << intended_worker_id << ", but the current worker id is "
                  << worker_context_.GetWorkerID() << ". The RPC will be no-op.";
    ref_removed_callback(object_id);
    return;
  }

  const auto owner_address = message.reference().owner_address();
  ObjectID contained_in_id = ObjectID::FromBinary(message.contained_in_id());
  reference_counter_->SetRefRemovedCallback(object_id, contained_in_id, owner_address,
                                            ref_removed_callback);
}

void CoreWorker::HandleRemoteCancelTask(const rpc::RemoteCancelTaskRequest &request,
                                        rpc::RemoteCancelTaskReply *reply,
                                        rpc::SendReplyCallback send_reply_callback) {
  auto status = CancelTask(ObjectID::FromBinary(request.remote_object_id()),
                           request.force_kill(), request.recursive());
  send_reply_callback(status, nullptr, nullptr);
}

void CoreWorker::HandleCancelTask(const rpc::CancelTaskRequest &request,
                                  rpc::CancelTaskReply *reply,
                                  rpc::SendReplyCallback send_reply_callback) {
  absl::MutexLock lock(&mutex_);
  TaskID task_id = TaskID::FromBinary(request.intended_task_id());
  bool requested_task_running = main_thread_task_id_ == task_id;
  bool success = requested_task_running;

  // Try non-force kill
  if (requested_task_running && !request.force_kill()) {
    RAY_LOG(INFO) << "Cancelling a running task " << main_thread_task_id_;
    success = options_.kill_main();
  } else if (!requested_task_running) {
    RAY_LOG(INFO) << "Cancelling a task " << main_thread_task_id_
                  << " that's not running. Tasks will be removed from a queue.";
    // If the task is not currently running, check if it is in the worker's queue of
    // normal tasks, and remove it if found.
    success = direct_task_receiver_->CancelQueuedNormalTask(task_id);
  }
  if (request.recursive()) {
    auto recursive_cancel = CancelChildren(task_id, request.force_kill());
    if (recursive_cancel.ok()) {
      RAY_LOG(INFO) << "Recursive cancel failed for a task " << task_id;
    }
  }

  // TODO: fix race condition to avoid using this hack
  requested_task_running = main_thread_task_id_ == task_id;

  reply->set_attempt_succeeded(success);
  send_reply_callback(Status::OK(), nullptr, nullptr);

  // Do force kill after reply callback sent
  if (requested_task_running && request.force_kill()) {
    RAY_LOG(INFO) << "A task " << main_thread_task_id_
                  << " has received a force kill request after the cancellation. Killing "
                     "a worker...";
    Disconnect();
    if (options_.enable_logging) {
      RayLog::ShutDownRayLog();
    }
    // NOTE(hchen): Use `_Exit()` to force-exit this process without doing cleanup.
    // `exit()` will destruct static objects in an incorrect order, which will lead to
    // core dumps.
    _Exit(1);
  }
}

void CoreWorker::HandleKillActor(const rpc::KillActorRequest &request,
                                 rpc::KillActorReply *reply,
                                 rpc::SendReplyCallback send_reply_callback) {
  ActorID intended_actor_id = ActorID::FromBinary(request.intended_actor_id());
  if (intended_actor_id != worker_context_.GetCurrentActorID()) {
    std::ostringstream stream;
    stream << "Mismatched ActorID: ignoring KillActor for previous actor "
           << intended_actor_id
           << ", current actor ID: " << worker_context_.GetCurrentActorID();
    auto msg = stream.str();
    RAY_LOG(ERROR) << msg;
    send_reply_callback(Status::Invalid(msg), nullptr, nullptr);
    return;
  }

  if (request.force_kill()) {
    RAY_LOG(INFO) << "Force kill actor request has received. exiting immediately...";
    if (request.no_restart()) {
      Disconnect();
    }
    if (options_.num_workers > 1) {
      // TODO (kfstorm): Should we add some kind of check before sending the killing
      // request?
      RAY_LOG(ERROR)
          << "Killing an actor which is running in a worker process with multiple "
             "workers will also kill other actors in this process. To avoid this, "
             "please create the Java actor with some dynamic options to make it being "
             "hosted in a dedicated worker process.";
    }
    if (options_.enable_logging) {
      RayLog::ShutDownRayLog();
    }
    // NOTE(hchen): Use `_Exit()` to force-exit this process without doing cleanup.
    // `exit()` will destruct static objects in an incorrect order, which will lead to
    // core dumps.
    _Exit(1);
  } else {
    Exit(rpc::WorkerExitType::INTENDED_EXIT);
  }
}

void CoreWorker::HandleGetCoreWorkerStats(const rpc::GetCoreWorkerStatsRequest &request,
                                          rpc::GetCoreWorkerStatsReply *reply,
                                          rpc::SendReplyCallback send_reply_callback) {
  absl::MutexLock lock(&mutex_);
  auto stats = reply->mutable_core_worker_stats();
  // TODO(swang): Differentiate between tasks that are currently pending
  // execution and tasks that have finished but may be retried.
  stats->set_num_pending_tasks(task_manager_->NumSubmissibleTasks());
  stats->set_task_queue_length(task_queue_length_);
  stats->set_num_executed_tasks(num_executed_tasks_);
  stats->set_num_object_refs_in_scope(reference_counter_->NumObjectIDsInScope());
  stats->set_current_task_name(current_task_.GetName());
  stats->set_current_task_func_desc(current_task_.FunctionDescriptor()->ToString());
  stats->set_ip_address(rpc_address_.ip_address());
  stats->set_port(rpc_address_.port());
  stats->set_pid(getpid());
  stats->set_language(options_.language);
  stats->set_job_id(worker_context_.GetCurrentJobID().Binary());
  stats->set_worker_id(worker_context_.GetWorkerID().Binary());
  stats->set_actor_id(actor_id_.Binary());
  stats->set_worker_type(worker_context_.GetWorkerType());
  auto used_resources_map = stats->mutable_used_resources();
  for (auto const &it : *resource_ids_) {
    rpc::ResourceAllocations allocations;
    for (auto const &pair : it.second) {
      auto resource_slot = allocations.add_resource_slots();
      resource_slot->set_slot(pair.first);
      resource_slot->set_allocation(pair.second);
    }
    (*used_resources_map)[it.first] = allocations;
  }
  stats->set_actor_title(actor_title_);
  google::protobuf::Map<std::string, std::string> webui_map(webui_display_.begin(),
                                                            webui_display_.end());
  (*stats->mutable_webui_display()) = webui_map;

  MemoryStoreStats memory_store_stats = memory_store_->GetMemoryStoreStatisticalData();
  stats->set_num_in_plasma(memory_store_stats.num_in_plasma);
  stats->set_num_local_objects(memory_store_stats.num_local_objects);
  stats->set_used_object_store_memory(memory_store_stats.used_object_store_memory);

  if (request.include_memory_info()) {
    reference_counter_->AddObjectRefStats(plasma_store_provider_->UsedObjectsList(),
                                          stats);
  }

  send_reply_callback(Status::OK(), nullptr, nullptr);
}

void CoreWorker::HandleLocalGC(const rpc::LocalGCRequest &request,
                               rpc::LocalGCReply *reply,
                               rpc::SendReplyCallback send_reply_callback) {
  if (options_.gc_collect != nullptr) {
    options_.gc_collect();
    send_reply_callback(Status::OK(), nullptr, nullptr);
  } else {
    send_reply_callback(Status::NotImplemented("GC callback not defined"), nullptr,
                        nullptr);
  }
}

void CoreWorker::HandleRunOnUtilWorker(const rpc::RunOnUtilWorkerRequest &request,
                                       rpc::RunOnUtilWorkerReply *reply,
                                       rpc::SendReplyCallback send_reply_callback) {
  if (options_.run_on_util_worker_handler) {
    std::vector<std::string> args(request.args().begin(), request.args().end());

    options_.run_on_util_worker_handler(request.request(), args);
    send_reply_callback(Status::OK(), nullptr, nullptr);
  } else {
    send_reply_callback(Status::NotImplemented("RunOnUtilWorker is not supported"),
                        nullptr, nullptr);
  }
}

void CoreWorker::HandleSpillObjects(const rpc::SpillObjectsRequest &request,
                                    rpc::SpillObjectsReply *reply,
                                    rpc::SendReplyCallback send_reply_callback) {
  if (options_.spill_objects != nullptr) {
    std::vector<ObjectID> object_ids_to_spill;
    object_ids_to_spill.reserve(request.object_ids_to_spill_size());
    for (const auto &id_binary : request.object_ids_to_spill()) {
      object_ids_to_spill.push_back(ObjectID::FromBinary(id_binary));
    }
    std::vector<std::string> owner_addresses;
    owner_addresses.reserve(request.owner_addresses_size());
    for (const auto &owner_address : request.owner_addresses()) {
      owner_addresses.push_back(owner_address.SerializeAsString());
    }
    std::vector<std::string> object_urls =
        options_.spill_objects(object_ids_to_spill, owner_addresses);
    for (size_t i = 0; i < object_urls.size(); i++) {
      reply->add_spilled_objects_url(std::move(object_urls[i]));
    }
    send_reply_callback(Status::OK(), nullptr, nullptr);
  } else {
    send_reply_callback(Status::NotImplemented("Spill objects callback not defined"),
                        nullptr, nullptr);
  }
}

void CoreWorker::HandleAddSpilledUrl(const rpc::AddSpilledUrlRequest &request,
                                     rpc::AddSpilledUrlReply *reply,
                                     rpc::SendReplyCallback send_reply_callback) {
  const ObjectID object_id = ObjectID::FromBinary(request.object_id());
  const std::string &spilled_url = request.spilled_url();
  const NodeID node_id = NodeID::FromBinary(request.spilled_node_id());
  RAY_LOG(DEBUG) << "Received AddSpilledUrl request for object " << object_id
                 << ", which has been spilled to " << spilled_url << " on node "
                 << node_id;
  auto reference_exists = reference_counter_->HandleObjectSpilled(
      object_id, spilled_url, node_id, request.size(), /*release*/ false);
  Status status =
      reference_exists
          ? Status::OK()
          : Status::ObjectNotFound("Object " + object_id.Hex() + " not found");
  send_reply_callback(status, nullptr, nullptr);
}

void CoreWorker::HandleRestoreSpilledObjects(
    const rpc::RestoreSpilledObjectsRequest &request,
    rpc::RestoreSpilledObjectsReply *reply, rpc::SendReplyCallback send_reply_callback) {
  if (options_.restore_spilled_objects != nullptr) {
    // Get a list of object ids.
    std::vector<ObjectID> object_ids_to_restore;
    object_ids_to_restore.reserve(request.object_ids_to_restore_size());
    for (const auto &id_binary : request.object_ids_to_restore()) {
      object_ids_to_restore.push_back(ObjectID::FromBinary(id_binary));
    }
    // Get a list of spilled_object_urls.
    std::vector<std::string> spilled_objects_url;
    spilled_objects_url.reserve(request.spilled_objects_url_size());
    for (const auto &url : request.spilled_objects_url()) {
      spilled_objects_url.push_back(url);
    }
    auto total =
        options_.restore_spilled_objects(object_ids_to_restore, spilled_objects_url);
    reply->set_bytes_restored_total(total);
    send_reply_callback(Status::OK(), nullptr, nullptr);
  } else {
    send_reply_callback(
        Status::NotImplemented("Restore spilled objects callback not defined"), nullptr,
        nullptr);
  }
}

void CoreWorker::HandleDeleteSpilledObjects(
    const rpc::DeleteSpilledObjectsRequest &request,
    rpc::DeleteSpilledObjectsReply *reply, rpc::SendReplyCallback send_reply_callback) {
  if (options_.delete_spilled_objects != nullptr) {
    std::vector<std::string> spilled_objects_url;
    spilled_objects_url.reserve(request.spilled_objects_url_size());
    for (const auto &url : request.spilled_objects_url()) {
      spilled_objects_url.push_back(url);
    }
    options_.delete_spilled_objects(spilled_objects_url, worker_context_.GetWorkerType());
    send_reply_callback(Status::OK(), nullptr, nullptr);
  } else {
    send_reply_callback(
        Status::NotImplemented("Delete spilled objects callback not defined"), nullptr,
        nullptr);
  }
}

void CoreWorker::HandleExit(const rpc::ExitRequest &request, rpc::ExitReply *reply,
                            rpc::SendReplyCallback send_reply_callback) {
  bool own_objects = reference_counter_->OwnObjects();
  int64_t pins_in_flight = local_raylet_client_->GetPinsInFlight();
  // We consider the worker to be idle if it doesn't own any objects and it doesn't have
  // any object pinning RPCs in flight.
  bool is_idle = !own_objects && pins_in_flight == 0;
  reply->set_success(is_idle);
  send_reply_callback(Status::OK(),
                      [this, is_idle]() {
                        // If the worker is idle, we exit.
                        if (is_idle) {
                          Exit(rpc::WorkerExitType::IDLE_EXIT);
                        }
                      },
                      // We need to kill it regardless if the RPC failed.
                      [this]() { Exit(rpc::WorkerExitType::INTENDED_EXIT); });
}

void CoreWorker::YieldCurrentFiber(FiberEvent &event) {
  RAY_CHECK(worker_context_.CurrentActorIsAsync());
  boost::this_fiber::yield();
  event.Wait();
}

void CoreWorker::GetAsync(const ObjectID &object_id, SetResultCallback success_callback,
                          void *python_future) {
  auto fallback_callback =
      std::bind(&CoreWorker::PlasmaCallback, this, success_callback,
                std::placeholders::_1, std::placeholders::_2, std::placeholders::_3);

  memory_store_->GetAsync(object_id, [python_future, success_callback, fallback_callback,
                                      object_id](std::shared_ptr<RayObject> ray_object) {
    if (ray_object->IsInPlasmaError()) {
      fallback_callback(ray_object, object_id, python_future);
    } else {
      success_callback(ray_object, object_id, python_future);
    }
  });
}

void CoreWorker::PlasmaCallback(SetResultCallback success,
                                std::shared_ptr<RayObject> ray_object, ObjectID object_id,
                                void *py_future) {
  RAY_CHECK(ray_object->IsInPlasmaError());

  // First check if the object is available in local plasma store.
  // Note that we are using Contains instead of Get so it won't trigger pull request
  // to remote nodes.
  bool object_is_local = false;
  if (Contains(object_id, &object_is_local).ok() && object_is_local) {
    std::vector<std::shared_ptr<RayObject>> vec;
    if (Get(std::vector<ObjectID>{object_id}, 0, &vec).ok()) {
      RAY_CHECK(vec.size() > 0)
          << "Failed to get local object but Raylet notified object is local.";
      return success(vec.front(), object_id, py_future);
    }
  }

  // Object is not available locally. We now add the callback to listener queue.
  {
    absl::MutexLock lock(&plasma_mutex_);
    auto plasma_arrived_callback = [this, success, object_id, py_future]() {
      // This callback is invoked on the io_service_ event loop, so it cannot call
      // blocking call like Get(). We used GetAsync here, which should immediate call
      // PlasmaCallback again with object available locally.
      GetAsync(object_id, success, py_future);
    };

    async_plasma_callbacks_[object_id].push_back(plasma_arrived_callback);
  }

  // Ask raylet to subscribe to object notification. Raylet will call this core worker
  // when the object is local (and it will fire the callback immediately if the object
  // exists). CoreWorker::HandlePlasmaObjectReady handles such request.
  local_raylet_client_->SubscribeToPlasma(object_id, GetOwnerAddress(object_id));
}

void CoreWorker::HandlePlasmaObjectReady(const rpc::PlasmaObjectReadyRequest &request,
                                         rpc::PlasmaObjectReadyReply *reply,
                                         rpc::SendReplyCallback send_reply_callback) {
  std::vector<std::function<void(void)>> callbacks;
  {
    absl::MutexLock lock(&plasma_mutex_);
    auto it = async_plasma_callbacks_.extract(ObjectID::FromBinary(request.object_id()));
    callbacks = it.mapped();
  }
  for (auto callback : callbacks) {
    // This callback needs to be asynchronous because it runs on the io_service_, so no
    // RPCs can be processed while it's running. This can easily lead to deadlock (for
    // example if the callback calls ray.get() on an object that is dependent on an RPC
    // to be ready).
    callback();
  }
  send_reply_callback(Status::OK(), nullptr, nullptr);
}

void CoreWorker::SetActorId(const ActorID &actor_id) {
  absl::MutexLock lock(&mutex_);
  if (!options_.is_local_mode) {
    RAY_CHECK(actor_id_.IsNil());
  }
  actor_id_ = actor_id;
}

void CoreWorker::SetWebuiDisplay(const std::string &key, const std::string &message) {
  absl::MutexLock lock(&mutex_);
  webui_display_[key] = message;
}

void CoreWorker::SetActorTitle(const std::string &title) {
  absl::MutexLock lock(&mutex_);
  actor_title_ = title;
}

const rpc::JobConfig &CoreWorker::GetJobConfig() const { return *job_config_; }

std::shared_ptr<gcs::GcsClient> CoreWorker::GetGcsClient() const { return gcs_client_; }

bool CoreWorker::IsExiting() const { return exiting_; }

}  // namespace ray<|MERGE_RESOLUTION|>--- conflicted
+++ resolved
@@ -826,16 +826,12 @@
 }
 
 void CoreWorker::OnNodeRemoved(const NodeID &node_id) {
-<<<<<<< HEAD
-  RAY_LOG(INFO) << "Node failure " << node_id;
   if (node_id == GetCurrentNodeId()) {
     RAY_LOG(FATAL) << "The raylet for this worker has died. Killing itself...";
   }
-=======
   RAY_LOG(INFO) << "Node failure from " << node_id
                 << ". All objects pinned on that node will be lost if object "
                    "reconstruction is not enabled.";
->>>>>>> 80e013f3
   const auto lost_objects = reference_counter_->ResetObjectsOnRemovedNode(node_id);
   // Delete the objects from the in-memory store to indicate that they are not
   // available. The object recovery manager will guarantee that a new value
