--- conflicted
+++ resolved
@@ -1995,48 +1995,7 @@
 
   return actor_manager_->GetNamedActorHandle(
       name, ray_namespace.empty() ? job_config_->ray_namespace() : ray_namespace,
-<<<<<<< HEAD
-      [this, &actor_id, name, ready_promise](
-          Status status, const boost::optional<rpc::ActorTableData> &result) {
-        if (status.ok() && result) {
-          auto actor_handle = std::make_unique<ActorHandle>(*result);
-          actor_id = actor_handle->GetActorID();
-          actor_manager_->AddNewActorHandle(std::move(actor_handle), GetCallerId(),
-                                            CurrentCallSite(), rpc_address_,
-                                            /*is_detached*/ true);
-        } else {
-          // Use a NIL actor ID to signal that the actor wasn't found.
-          RAY_LOG(DEBUG) << "Failed to look up actor with name: " << name;
-          actor_id = ActorID::Nil();
-        }
-        ready_promise->set_value();
-      }));
-  // Block until the RPC completes. Set a timeout to avoid hangs if the
-  // GCS service crashes.
-  if (ready_promise->get_future().wait_for(std::chrono::seconds(
-          RayConfig::instance().gcs_server_request_timeout_seconds())) !=
-      std::future_status::ready) {
-    std::ostringstream stream;
-    stream << "There was timeout in getting the actor handle, "
-              "probably because the GCS server is dead or under high load .";
-    return std::make_pair(nullptr, Status::TimedOut(stream.str()));
-  }
-
-  if (actor_id.IsNil()) {
-    std::ostringstream stream;
-    stream << "Failed to look up actor with name '" << name << "'. This could "
-           << "because 1. You are trying to look up a named actor you "
-           << "didn't create. 2. The named actor died. 3. The actor hasn't "
-           << "been created yet because named actor creation is asynchronous. "
-           << "4. You did not use a namespace matching the namespace of the "
-           << "actor.";
-    return std::make_pair(nullptr, Status::NotFound(stream.str()));
-  }
-
-  return std::make_pair(GetActorHandle(actor_id), Status::OK());
-=======
       CurrentCallSite(), rpc_address_);
->>>>>>> 68e884ee
 }
 
 std::pair<std::vector<std::pair<std::string, std::string>>, Status>
