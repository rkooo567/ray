--- conflicted
+++ resolved
@@ -338,10 +338,8 @@
 /// load reported by each raylet.
 RAY_CONFIG(int64_t, max_resource_shapes_per_load_report, 100)
 
-<<<<<<< HEAD
 /// The timeout for synchronous GCS requests in seconds.
 RAY_CONFIG(int64_t, gcs_server_request_timeout_seconds, 5)
-=======
+
 /// Whether to enable multi tenancy features.
-RAY_CONFIG(bool, enable_multi_tenancy, false)
->>>>>>> ead8b863
+RAY_CONFIG(bool, enable_multi_tenancy, false)