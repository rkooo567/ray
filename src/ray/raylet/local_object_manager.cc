// Copyright 2017 The Ray Authors.
//
// Licensed under the Apache License, Version 2.0 (the "License");
// you may not use this file except in compliance with the License.
// You may obtain a copy of the License at
//
//  http://www.apache.org/licenses/LICENSE-2.0
//
// Unless required by applicable law or agreed to in writing, software
// distributed under the License is distributed on an "AS IS" BASIS,
// WITHOUT WARRANTIES OR CONDITIONS OF ANY KIND, either express or implied.
// See the License for the specific language governing permissions and
// limitations under the License.

#include "ray/raylet/local_object_manager.h"
#include "ray/util/asio_util.h"
#include "ray/util/util.h"

namespace ray {

namespace raylet {

void LocalObjectManager::PinObjects(const std::vector<ObjectID> &object_ids,
                                    std::vector<std::unique_ptr<RayObject>> &&objects) {
  RAY_CHECK(object_pinning_enabled_);
  for (size_t i = 0; i < object_ids.size(); i++) {
    const auto &object_id = object_ids[i];
    auto &object = objects[i];
    if (object == nullptr) {
      RAY_LOG(ERROR) << "Plasma object " << object_id
                     << " was evicted before the raylet could pin it.";
      continue;
    }
    RAY_LOG(DEBUG) << "Pinning object " << object_id;
    pinned_objects_.emplace(object_id, std::move(object));
  }
}

void LocalObjectManager::WaitForObjectFree(const rpc::Address &owner_address,
                                           const std::vector<ObjectID> &object_ids) {
  for (const auto &object_id : object_ids) {
    // Send a long-running RPC request to the owner for each object. When we get a
    // response or the RPC fails (due to the owner crashing), unpin the object.
    // TODO(edoakes): we should be batching these requests instead of sending one per
    // pinned object.
    rpc::WaitForObjectEvictionRequest wait_request;
    wait_request.set_object_id(object_id.Binary());
    wait_request.set_intended_worker_id(owner_address.worker_id());
    auto owner_client = owner_client_pool_.GetOrConnect(owner_address);
    owner_client->WaitForObjectEviction(
        wait_request,
        [this, object_id](Status status, const rpc::WaitForObjectEvictionReply &reply) {
          if (!status.ok()) {
            RAY_LOG(DEBUG) << "Worker failed. Unpinning object " << object_id;
          }
          ReleaseFreedObject(object_id);
        });
  }
}

void LocalObjectManager::ReleaseFreedObject(const ObjectID &object_id) {
  // object_pinning_enabled_ flag is off when the --lru-evict flag is on.
  if (object_pinning_enabled_) {
    RAY_LOG(DEBUG) << "Unpinning object " << object_id;
    // The object should be in one of these stats. pinned, spilling, or spilled.
    RAY_CHECK((pinned_objects_.count(object_id) > 0) ||
              (spilled_objects_url_.count(object_id) > 0) ||
              (objects_pending_spill_.count(object_id) > 0));
    if (automatic_object_deletion_enabled_) {
      spilled_object_pending_delete_.push(object_id);
    }
    pinned_objects_.erase(object_id);
  }

  // Try to evict all copies of the object from the cluster.
  if (free_objects_period_ms_ >= 0) {
    objects_to_free_.push_back(object_id);
  }
  if (objects_to_free_.size() == free_objects_batch_size_ ||
      free_objects_period_ms_ == 0) {
    FlushFreeObjects();
  }
}

void LocalObjectManager::FlushFreeObjects() {
  if (!objects_to_free_.empty()) {
    RAY_LOG(DEBUG) << "Freeing " << objects_to_free_.size() << " out-of-scope objects";
    on_objects_freed_(objects_to_free_);
    objects_to_free_.clear();
  }
  if (object_pinning_enabled_ && automatic_object_deletion_enabled_) {
    // Deletion wouldn't work when the object pinning is not enabled.
    ProcessSpilledObjectsDeleteQueue(free_objects_batch_size_);
  }
  last_free_objects_at_ms_ = current_time_ms();
}

void LocalObjectManager::FlushFreeObjectsIfNeeded(int64_t now_ms) {
  if (free_objects_period_ms_ > 0 &&
      static_cast<int64_t>(now_ms - last_free_objects_at_ms_) > free_objects_period_ms_) {
    FlushFreeObjects();
  }
}

void LocalObjectManager::SpillObjectUptoMaxThroughput() {
  if (RayConfig::instance().object_spilling_config().empty() ||
      !RayConfig::instance().automatic_object_spilling_enabled()) {
    return;
  }

  // Spill as fast as we can using all our spill workers.
  bool can_spill_more = true;
  while (can_spill_more) {
    if (!SpillObjectsOfSize(min_spilling_size_)) {
      break;
    }
    {
      absl::MutexLock lock(&mutex_);
      num_active_workers_ += 1;
      can_spill_more = num_active_workers_ < max_active_workers_;
    }
  }
}

bool LocalObjectManager::IsSpillingInProgress() {
  absl::MutexLock lock(&mutex_);
  return num_active_workers_ > 0;
}

bool LocalObjectManager::SpillObjectsOfSize(int64_t num_bytes_to_spill) {
  if (RayConfig::instance().object_spilling_config().empty() ||
      !RayConfig::instance().automatic_object_spilling_enabled()) {
    return false;
  }

  RAY_LOG(DEBUG) << "Choosing objects to spill of total size " << num_bytes_to_spill;
  int64_t bytes_to_spill = 0;
  auto it = pinned_objects_.begin();
  std::vector<ObjectID> objects_to_spill;
  while (bytes_to_spill <= num_bytes_to_spill && it != pinned_objects_.end()) {
    if (is_plasma_object_spillable_(it->first)) {
      bytes_to_spill += it->second->GetSize();
      objects_to_spill.push_back(it->first);
    }
    it++;
  }
  if (!objects_to_spill.empty()) {
    RAY_LOG(DEBUG) << "Spilling objects of total size " << bytes_to_spill
                   << " num objects " << objects_to_spill.size();
    auto start_time = absl::GetCurrentTimeNanos();
    SpillObjectsInternal(objects_to_spill, [this, bytes_to_spill, objects_to_spill,
                                            start_time](const Status &status) {
      if (!status.ok()) {
        RAY_LOG(ERROR) << "Error spilling objects " << status.ToString();
      } else {
        auto now = absl::GetCurrentTimeNanos();
        RAY_LOG(DEBUG) << "Spilled " << bytes_to_spill << " bytes in "
                       << (now - start_time) / 1e6 << "ms";
        spilled_bytes_total_ += bytes_to_spill;
        spilled_objects_total_ += objects_to_spill.size();
        // Adjust throughput timing to account for concurrent spill operations.
        spill_time_total_s_ += (now - std::max(start_time, last_spill_finish_ns_)) / 1e9;
        if (now - last_spill_log_ns_ > 1e9) {
          last_spill_log_ns_ = now;
          RAY_LOG(INFO) << "Spilled "
                        << static_cast<int>(spilled_bytes_total_ / (1024 * 1024))
                        << " MiB, " << spilled_objects_total_
                        << " objects, write throughput "
                        << static_cast<int>(spilled_bytes_total_ / (1024 * 1024) /
                                            spill_time_total_s_)
                        << " MiB/s";
        }
        last_spill_finish_ns_ = now;
      }
    });
    return true;
  }
  return false;
}

void LocalObjectManager::SpillObjects(const std::vector<ObjectID> &object_ids,
                                      std::function<void(const ray::Status &)> callback) {
  SpillObjectsInternal(object_ids, callback);
}

void LocalObjectManager::SpillObjectsInternal(
    const std::vector<ObjectID> &object_ids,
    std::function<void(const ray::Status &)> callback) {
  std::vector<ObjectID> objects_to_spill;
  // Filter for the objects that can be spilled.
  for (const auto &id : object_ids) {
    // We should not spill an object that we are not the primary copy for, or
    // objects that are already being spilled.
    if (pinned_objects_.count(id) == 0 && objects_pending_spill_.count(id) == 0) {
      if (callback) {
        callback(
            Status::Invalid("Requested spill for object that is not marked as "
                            "the primary copy."));
      }
      return;
    }

    // Add objects that we are the primary copy for, and that we are not
    // already spilling.
    auto it = pinned_objects_.find(id);
    if (it != pinned_objects_.end()) {
      RAY_LOG(DEBUG) << "Spilling object " << id;
      objects_to_spill.push_back(id);
      num_bytes_pending_spill_ += it->second->GetSize();
      objects_pending_spill_[id] = std::move(it->second);
      pinned_objects_.erase(it);
    }
  }

  if (objects_to_spill.empty()) {
    if (callback) {
      callback(Status::Invalid("All objects are already being spilled."));
    }
    return;
  }
  io_worker_pool_.PopSpillWorker(
      [this, objects_to_spill, callback](std::shared_ptr<WorkerInterface> io_worker) {
        rpc::SpillObjectsRequest request;
        for (const auto &object_id : objects_to_spill) {
          RAY_LOG(DEBUG) << "Sending spill request for object " << object_id;
          request.add_object_ids_to_spill(object_id.Binary());
        }
        io_worker->rpc_client()->SpillObjects(
            request, [this, objects_to_spill, callback, io_worker](
                         const ray::Status &status, const rpc::SpillObjectsReply &r) {
              {
                absl::MutexLock lock(&mutex_);
                num_active_workers_ -= 1;
              }
              io_worker_pool_.PushSpillWorker(io_worker);
              if (!status.ok()) {
                for (const auto &object_id : objects_to_spill) {
                  auto it = objects_pending_spill_.find(object_id);
                  RAY_CHECK(it != objects_pending_spill_.end());
                  pinned_objects_.emplace(object_id, std::move(it->second));
                  objects_pending_spill_.erase(it);
                }

                RAY_LOG(ERROR) << "Failed to send object spilling request: "
                               << status.ToString();
                if (callback) {
                  callback(status);
                }
              } else {
                AddSpilledUrls(objects_to_spill, r, callback);
              }
            });
      });
}

void LocalObjectManager::AddSpilledUrls(
    const std::vector<ObjectID> &object_ids, const rpc::SpillObjectsReply &worker_reply,
    std::function<void(const ray::Status &)> callback) {
  auto num_remaining = std::make_shared<size_t>(object_ids.size());
  for (size_t i = 0; i < object_ids.size(); ++i) {
    const ObjectID &object_id = object_ids[i];
    const std::string &object_url = worker_reply.spilled_objects_url(i);
    RAY_LOG(DEBUG) << "Object " << object_id << " spilled at " << object_url;
    // Write to object directory. Wait for the write to finish before
    // releasing the object to make sure that the spilled object can
    // be retrieved by other raylets.
    RAY_CHECK_OK(object_info_accessor_.AsyncAddLocation(
        object_id, self_node_id_,
        [this, object_id, object_url, callback, num_remaining](Status status) {
          RAY_CHECK_OK(status);
          // Unpin the object.
          auto it = objects_pending_spill_.find(object_id);
          RAY_CHECK(it != objects_pending_spill_.end());
          num_bytes_pending_spill_ -= it->second->GetSize();
          objects_pending_spill_.erase(it);

          // Update the object_id -> url_ref_count to use it for deletion later.
          // We need to track the references here because a single file can contain
          // multiple objects, and we shouldn't delete the file until
          // all the objects are gone out of scope.
          // object_url is equivalent to url_with_offset.
          auto parsed_url = ParseURL(object_url);
          const auto base_url_it = parsed_url->find("url");
          RAY_CHECK(base_url_it != parsed_url->end());
          if (!url_ref_count_.contains(base_url_it->second)) {
            url_ref_count_[base_url_it->second] = 1;
          } else {
            url_ref_count_[base_url_it->second] += 1;
          }
          RAY_LOG(DEBUG) << "[Register] Object of object id " << object_id;
          spilled_objects_url_.emplace(object_id, object_url);

          (*num_remaining)--;
          if (*num_remaining == 0 && callback) {
            callback(status);
          }
        }));
  }
}

bool LocalObjectManager::IsObjectSpilledLocally(const ObjectID &object_id) const {
  return spilled_objects_url_.contains(object_id) ||
         objects_pending_spill_.contains(object_id);
}

void LocalObjectManager::AsyncRestoreSpilledObject(
    const ObjectID &object_id, const std::string &object_url,
    std::function<void(const ray::Status &)> callback) {
  RAY_LOG(DEBUG) << "Try restoring spilled object " << object_id << " from URL "
                 << object_url;
<<<<<<< HEAD
  RAY_CHECK(spilled_objects_url_.contains(object_id));
  const std::string &url = spilled_objects_url_[object_id];

  io_worker_pool_.PopRestoreWorker([this, object_id, url, callback](
=======
  if (objects_pending_restore_.count(object_id) > 0) {
    // If the same object is restoring, we dedup here.
    return;
  }
  RAY_CHECK(objects_pending_restore_.emplace(object_id).second)
      << "Object dedupe wasn't done properly. Please report if you see this issue.";
  io_worker_pool_.PopRestoreWorker([this, object_id, object_url, callback](
>>>>>>> e544c008
                                       std::shared_ptr<WorkerInterface> io_worker) {
    auto start_time = absl::GetCurrentTimeNanos();
    RAY_LOG(DEBUG) << "Sending restore spilled object request";
    rpc::RestoreSpilledObjectsRequest request;
    request.add_spilled_objects_url(std::move(url));
    request.add_object_ids_to_restore(object_id.Binary());
    io_worker->rpc_client()->RestoreSpilledObjects(
        request,
        [this, start_time, object_id, callback, io_worker](
            const ray::Status &status, const rpc::RestoreSpilledObjectsReply &r) {
          io_worker_pool_.PushRestoreWorker(io_worker);
          objects_pending_restore_.erase(object_id);
          if (!status.ok()) {
            RAY_LOG(ERROR) << "Failed to send restore spilled object request: "
                           << status.ToString();
          } else {
            auto now = absl::GetCurrentTimeNanos();
            auto restored_bytes = r.bytes_restored_total();
            RAY_LOG(DEBUG) << "Restored " << restored_bytes << " in "
                           << (now - start_time) / 1e6 << "ms. Object id:" << object_id;
            restored_bytes_total_ += restored_bytes;
            restored_objects_total_ += 1;
            // Adjust throughput timing to account for concurrent restore operations.
            restore_time_total_s_ +=
                (now - std::max(start_time, last_restore_finish_ns_)) / 1e9;
            if (now - last_restore_log_ns_ > 1e9) {
              last_restore_log_ns_ = now;
              RAY_LOG(INFO) << "Restored "
                            << static_cast<int>(restored_bytes_total_ / (1024 * 1024))
                            << " MiB, " << restored_objects_total_
                            << " objects, read throughput "
                            << static_cast<int>(restored_bytes_total_ / (1024 * 1024) /
                                                restore_time_total_s_)
                            << " MiB/s";
            }
            last_restore_finish_ns_ = now;
          }
          if (callback) {
            callback(status);
          }
        });
  });
}

void LocalObjectManager::ProcessSpilledObjectsDeleteQueue(uint32_t max_batch_size) {
  std::vector<std::string> object_urls_to_delete;

  // Process upto batch size of objects to delete.
  while (!spilled_object_pending_delete_.empty() &&
         object_urls_to_delete.size() < max_batch_size) {
    auto &object_id = spilled_object_pending_delete_.front();
    // If the object is still spilling, do nothing. This will block other entries to be
    // processed, but it should be fine because the spilling will be eventually done, and
    // deleting objects is the low priority tasks.
    // This will instead enable simpler logic after this block.
    if (objects_pending_spill_.contains(object_id)) {
      break;
    }

    // Object id is either spilled or not spilled at this point.
    const auto spilled_objects_url_it = spilled_objects_url_.find(object_id);
    if (spilled_objects_url_it != spilled_objects_url_.end()) {
      // If the object was spilled, see if we can delete it. We should first check the ref
      // count.
      std::string &object_url = spilled_objects_url_it->second;
      // Note that here, we need to parse the object url to obtain the base_url.
      auto parsed_url = ParseURL(object_url);
      const auto base_url_it = parsed_url->find("url");
      RAY_CHECK(base_url_it != parsed_url->end());
      const auto &url_ref_count_it = url_ref_count_.find(base_url_it->second);
      RAY_CHECK(url_ref_count_it != url_ref_count_.end())
          << "url_ref_count_ should exist when spilled_objects_url_ exists. Please "
             "submit a Github issue if you see this error.";
      url_ref_count_it->second -= 1;

      // If there's no more refs, delete the object.
      if (url_ref_count_it->second == 0) {
        url_ref_count_.erase(url_ref_count_it);
        object_urls_to_delete.emplace_back(object_url);
      }
      RAY_LOG(ERROR) << "[Delete] object of object url " << object_url;
      spilled_objects_url_.erase(spilled_objects_url_it);
      ray::Status status =
          object_info_accessor_.AsyncRemoveLocation(object_id, self_node_id_, nullptr);
    }
    spilled_object_pending_delete_.pop();
  }
  if (object_urls_to_delete.size() > 0) {
    DeleteSpilledObjects(object_urls_to_delete);
  }
}

void LocalObjectManager::DeleteSpilledObjects(std::vector<std::string> &urls_to_delete) {
  io_worker_pool_.PopDeleteWorker(
      [this, urls_to_delete](std::shared_ptr<WorkerInterface> io_worker) {
        RAY_LOG(DEBUG) << "Sending delete spilled object request. Length: "
                       << urls_to_delete.size();
        rpc::DeleteSpilledObjectsRequest request;
        for (const auto &url : urls_to_delete) {
          request.add_spilled_objects_url(std::move(url));
        }
        io_worker->rpc_client()->DeleteSpilledObjects(
            request, [this, io_worker](const ray::Status &status,
                                       const rpc::DeleteSpilledObjectsReply &reply) {
              io_worker_pool_.PushDeleteWorker(io_worker);
              if (!status.ok()) {
                RAY_LOG(ERROR) << "Failed to send delete spilled object request: "
                               << status.ToString();
              }
            });
      });
}

void LocalObjectManager::FillObjectSpillingStats(rpc::GetNodeStatsReply *reply) const {
  auto stats = reply->mutable_store_stats();
  stats->set_spill_time_total_s(spill_time_total_s_);
  stats->set_spilled_bytes_total(spilled_bytes_total_);
  stats->set_spilled_objects_total(spilled_objects_total_);
  stats->set_restore_time_total_s(restore_time_total_s_);
  stats->set_restored_bytes_total(restored_bytes_total_);
  stats->set_restored_objects_total(restored_objects_total_);
}

};  // namespace raylet

};  // namespace ray<|MERGE_RESOLUTION|>--- conflicted
+++ resolved
@@ -308,20 +308,17 @@
     std::function<void(const ray::Status &)> callback) {
   RAY_LOG(DEBUG) << "Try restoring spilled object " << object_id << " from URL "
                  << object_url;
-<<<<<<< HEAD
-  RAY_CHECK(spilled_objects_url_.contains(object_id));
-  const std::string &url = spilled_objects_url_[object_id];
-
-  io_worker_pool_.PopRestoreWorker([this, object_id, url, callback](
-=======
   if (objects_pending_restore_.count(object_id) > 0) {
     // If the same object is restoring, we dedup here.
     return;
   }
+
+  RAY_CHECK(spilled_objects_url_.contains(object_id));
+  const std::string &url = spilled_objects_url_[object_id];
+
   RAY_CHECK(objects_pending_restore_.emplace(object_id).second)
       << "Object dedupe wasn't done properly. Please report if you see this issue.";
   io_worker_pool_.PopRestoreWorker([this, object_id, object_url, callback](
->>>>>>> e544c008
                                        std::shared_ptr<WorkerInterface> io_worker) {
     auto start_time = absl::GetCurrentTimeNanos();
     RAY_LOG(DEBUG) << "Sending restore spilled object request";
