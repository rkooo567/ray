// Copyright 2017 The Ray Authors.
//
// Licensed under the Apache License, Version 2.0 (the "License");
// you may not use this file except in compliance with the License.
// You may obtain a copy of the License at
//
//  http://www.apache.org/licenses/LICENSE-2.0
//
// Unless required by applicable law or agreed to in writing, software
// distributed under the License is distributed on an "AS IS" BASIS,
// WITHOUT WARRANTIES OR CONDITIONS OF ANY KIND, either express or implied.
// See the License for the specific language governing permissions and
// limitations under the License.

#include "ray/raylet/node_manager.h"

#include <cctype>
#include <fstream>
#include <memory>

#include "ray/common/buffer.h"
#include "ray/common/common_protocol.h"
#include "ray/common/constants.h"
#include "ray/common/id.h"
#include "ray/common/status.h"
#include "ray/gcs/pb_util.h"
#include "ray/raylet/format/node_manager_generated.h"
#include "ray/stats/stats.h"
#include "ray/util/asio_util.h"
#include "ray/util/sample.h"

namespace {

#define RAY_CHECK_ENUM(x, y) \
  static_assert(static_cast<int>(x) == static_cast<int>(y), "protocol mismatch")

struct ActorStats {
  int live_actors = 0;
  int dead_actors = 0;
  int restarting_actors = 0;
};

inline ray::rpc::ObjectReference FlatbufferToSingleObjectReference(
    const flatbuffers::String &object_id, const ray::protocol::Address &address) {
  ray::rpc::ObjectReference ref;
  ref.set_object_id(object_id.str());
  ref.mutable_owner_address()->set_raylet_id(address.raylet_id()->str());
  ref.mutable_owner_address()->set_ip_address(address.ip_address()->str());
  ref.mutable_owner_address()->set_port(address.port());
  ref.mutable_owner_address()->set_worker_id(address.worker_id()->str());
  return ref;
}

std::vector<ray::rpc::ObjectReference> FlatbufferToObjectReference(
    const flatbuffers::Vector<flatbuffers::Offset<flatbuffers::String>> &object_ids,
    const flatbuffers::Vector<flatbuffers::Offset<ray::protocol::Address>>
        &owner_addresses) {
  RAY_CHECK(object_ids.size() == owner_addresses.size());
  std::vector<ray::rpc::ObjectReference> refs;
  for (int64_t i = 0; i < object_ids.size(); i++) {
    ray::rpc::ObjectReference ref;
    ref.set_object_id(object_ids.Get(i)->str());
    const auto &addr = owner_addresses.Get(i);
    ref.mutable_owner_address()->set_raylet_id(addr->raylet_id()->str());
    ref.mutable_owner_address()->set_ip_address(addr->ip_address()->str());
    ref.mutable_owner_address()->set_port(addr->port());
    ref.mutable_owner_address()->set_worker_id(addr->worker_id()->str());
    refs.emplace_back(std::move(ref));
  }
  return refs;
}

}  // namespace

namespace ray {

namespace raylet {

// A helper function to print the leased workers.
std::string LeasedWorkersSring(
    const std::unordered_map<WorkerID, std::shared_ptr<WorkerInterface>>
        &leased_workers) {
  std::stringstream buffer;
  buffer << "  @leased_workers: (";
  for (const auto &pair : leased_workers) {
    auto &worker = pair.second;
    buffer << worker->WorkerId() << ", ";
  }
  buffer << ")";
  return buffer.str();
}

// A helper function to print the workers in worker_pool_.
std::string WorkerPoolString(
    const std::vector<std::shared_ptr<WorkerInterface>> &worker_pool) {
  std::stringstream buffer;
  buffer << "   @worker_pool: (";
  for (const auto &worker : worker_pool) {
    buffer << worker->WorkerId() << ", ";
  }
  buffer << ")";
  return buffer.str();
}

// Helper function to print the worker's owner worker and and node owner.
std::string WorkerOwnerString(std::shared_ptr<WorkerInterface> &worker) {
  std::stringstream buffer;
  const auto owner_worker_id =
      WorkerID::FromBinary(worker->GetOwnerAddress().worker_id());
  const auto owner_node_id = WorkerID::FromBinary(worker->GetOwnerAddress().raylet_id());
  buffer << "leased_worker Lease " << worker->WorkerId() << " owned by "
         << owner_worker_id << " / " << owner_node_id;
  return buffer.str();
}

NodeManager::NodeManager(boost::asio::io_service &io_service, const NodeID &self_node_id,
                         const NodeManagerConfig &config, ObjectManager &object_manager,
                         std::shared_ptr<gcs::GcsClient> gcs_client,
                         std::shared_ptr<ObjectDirectoryInterface> object_directory,
                         std::function<bool(const ObjectID &)> is_plasma_object_spillable)
    : self_node_id_(self_node_id),
      io_service_(io_service),
      object_manager_(object_manager),
      gcs_client_(gcs_client),
      object_directory_(object_directory),
      heartbeat_timer_(io_service),
      heartbeat_period_(std::chrono::milliseconds(config.heartbeat_period_ms)),
      report_resources_timer_(io_service),
      report_resources_period_(
          std::chrono::milliseconds(config.report_resources_period_ms)),
      debug_dump_period_(config.debug_dump_period_ms),
      fair_queueing_enabled_(config.fair_queueing_enabled),
      temp_dir_(config.temp_dir),
      object_manager_profile_timer_(io_service),
      initial_config_(config),
      local_available_resources_(config.resource_config),
      worker_pool_(io_service, config.num_workers_soft_limit,
                   config.num_initial_python_workers_for_first_job,
                   config.maximum_startup_concurrency, config.min_worker_port,
                   config.max_worker_port, config.worker_ports, gcs_client_,
                   config.worker_commands, config.raylet_config,
                   /*starting_worker_timeout_callback=*/
                   [this] { cluster_task_manager_->ScheduleAndDispatchTasks(); }),
      scheduling_policy_(local_queues_),
      reconstruction_policy_(
          io_service_,
          [this](const TaskID &task_id, const ObjectID &required_object_id) {
            HandleTaskReconstruction(task_id, required_object_id);
          },
          RayConfig::instance().object_timeout_milliseconds(), self_node_id_, gcs_client_,
          object_directory_),
      dependency_manager_(object_manager, reconstruction_policy_),
      node_manager_server_("NodeManager", config.node_manager_port),
      node_manager_service_(io_service, *this),
      agent_manager_service_handler_(
          new DefaultAgentManagerServiceHandler(agent_manager_)),
      agent_manager_service_(io_service, *agent_manager_service_handler_),
      client_call_manager_(io_service),
      worker_rpc_pool_(client_call_manager_),
      local_object_manager_(
          self_node_id_, RayConfig::instance().free_objects_batch_size(),
          RayConfig::instance().free_objects_period_milliseconds(), worker_pool_,
          gcs_client_->Objects(), worker_rpc_pool_,
          /* automatic_object_deletion_enabled */
          config.automatic_object_deletion_enabled,
          /*max_io_workers*/ config.max_io_workers,
          /*min_spilling_size*/ config.min_spilling_size,
          /*is_external_storage_type_fs*/
          RayConfig::instance().is_external_storage_type_fs(),
          /*on_objects_freed*/
          [this](const std::vector<ObjectID> &object_ids) {
            object_manager_.FreeObjects(object_ids,
                                        /*local_only=*/false);
          },
          is_plasma_object_spillable,
          /*restore_object_from_remote_node*/
          [this](const ObjectID &object_id, const std::string &spilled_url,
                 const NodeID &node_id) {
            SendSpilledObjectRestorationRequestToRemoteNode(object_id, spilled_url,
                                                            node_id);
          }),
      report_worker_backlog_(RayConfig::instance().report_worker_backlog()),
      last_local_gc_ns_(absl::GetCurrentTimeNanos()),
      local_gc_interval_ns_(RayConfig::instance().local_gc_interval_s() * 1e9),
      local_gc_min_interval_ns_(RayConfig::instance().local_gc_min_interval_s() * 1e9),
      record_metrics_period_(config.record_metrics_period_ms) {
  RAY_LOG(INFO) << "Initializing NodeManager with ID " << self_node_id_;
  RAY_CHECK(heartbeat_period_.count() > 0);
  // Initialize the resource map with own cluster resource configuration.
  cluster_resource_map_.emplace(self_node_id_,
                                SchedulingResources(config.resource_config));

  RAY_CHECK_OK(object_manager_.SubscribeObjAdded(
      [this](const object_manager::protocol::ObjectInfoT &object_info) {
        ObjectID object_id = ObjectID::FromBinary(object_info.object_id);
        HandleObjectLocal(object_id);
      }));
  RAY_CHECK_OK(object_manager_.SubscribeObjDeleted(
      [this](const ObjectID &object_id) { HandleObjectMissing(object_id); }));

  if (RayConfig::instance().new_scheduler_enabled()) {
    SchedulingResources &local_resources = cluster_resource_map_[self_node_id_];
    cluster_resource_scheduler_ =
        std::shared_ptr<ClusterResourceScheduler>(new ClusterResourceScheduler(
            self_node_id_.Binary(),
            local_resources.GetTotalResources().GetResourceMap()));

    auto get_node_info_func = [this](const NodeID &node_id) {
      return gcs_client_->Nodes().Get(node_id);
    };
    auto is_owner_alive = [this](const WorkerID &owner_worker_id,
                                 const NodeID &owner_node_id) {
      return !(failed_workers_cache_.count(owner_worker_id) > 0 ||
               failed_nodes_cache_.count(owner_node_id) > 0);
    };
    auto announce_infeasible_task = [this](const Task &task) {
      PublishInfeasibleTaskError(task);
    };
    cluster_task_manager_ = std::shared_ptr<ClusterTaskManager>(new ClusterTaskManager(
        self_node_id_,
        std::dynamic_pointer_cast<ClusterResourceScheduler>(cluster_resource_scheduler_),
        dependency_manager_, is_owner_alive, get_node_info_func, announce_infeasible_task,
        worker_pool_, leased_workers_,
        [this](const std::vector<ObjectID> &object_ids,
               std::vector<std::unique_ptr<RayObject>> *results) {
          return GetObjectsFromPlasma(object_ids, results);
        }));
    placement_group_resource_manager_ =
        std::make_shared<NewPlacementGroupResourceManager>(
            std::dynamic_pointer_cast<ClusterResourceScheduler>(
                cluster_resource_scheduler_));
  } else {
    cluster_resource_scheduler_ = std::make_shared<OldClusterResourceScheduler>(
        self_node_id_, local_available_resources_, cluster_resource_map_,
        gcs_client_->NodeResources().GetLastResourceUsage());
    cluster_task_manager_ = std::shared_ptr<NodeManager>(this, [](NodeManager *) {
      // If new scheduler is not enabled, the `cluster_task_manager_` is this NodeManager
      // itself. So we create a `shared_ptr` that points to `this` and the deleter does
      // nothing.
    });
    placement_group_resource_manager_ =
        std::make_shared<OldPlacementGroupResourceManager>(
            local_available_resources_, cluster_resource_map_, self_node_id_);
  }

  RAY_CHECK_OK(store_client_.Connect(config.store_socket_name.c_str()));
  // Run the node manger rpc server.
  node_manager_server_.RegisterService(node_manager_service_);
  node_manager_server_.RegisterService(agent_manager_service_);
  node_manager_server_.Run();

  auto options =
      AgentManager::Options({self_node_id, ParseCommandLine(config.agent_command)});
  agent_manager_.reset(
      new AgentManager(std::move(options),
                       /*delay_executor=*/
                       [this](std::function<void()> task, uint32_t delay_ms) {
                         return execute_after(io_service_, task, delay_ms);
                       }));

  RAY_CHECK_OK(SetupPlasmaSubscription());
}

ray::Status NodeManager::RegisterGcs() {
  auto on_node_change = [this](const NodeID &node_id, const GcsNodeInfo &data) {
    if (data.state() == GcsNodeInfo::ALIVE) {
      NodeAdded(data);
    } else {
      RAY_CHECK(data.state() == GcsNodeInfo::DEAD);
      NodeRemoved(node_id);
    }
  };

  // If the node resource message is received first and then the node message is received,
  // ForwardTask will throw exception, because it can't get node info.
  auto on_done = [this](Status status) {
    RAY_CHECK_OK(status);
    // Subscribe to resource changes.
    const auto &resources_changed =
        [this](const rpc::NodeResourceChange &resource_notification) {
          auto id = NodeID::FromBinary(resource_notification.node_id());
          if (resource_notification.updated_resources_size() != 0) {
            ResourceSet resource_set(
                MapFromProtobuf(resource_notification.updated_resources()));
            ResourceCreateUpdated(id, resource_set);
          }

          if (resource_notification.deleted_resources_size() != 0) {
            ResourceDeleted(
                id, VectorFromProtobuf(resource_notification.deleted_resources()));
          }
        };
    RAY_CHECK_OK(gcs_client_->NodeResources().AsyncSubscribeToResources(
        /*subscribe_callback=*/resources_changed,
        /*done_callback=*/nullptr));
  };
  // Register a callback to monitor new nodes and a callback to monitor removed nodes.
  RAY_RETURN_NOT_OK(
      gcs_client_->Nodes().AsyncSubscribeToNodeChange(on_node_change, on_done));

  // Subscribe to resource usage batches from the monitor.
  const auto &resource_usage_batch_added =
      [this](const ResourceUsageBatchData &resource_usage_batch) {
        ResourceUsageBatchReceived(resource_usage_batch);
      };
  RAY_RETURN_NOT_OK(gcs_client_->NodeResources().AsyncSubscribeBatchedResourceUsage(
      resource_usage_batch_added, /*done*/ nullptr));

  // Subscribe to all unexpected failure notifications from the local and
  // remote raylets. Note that this does not include workers that failed due to
  // node failure. These workers can be identified by comparing the raylet_id
  // in their rpc::Address to the ID of a failed raylet.
  const auto &worker_failure_handler =
      [this](const rpc::WorkerDeltaData &worker_failure_data) {
        HandleUnexpectedWorkerFailure(worker_failure_data);
      };
  RAY_CHECK_OK(gcs_client_->Workers().AsyncSubscribeToWorkerFailures(
      worker_failure_handler, /*done_callback=*/nullptr));

  // Subscribe to job updates.
  const auto job_subscribe_handler = [this](const JobID &job_id,
                                            const JobTableData &job_data) {
    if (!job_data.is_dead()) {
      HandleJobStarted(job_id, job_data);
    } else {
      HandleJobFinished(job_id, job_data);
    }
  };
  RAY_RETURN_NOT_OK(
      gcs_client_->Jobs().AsyncSubscribeAll(job_subscribe_handler, nullptr));

  // Start sending heartbeats to the GCS.
  last_heartbeat_at_ms_ = current_time_ms();
  last_debug_dump_at_ms_ = current_time_ms();
  Heartbeat();
  ReportResourceUsage();
  // Start the timer that gets object manager profiling information and sends it
  // to the GCS.
  GetObjectManagerProfileInfo();

  return ray::Status::OK();
}

void NodeManager::KillWorker(std::shared_ptr<WorkerInterface> worker) {
#ifdef _WIN32
  // TODO(mehrdadn): implement graceful process termination mechanism
#else
  // If we're just cleaning up a single worker, allow it some time to clean
  // up its state before force killing. The client socket will be closed
  // and the worker struct will be freed after the timeout.
  kill(worker->GetProcess().GetId(), SIGTERM);
#endif

  auto retry_timer = std::make_shared<boost::asio::deadline_timer>(io_service_);
  auto retry_duration = boost::posix_time::milliseconds(
      RayConfig::instance().kill_worker_timeout_milliseconds());
  retry_timer->expires_from_now(retry_duration);
  retry_timer->async_wait([retry_timer, worker](const boost::system::error_code &error) {
    RAY_LOG(DEBUG) << "Send SIGKILL to worker, pid=" << worker->GetProcess().GetId();
    // Force kill worker
    worker->GetProcess().Kill();
  });
}

void NodeManager::DestroyWorker(std::shared_ptr<WorkerInterface> worker,
                                rpc::WorkerExitType disconnect_type) {
  // We should disconnect the client first. Otherwise, we'll remove bundle resources
  // before actual resources are returned. Subsequent disconnect request that comes
  // due to worker dead will be ignored.
  DisconnectClient(worker->Connection(), disconnect_type);
  worker->MarkDead();
  KillWorker(worker);
}

void NodeManager::HandleJobStarted(const JobID &job_id, const JobTableData &job_data) {
  RAY_LOG(DEBUG) << "HandleJobStarted " << job_id;
  RAY_CHECK(!job_data.is_dead());

  worker_pool_.HandleJobStarted(job_id, job_data.config());
  // Tasks of this job may already arrived but failed to pop a worker because the job
  // config is not local yet. So we trigger dispatching again here to try to
  // reschedule these tasks.
  cluster_task_manager_->ScheduleAndDispatchTasks();
}

void NodeManager::HandleJobFinished(const JobID &job_id, const JobTableData &job_data) {
  RAY_LOG(DEBUG) << "HandleJobFinished " << job_id;
  RAY_CHECK(job_data.is_dead());
  worker_pool_.HandleJobFinished(job_id);

  auto workers = worker_pool_.GetWorkersRunningTasksForJob(job_id);
  // Kill all the workers. The actual cleanup for these workers is done
  // later when we receive the DisconnectClient message from them.
  for (const auto &worker : workers) {
    if (!worker->IsDetachedActor()) {
      // Clean up any open ray.wait calls that the worker made.
      dependency_manager_.CancelWaitRequest(worker->WorkerId());
      // Mark the worker as dead so further messages from it are ignored
      // (except DisconnectClient).
      worker->MarkDead();
      // Then kill the worker process.
      KillWorker(worker);
    }
  }
}

void NodeManager::Heartbeat() {
  uint64_t now_ms = current_time_ms();
  uint64_t interval = now_ms - last_heartbeat_at_ms_;
  if (interval > RayConfig::instance().num_heartbeats_warning() *
                     RayConfig::instance().raylet_heartbeat_period_milliseconds()) {
    RAY_LOG(WARNING)
        << "Last heartbeat was sent " << interval
        << " ms ago. There might be resource pressure on this node. If heartbeat keeps "
           "lagging, this node can be marked as dead mistakenly.";
  }
  last_heartbeat_at_ms_ = now_ms;
  stats::HeartbeatReportMs.Record(interval);

  auto heartbeat_data = std::make_shared<HeartbeatTableData>();
  heartbeat_data->set_node_id(self_node_id_.Binary());
  RAY_CHECK_OK(
      gcs_client_->Nodes().AsyncReportHeartbeat(heartbeat_data, [](Status status) {
        if (status.IsDisconnected()) {
          RAY_LOG(FATAL) << "This node has beem marked as dead.";
        }
      }));

  if (debug_dump_period_ > 0 &&
      static_cast<int64_t>(now_ms - last_debug_dump_at_ms_) > debug_dump_period_) {
    DumpDebugState();
    WarnResourceDeadlock();
    last_debug_dump_at_ms_ = now_ms;
  }

  if (record_metrics_period_ > 0 &&
      static_cast<int64_t>(now_ms - metrics_last_recorded_time_ms_) >
          record_metrics_period_) {
    RecordMetrics();
    metrics_last_recorded_time_ms_ = now_ms;
  }

  // Evict all copies of freed objects from the cluster.
  local_object_manager_.FlushFreeObjectsIfNeeded(now_ms);

  // Reset the timer.
  heartbeat_timer_.expires_from_now(heartbeat_period_);
  heartbeat_timer_.async_wait([this](const boost::system::error_code &error) {
    RAY_CHECK(!error);
    Heartbeat();
  });
}

void NodeManager::ReportResourceUsage() {
  auto resources_data = std::make_shared<rpc::ResourcesData>();
  resources_data->set_node_id(self_node_id_.Binary());
  resources_data->set_node_manager_address(initial_config_.node_manager_address);
  // Update local chche from gcs remote cache, this is needed when gcs restart.
  // We should always keep the cache view consistent.
  cluster_resource_scheduler_->UpdateLastResourceUsage(
      gcs_client_->NodeResources().GetLastResourceUsage());
  cluster_resource_scheduler_->FillResourceUsage(resources_data);
  cluster_task_manager_->FillResourceUsage(resources_data);

  // Set the global gc bit on the outgoing heartbeat message.
  if (should_global_gc_) {
    resources_data->set_should_global_gc(true);
    should_global_gc_ = false;
  }

  // Trigger local GC if needed. This throttles the frequency of local GC calls
  // to at most once per heartbeat interval.
  auto now = absl::GetCurrentTimeNanos();
  if ((should_local_gc_ || now - last_local_gc_ns_ > local_gc_interval_ns_) &&
      now - last_local_gc_ns_ > local_gc_min_interval_ns_) {
    DoLocalGC();
    should_local_gc_ = false;
    last_local_gc_ns_ = now;
  }

  if (resources_data->resources_total_size() > 0 ||
      resources_data->resources_available_changed() ||
      resources_data->resource_load_changed() || resources_data->should_global_gc()) {
    RAY_CHECK_OK(gcs_client_->NodeResources().AsyncReportResourceUsage(resources_data,
                                                                       /*done*/ nullptr));
  }

  // Reset the timer.
  report_resources_timer_.expires_from_now(report_resources_period_);
  report_resources_timer_.async_wait([this](const boost::system::error_code &error) {
    RAY_CHECK(!error);
    ReportResourceUsage();
  });
}

void NodeManager::DoLocalGC() {
  auto all_workers = worker_pool_.GetAllRegisteredWorkers();
  for (const auto &driver : worker_pool_.GetAllRegisteredDrivers()) {
    all_workers.push_back(driver);
  }
  RAY_LOG(INFO) << "Sending Python GC request to " << all_workers.size()
                << " local workers to clean up Python cyclic references.";
  for (const auto &worker : all_workers) {
    rpc::LocalGCRequest request;
    worker->rpc_client()->LocalGC(
        request, [](const ray::Status &status, const rpc::LocalGCReply &r) {
          if (!status.ok()) {
            RAY_LOG(DEBUG) << "Failed to send local GC request: " << status.ToString();
          }
        });
  }
}

void NodeManager::HandleRequestObjectSpillage(
    const rpc::RequestObjectSpillageRequest &request,
    rpc::RequestObjectSpillageReply *reply, rpc::SendReplyCallback send_reply_callback) {
  const auto &object_id = ObjectID::FromBinary(request.object_id());
  RAY_LOG(DEBUG) << "Received RequestObjectSpillage for object " << object_id;
  local_object_manager_.SpillObjects(
      {object_id}, [object_id, reply, send_reply_callback](const ray::Status &status) {
        if (status.ok()) {
          RAY_LOG(DEBUG) << "Object " << object_id
                         << " has been spilled, replying to owner";
          reply->set_success(true);
          // TODO(Clark): Add spilled URLs and spilled node ID to owner RPC reply here
          // if OBOD is enabled, instead of relying on automatic raylet spilling path to
          // send an extra RPC to the owner.
        }
        send_reply_callback(Status::OK(), nullptr, nullptr);
      });
}

void NodeManager::HandleRestoreSpilledObject(
    const rpc::RestoreSpilledObjectRequest &request,
    rpc::RestoreSpilledObjectReply *reply, rpc::SendReplyCallback send_reply_callback) {
  const auto object_id = ObjectID::FromBinary(request.object_id());
  const auto spilled_node_id = NodeID::FromBinary(request.spilled_node_id());
  const auto object_url = request.object_url();
  RAY_CHECK(spilled_node_id == self_node_id_);
  RAY_LOG(DEBUG) << "Restore spilled object request received. Object id: " << object_id
                 << " spilled_node_id: " << self_node_id_
                 << " object url: " << object_url;
  local_object_manager_.AsyncRestoreSpilledObject(object_id, object_url, spilled_node_id,
                                                  nullptr);
  // Just reply right away. The caller will keep hitting this RPC endpoint until
  // restoration succeeds, so we can safely reply here without waiting for the
  // restoreSpilledObject to be done.
  send_reply_callback(Status::OK(), nullptr, nullptr);
}

void NodeManager::HandleReleaseUnusedBundles(
    const rpc::ReleaseUnusedBundlesRequest &request,
    rpc::ReleaseUnusedBundlesReply *reply, rpc::SendReplyCallback send_reply_callback) {
  RAY_LOG(DEBUG) << "Releasing unused bundles.";
  std::unordered_set<BundleID, pair_hash> in_use_bundles;
  for (int index = 0; index < request.bundles_in_use_size(); ++index) {
    const auto &bundle_id = request.bundles_in_use(index).bundle_id();
    in_use_bundles.emplace(
        std::make_pair(PlacementGroupID::FromBinary(bundle_id.placement_group_id()),
                       bundle_id.bundle_index()));
  }

  // Kill all workers that are currently associated with the unused bundles.
  // NOTE: We can't traverse directly with `leased_workers_`, because `DestroyWorker` will
  // delete the element of `leased_workers_`. So we need to filter out
  // `workers_associated_with_unused_bundles` separately.
  std::vector<std::shared_ptr<WorkerInterface>> workers_associated_with_unused_bundles;
  for (const auto &worker_it : leased_workers_) {
    auto &worker = worker_it.second;
    const auto &bundle_id = worker->GetBundleId();
    // We need to filter out the workers used by placement group.
    if (!bundle_id.first.IsNil() && 0 == in_use_bundles.count(bundle_id)) {
      workers_associated_with_unused_bundles.emplace_back(worker);
    }
  }

  for (const auto &worker : workers_associated_with_unused_bundles) {
    RAY_LOG(DEBUG)
        << "Destroying worker since its bundle was unused. Placement group id: "
        << worker->GetBundleId().first
        << ", bundle index: " << worker->GetBundleId().second
        << ", task id: " << worker->GetAssignedTaskId()
        << ", actor id: " << worker->GetActorId()
        << ", worker id: " << worker->WorkerId();
    DestroyWorker(worker, rpc::WorkerExitType::UNUSED_RESOURCE_RELEASED);
  }

  // Return unused bundle resources.
  placement_group_resource_manager_->ReturnUnusedBundle(in_use_bundles);

  send_reply_callback(Status::OK(), nullptr, nullptr);
}

// TODO(edoakes): this function is problematic because it both sends warnings spuriously
// under normal conditions and sometimes doesn't send a warning under actual deadlock
// conditions. The current logic is to push a warning when: all running tasks are
// blocked, there is at least one ready task, and a warning hasn't been pushed in
// debug_dump_period_ milliseconds.
// See https://github.com/ray-project/ray/issues/5790 for details.
void NodeManager::WarnResourceDeadlock() {
  ray::Task exemplar;
  bool any_pending = false;
  int pending_actor_creations = 0;
  int pending_tasks = 0;
  std::string available_resources;

  // Check if any progress is being made on this raylet.
  for (const auto &worker : worker_pool_.GetAllRegisteredWorkers()) {
    if (!worker->IsDead() && !worker->GetAssignedTaskId().IsNil() &&
        !worker->IsBlocked() && worker->GetActorId().IsNil()) {
      // Progress is being made in a task, don't warn.
      resource_deadlock_warned_ = 0;
      return;
    }
  }

  // Check if any tasks are blocked on resource acquisition.
  if (!cluster_task_manager_->AnyPendingTasks(&exemplar, &any_pending,
                                              &pending_actor_creations, &pending_tasks)) {
    // No pending tasks, no need to warn.
    resource_deadlock_warned_ = 0;
    return;
  }
  available_resources = cluster_resource_scheduler_->GetLocalResourceViewString();

  // Push an warning to the driver that a task is blocked trying to acquire resources.
  // To avoid spurious triggers, only take action starting with the second time.
  // case resource_deadlock_warned_:  0 => first time, don't do anything yet
  // case resource_deadlock_warned_:  1 => second time, print a warning
  // case resource_deadlock_warned_: >1 => global gc but don't print any warnings
  std::ostringstream error_message;
  if (any_pending && resource_deadlock_warned_++ > 0) {
    // Actor references may be caught in cycles, preventing them from being deleted.
    // Trigger global GC to hopefully free up resource slots.
    TriggerGlobalGC();

    // Suppress duplicates warning messages.
    if (resource_deadlock_warned_ > 2) {
      return;
    }

    error_message
        << "The actor or task with ID " << exemplar.GetTaskSpecification().TaskId()
        << " cannot be scheduled right now. It requires "
        << exemplar.GetTaskSpecification().GetRequiredPlacementResources().ToString()
        << " for placement, but this node only has remaining " << available_resources
        << ". In total there are " << pending_tasks << " pending tasks and "
        << pending_actor_creations << " pending actors on this node. "
        << "This is likely due to all cluster resources being claimed by actors. "
        << "To resolve the issue, consider creating fewer actors or increase the "
        << "resources available to this Ray cluster. You can ignore this message "
        << "if this Ray cluster is expected to auto-scale.";
    auto error_data_ptr = gcs::CreateErrorTableData(
        "resource_deadlock", error_message.str(), current_time_ms(),
        exemplar.GetTaskSpecification().JobId());
    RAY_CHECK_OK(gcs_client_->Errors().AsyncReportJobError(error_data_ptr, nullptr));
  }
}

void NodeManager::GetObjectManagerProfileInfo() {
  int64_t start_time_ms = current_time_ms();

  auto profile_info = object_manager_.GetAndResetProfilingInfo();

  if (profile_info->profile_events_size() > 0) {
    RAY_CHECK_OK(gcs_client_->Stats().AsyncAddProfileData(profile_info, nullptr));
  }

  // Reset the timer.
  object_manager_profile_timer_.expires_from_now(heartbeat_period_);
  object_manager_profile_timer_.async_wait(
      [this](const boost::system::error_code &error) {
        RAY_CHECK(!error);
        GetObjectManagerProfileInfo();
      });

  int64_t interval = current_time_ms() - start_time_ms;
  if (interval > RayConfig::instance().handler_warning_timeout_ms()) {
    RAY_LOG(WARNING) << "GetObjectManagerProfileInfo handler took " << interval << " ms.";
  }
}

void NodeManager::NodeAdded(const GcsNodeInfo &node_info) {
  const NodeID node_id = NodeID::FromBinary(node_info.node_id());

  RAY_LOG(DEBUG) << "[NodeAdded] Received callback from node id " << node_id;
  if (1 == cluster_resource_map_.count(node_id)) {
    RAY_LOG(DEBUG) << "Received notification of a new node that already exists: "
                   << node_id;
    return;
  }

  if (node_id == self_node_id_) {
    // We got a notification for ourselves, so we are connected to the GCS now.
    // Save this NodeManager's resource information in the cluster resource map.
    cluster_resource_map_[node_id] = initial_config_.resource_config;
    return;
  }

  // Store address of the new node manager for rpc requests.
  remote_node_manager_addresses_[node_id] =
      std::make_pair(node_info.node_manager_address(), node_info.node_manager_port());

  // Fetch resource info for the remote node and update cluster resource map.
  RAY_CHECK_OK(gcs_client_->NodeResources().AsyncGetResources(
      node_id,
      [this, node_id](
          Status status,
          const boost::optional<gcs::NodeResourceInfoAccessor::ResourceMap> &data) {
        if (data) {
          ResourceSet resource_set;
          for (auto &resource_entry : *data) {
            resource_set.AddOrUpdateResource(resource_entry.first,
                                             resource_entry.second->resource_capacity());
          }
          ResourceCreateUpdated(node_id, resource_set);
        }
      }));
}

void NodeManager::NodeRemoved(const NodeID &node_id) {
  // TODO(swang): If we receive a notification for our own death, clean up and
  // exit immediately.
  RAY_LOG(DEBUG) << "[NodeRemoved] Received callback from node id " << node_id;

  RAY_CHECK(node_id != self_node_id_)
      << "Exiting because this node manager has mistakenly been marked dead by the "
      << "monitor: GCS didn't receive heartbeats within timeout "
      << RayConfig::instance().num_heartbeats_timeout() *
             RayConfig::instance().raylet_heartbeat_period_milliseconds()
      << " ms. This is likely since the machine or raylet became overloaded.";

  // Below, when we remove node_id from all of these data structures, we could
  // check that it is actually removed, or log a warning otherwise, but that may
  // not be necessary.

  // Remove the node from the resource map.
  if (!cluster_resource_scheduler_->RemoveNode(node_id.Binary())) {
    RAY_LOG(DEBUG) << "Received NodeRemoved callback for an unknown node: " << node_id
                   << ".";
    return;
  }

  // Remove the node manager address.
  const auto node_entry = remote_node_manager_addresses_.find(node_id);
  if (node_entry != remote_node_manager_addresses_.end()) {
    remote_node_manager_addresses_.erase(node_entry);
  }

  // Notify the object directory that the node has been removed so that it
  // can remove it from any cached locations.
  object_directory_->HandleNodeRemoved(node_id);

  // Clean up workers that were owned by processes that were on the failed
  // node.
  rpc::WorkerDeltaData data;
  data.set_raylet_id(node_id.Binary());
  HandleUnexpectedWorkerFailure(data);
}

void NodeManager::HandleUnexpectedWorkerFailure(const rpc::WorkerDeltaData &data) {
  const WorkerID worker_id = WorkerID::FromBinary(data.worker_id());
  const NodeID node_id = NodeID::FromBinary(data.raylet_id());
  if (!worker_id.IsNil()) {
    RAY_LOG(DEBUG) << "Worker " << worker_id << " failed";
    failed_workers_cache_.insert(worker_id);
  } else {
    RAY_CHECK(!node_id.IsNil());
    failed_nodes_cache_.insert(node_id);
  }

  // TODO(swang): Also clean up any lease requests owned by the failed worker
  // from the task queues. This is only necessary for lease requests that are
  // infeasible, since requests that are fulfilled will get canceled during
  // dispatch.
  for (const auto &pair : leased_workers_) {
    auto &worker = pair.second;
    const auto owner_worker_id =
        WorkerID::FromBinary(worker->GetOwnerAddress().worker_id());
    const auto owner_node_id =
        WorkerID::FromBinary(worker->GetOwnerAddress().raylet_id());
    RAY_LOG(DEBUG) << "Lease " << worker->WorkerId() << " owned by " << owner_worker_id;
    RAY_CHECK(!owner_worker_id.IsNil() && !owner_node_id.IsNil());
    if (!worker->IsDetachedActor()) {
      // TODO (Alex): Cancel all pending child tasks of the tasks whose owners have failed
      // because the owner could've submitted lease requests before failing.
      if (!worker_id.IsNil()) {
        // If the failed worker was a leased worker's owner, then kill the leased worker.
        if (owner_worker_id == worker_id) {
          RAY_LOG(INFO) << "Owner process " << owner_worker_id
                        << " died, killing leased worker " << worker->WorkerId();
          KillWorker(worker);
        }
      } else if (owner_node_id == node_id) {
        // If the leased worker's owner was on the failed node, then kill the leased
        // worker.
        RAY_LOG(INFO) << "Owner node " << owner_node_id << " died, killing leased worker "
                      << worker->WorkerId();
        KillWorker(worker);
      }
    }
  }
}

void NodeManager::ResourceCreateUpdated(const NodeID &node_id,
                                        const ResourceSet &createUpdatedResources) {
  RAY_LOG(DEBUG) << "[ResourceCreateUpdated] received callback from node id " << node_id
                 << " with created or updated resources: "
                 << createUpdatedResources.ToString() << ". Updating resource map.";

  // Update local_available_resources_ and SchedulingResources
  for (const auto &resource_pair : createUpdatedResources.GetResourceMap()) {
    const std::string &resource_label = resource_pair.first;
    const double &new_resource_capacity = resource_pair.second;
    cluster_resource_scheduler_->UpdateResourceCapacity(node_id.Binary(), resource_label,
                                                        new_resource_capacity);
  }
  RAY_LOG(DEBUG) << "[ResourceCreateUpdated] Updated cluster_resource_map.";

  if (node_id == self_node_id_) {
    // The resource update is on the local node, check if we can reschedule tasks.
    cluster_task_manager_->ScheduleInfeasibleTasks();
  }
}

void NodeManager::ResourceDeleted(const NodeID &node_id,
                                  const std::vector<std::string> &resource_names) {
  if (RAY_LOG_ENABLED(DEBUG)) {
    std::ostringstream oss;
    for (auto &resource_name : resource_names) {
      oss << resource_name << ", ";
    }
    RAY_LOG(DEBUG) << "[ResourceDeleted] received callback from node id " << node_id
                   << " with deleted resources: " << oss.str()
                   << ". Updating resource map.";
  }

  // Update local_available_resources_ and SchedulingResources
  for (const auto &resource_label : resource_names) {
    cluster_resource_scheduler_->DeleteResource(node_id.Binary(), resource_label);
  }
  return;
}

void NodeManager::TryLocalInfeasibleTaskScheduling() {
  RAY_LOG(DEBUG) << "[LocalResourceUpdateRescheduler] The resource update is on the "
                    "local node, check if we can reschedule tasks";

  SchedulingResources &new_local_resources = cluster_resource_map_[self_node_id_];

  // SpillOver locally to figure out which infeasible tasks can be placed now
  std::vector<TaskID> decision =
      scheduling_policy_.SpillOverInfeasibleTasks(new_local_resources);

  std::unordered_set<TaskID> local_task_ids(decision.begin(), decision.end());

  // Transition locally placed tasks to waiting or ready for dispatch.
  if (local_task_ids.size() > 0) {
    std::vector<Task> tasks = local_queues_.RemoveTasks(local_task_ids);
    for (const auto &t : tasks) {
      EnqueuePlaceableTask(t);
    }
  }
}

void NodeManager::UpdateResourceUsage(const NodeID &node_id,
                                      const rpc::ResourcesData &resource_data) {
  if (!cluster_resource_scheduler_->UpdateNode(node_id.Binary(), resource_data)) {
    RAY_LOG(INFO)
        << "[UpdateResourceUsage]: received resource usage from unknown node id "
        << node_id;
    return;
  }

  // Trigger local GC at the next heartbeat interval.
  if (resource_data.should_global_gc()) {
    should_local_gc_ = true;
  }

  // If light resource usage report enabled, we update remote resources only when related
  // resources map in heartbeat is not empty.
  cluster_task_manager_->OnNodeResourceUsageUpdated(node_id, resource_data);
}

void NodeManager::ResourceUsageBatchReceived(
    const ResourceUsageBatchData &resource_usage_batch) {
  // Update load information provided by each message.
  for (const auto &resource_usage : resource_usage_batch.batch()) {
    const NodeID &node_id = NodeID::FromBinary(resource_usage.node_id());
    if (node_id == self_node_id_) {
      // Skip messages from self.
      continue;
    }
    UpdateResourceUsage(node_id, resource_usage);
  }
}

void NodeManager::ProcessNewClient(ClientConnection &client) {
  // The new client is a worker, so begin listening for messages.
  client.ProcessMessages();
}

// A helper function to create a mapping from task scheduling class to
// tasks with that class from a given list of tasks.
std::unordered_map<SchedulingClass, ordered_set<TaskID>> NodeManager::MakeTasksByClass(
    const std::vector<Task> &tasks) const {
  std::unordered_map<SchedulingClass, ordered_set<TaskID>> result;
  for (const auto &task : tasks) {
    auto spec = task.GetTaskSpecification();
    result[spec.GetSchedulingClass()].push_back(spec.TaskId());
  }
  return result;
}

void NodeManager::DispatchTasks(
    const std::unordered_map<SchedulingClass, ordered_set<TaskID>> &tasks_by_class) {
  // Dispatch tasks in priority order by class. This avoids starvation problems where
  // one class of tasks become stuck behind others in the queue, causing Ray to start
  // many workers. See #3644 for a more detailed description of this issue.
  std::vector<const std::pair<const SchedulingClass, ordered_set<TaskID>> *> fair_order;
  for (auto &it : tasks_by_class) {
    fair_order.emplace_back(&it);
  }
  // Prioritize classes that have fewer currently running tasks. Note that we only
  // sort once per round of task dispatch, which is less fair then it could be, but
  // is simpler and faster.
  if (fair_queueing_enabled_) {
    std::sort(
        std::begin(fair_order), std::end(fair_order),
        [this](const std::pair<const SchedulingClass, ordered_set<ray::TaskID>> *a,
               const std::pair<const SchedulingClass, ordered_set<ray::TaskID>> *b) {
          return local_queues_.NumRunning(a->first) < local_queues_.NumRunning(b->first);
        });
  }
  std::vector<std::function<void()>> post_assign_callbacks;
  // Approximate fair round robin between classes.
  for (const auto &it : fair_order) {
    const auto &task_resources =
        TaskSpecification::GetSchedulingClassDescriptor(it->first);
    // FIFO order within each class.
    for (const auto &task_id : it->second) {
      const auto &task = local_queues_.GetTaskOfState(task_id, TaskState::READY);
      if (!local_available_resources_.Contains(task_resources)) {
        // All the tasks in it.second have the same resource shape, so
        // once the first task is not feasible, we can break out of this loop
        break;
      }

      // Try to get an idle worker to execute this task. If nullptr, there
      // aren't any available workers so we can't assign the task.
      std::shared_ptr<WorkerInterface> worker =
          worker_pool_.PopWorker(task.GetTaskSpecification());
      if (worker != nullptr) {
        AssignTask(worker, task, &post_assign_callbacks);
      }
    }
  }
  // Call the callbacks from the AssignTask calls above. These need to be called
  // after the above loop, as they may alter the scheduling queues and invalidate
  // the loop iterator.
  for (auto &func : post_assign_callbacks) {
    func();
  }
}

void NodeManager::ProcessClientMessage(const std::shared_ptr<ClientConnection> &client,
                                       int64_t message_type,
                                       const uint8_t *message_data) {
  auto registered_worker = worker_pool_.GetRegisteredWorker(client);
  auto message_type_value = static_cast<protocol::MessageType>(message_type);
  RAY_LOG(DEBUG) << "[Worker] Message "
                 << protocol::EnumNameMessageType(message_type_value) << "("
                 << message_type << ") from worker with PID "
                 << (registered_worker
                         ? std::to_string(registered_worker->GetProcess().GetId())
                         : "nil");

  if (registered_worker && registered_worker->IsDead()) {
    // For a worker that is marked as dead (because the job has died already),
    // all the messages are ignored except DisconnectClient.
    if (message_type_value != protocol::MessageType::DisconnectClient) {
      // Listen for more messages.
      client->ProcessMessages();
      return;
    }
  }

  switch (message_type_value) {
  case protocol::MessageType::RegisterClientRequest: {
    ProcessRegisterClientRequestMessage(client, message_data);
  } break;
  case protocol::MessageType::AnnounceWorkerPort: {
    ProcessAnnounceWorkerPortMessage(client, message_data);
  } break;
  case protocol::MessageType::TaskDone: {
    HandleWorkerAvailable(client);
  } break;
  case protocol::MessageType::DisconnectClient: {
    ProcessDisconnectClientMessage(client, message_data);
    // We don't need to receive future messages from this client,
    // because it's already disconnected.
    return;
  } break;
  case protocol::MessageType::SubmitTask: {
    // For tasks submitted via the raylet path, we must make sure to order the
    // task submission so that tasks are always submitted after the tasks that
    // they depend on.
    ProcessSubmitTaskMessage(message_data);
  } break;
  case protocol::MessageType::SetResourceRequest: {
    ProcessSetResourceRequest(client, message_data);
  } break;
  case protocol::MessageType::FetchOrReconstruct: {
    ProcessFetchOrReconstructMessage(client, message_data);
  } break;
  case protocol::MessageType::NotifyDirectCallTaskBlocked: {
    ProcessDirectCallTaskBlocked(client, message_data);
  } break;
  case protocol::MessageType::NotifyDirectCallTaskUnblocked: {
    std::shared_ptr<WorkerInterface> worker = worker_pool_.GetRegisteredWorker(client);
    HandleDirectCallTaskUnblocked(worker);
  } break;
  case protocol::MessageType::NotifyUnblocked: {
    auto message = flatbuffers::GetRoot<protocol::NotifyUnblocked>(message_data);
    AsyncResolveObjectsFinish(client, from_flatbuf<TaskID>(*message->task_id()),
                              /*was_blocked*/ true);
  } break;
  case protocol::MessageType::WaitRequest: {
    ProcessWaitRequestMessage(client, message_data);
  } break;
  case protocol::MessageType::WaitForDirectActorCallArgsRequest: {
    ProcessWaitForDirectActorCallArgsRequestMessage(client, message_data);
  } break;
  case protocol::MessageType::PushErrorRequest: {
    ProcessPushErrorRequestMessage(message_data);
  } break;
  case protocol::MessageType::PushProfileEventsRequest: {
    auto fbs_message = flatbuffers::GetRoot<flatbuffers::String>(message_data);
    auto profile_table_data = std::make_shared<rpc::ProfileTableData>();
    RAY_CHECK(
        profile_table_data->ParseFromArray(fbs_message->data(), fbs_message->size()));
    RAY_CHECK_OK(gcs_client_->Stats().AsyncAddProfileData(profile_table_data, nullptr));
  } break;
  case protocol::MessageType::FreeObjectsInObjectStoreRequest: {
    auto message = flatbuffers::GetRoot<protocol::FreeObjectsRequest>(message_data);
    std::vector<ObjectID> object_ids = from_flatbuf<ObjectID>(*message->object_ids());
    // Clean up objects from the object store.
    object_manager_.FreeObjects(object_ids, message->local_only());
  } break;
  case protocol::MessageType::SubscribePlasmaReady: {
    ProcessSubscribePlasmaReady(client, message_data);
  } break;
  default:
    RAY_LOG(FATAL) << "Received unexpected message type " << message_type;
  }

  // Listen for more messages.
  client->ProcessMessages();
}

void NodeManager::ProcessRegisterClientRequestMessage(
    const std::shared_ptr<ClientConnection> &client, const uint8_t *message_data) {
  client->Register();

  auto message = flatbuffers::GetRoot<protocol::RegisterClientRequest>(message_data);
  Language language = static_cast<Language>(message->language());
  const JobID job_id = from_flatbuf<JobID>(*message->job_id());
  WorkerID worker_id = from_flatbuf<WorkerID>(*message->worker_id());
  pid_t pid = message->worker_pid();
  std::string worker_ip_address = string_from_flatbuf(*message->ip_address());
  // TODO(suquark): Use `WorkerType` in `common.proto` without type converting.
  rpc::WorkerType worker_type = static_cast<rpc::WorkerType>(message->worker_type());
  if (((worker_type != rpc::WorkerType::SPILL_WORKER &&
        worker_type != rpc::WorkerType::RESTORE_WORKER)) ||
      worker_type == rpc::WorkerType::DRIVER) {
    RAY_CHECK(!job_id.IsNil());
  } else {
    RAY_CHECK(job_id.IsNil());
  }
  auto worker = std::dynamic_pointer_cast<WorkerInterface>(
      std::make_shared<Worker>(job_id, worker_id, language, worker_type,
                               worker_ip_address, client, client_call_manager_));

  auto send_reply_callback = [this, client](Status status, int assigned_port) {
    flatbuffers::FlatBufferBuilder fbb;
    std::vector<std::string> system_config_keys;
    std::vector<std::string> system_config_values;
    for (auto kv : initial_config_.raylet_config) {
      system_config_keys.push_back(kv.first);
      system_config_values.push_back(kv.second);
    }
    auto reply = ray::protocol::CreateRegisterClientReply(
        fbb, status.ok(), fbb.CreateString(status.ToString()),
        to_flatbuf(fbb, self_node_id_), assigned_port,
        string_vec_to_flatbuf(fbb, system_config_keys),
        string_vec_to_flatbuf(fbb, system_config_values));
    fbb.Finish(reply);
    client->WriteMessageAsync(
        static_cast<int64_t>(protocol::MessageType::RegisterClientReply), fbb.GetSize(),
        fbb.GetBufferPointer(), [this, client](const ray::Status &status) {
          if (!status.ok()) {
            DisconnectClient(client);
          }
        });
  };

  if (worker_type == rpc::WorkerType::WORKER ||
      worker_type == rpc::WorkerType::SPILL_WORKER ||
      worker_type == rpc::WorkerType::RESTORE_WORKER) {
    // Register the new worker.
    auto status = worker_pool_.RegisterWorker(worker, pid, send_reply_callback);
    if (!status.ok()) {
      // If the worker failed to register to Raylet, trigger task dispatching here to
      // allow new worker processes to be started (if capped by
      // maximum_startup_concurrency).
      cluster_task_manager_->ScheduleAndDispatchTasks();
    }
  } else {
    // Register the new driver.
    RAY_CHECK(pid >= 0);
    worker->SetProcess(Process::FromPid(pid));
    // Compute a dummy driver task id from a given driver.
    const TaskID driver_task_id = TaskID::ComputeDriverTaskId(worker_id);
    worker->AssignTaskId(driver_task_id);
    rpc::JobConfig job_config;
    job_config.ParseFromString(message->serialized_job_config()->str());
    Status status = worker_pool_.RegisterDriver(worker, job_config, send_reply_callback);
    if (status.ok()) {
      local_queues_.AddDriverTaskId(driver_task_id);
      auto job_data_ptr =
          gcs::CreateJobTableData(job_id, /*is_dead*/ false, std::time(nullptr),
                                  worker_ip_address, pid, job_config);
      RAY_CHECK_OK(gcs_client_->Jobs().AsyncAdd(job_data_ptr, nullptr));
    }
  }
}

void NodeManager::ProcessAnnounceWorkerPortMessage(
    const std::shared_ptr<ClientConnection> &client, const uint8_t *message_data) {
  bool is_worker = true;
  std::shared_ptr<WorkerInterface> worker = worker_pool_.GetRegisteredWorker(client);
  if (worker == nullptr) {
    is_worker = false;
    worker = worker_pool_.GetRegisteredDriver(client);
  }
  RAY_CHECK(worker != nullptr) << "No worker exists for CoreWorker with client: "
                               << client->DebugString();

  auto message = flatbuffers::GetRoot<protocol::AnnounceWorkerPort>(message_data);
  int port = message->port();
  worker->Connect(port);
  if (is_worker) {
    worker_pool_.OnWorkerStarted(worker);
    HandleWorkerAvailable(worker->Connection());
  }
}

void NodeManager::HandleWorkerAvailable(const std::shared_ptr<ClientConnection> &client) {
  std::shared_ptr<WorkerInterface> worker = worker_pool_.GetRegisteredWorker(client);
  HandleWorkerAvailable(worker);
}

void NodeManager::HandleWorkerAvailable(const std::shared_ptr<WorkerInterface> &worker) {
  RAY_CHECK(worker);

  if (worker->GetWorkerType() == rpc::WorkerType::SPILL_WORKER) {
    // Return the worker to the idle pool.
    worker_pool_.PushSpillWorker(worker);
    return;
  }

  if (worker->GetWorkerType() == rpc::WorkerType::RESTORE_WORKER) {
    // Return the worker to the idle pool.
    worker_pool_.PushRestoreWorker(worker);
    return;
  }

  bool worker_idle = true;

  // If the worker was assigned a task, mark it as finished.
  if (!worker->GetAssignedTaskId().IsNil()) {
    worker_idle = FinishAssignedTask(worker);
  }

  if (worker_idle) {
    // Return the worker to the idle pool.
    worker_pool_.PushWorker(worker);
  }

  // Local resource availability changed: invoke scheduling policy for local node.
  cluster_resource_map_[self_node_id_].SetLoadResources(
      local_queues_.GetTotalResourceLoad());

  cluster_task_manager_->ScheduleAndDispatchTasks();
}

void NodeManager::DisconnectClient(const std::shared_ptr<ClientConnection> &client,
                                   rpc::WorkerExitType disconnect_type) {
  std::shared_ptr<WorkerInterface> worker = worker_pool_.GetRegisteredWorker(client);
  bool is_worker = false, is_driver = false;
  if (worker) {
    // The client is a worker.
    is_worker = true;
  } else {
    worker = worker_pool_.GetRegisteredDriver(client);
    if (worker) {
      // The client is a driver.
      is_driver = true;
    } else {
      RAY_LOG(INFO) << "Ignoring client disconnect because the client has already "
                    << "been disconnected.";
      return;
    }
  }
  RAY_CHECK(!(is_worker && is_driver));
  // If the client has any blocked tasks, mark them as unblocked. In
  // particular, we are no longer waiting for their dependencies.
  if (is_worker && worker->IsDead()) {
    // If the worker was killed by us because the driver exited,
    // treat it as intentionally disconnected.
    // Don't need to unblock the client if it's a worker and is already dead.
    // Because in this case, its task is already cleaned up.
    RAY_LOG(DEBUG) << "Skip unblocking worker because it's already dead.";
  } else {
    // Clean up any open ray.get calls that the worker made.
    while (!worker->GetBlockedTaskIds().empty()) {
      // NOTE(swang): AsyncResolveObjectsFinish will modify the worker, so it is
      // not safe to pass in the iterator directly.
      const TaskID task_id = *worker->GetBlockedTaskIds().begin();
      AsyncResolveObjectsFinish(client, task_id, true);
    }
    // Clean up any open ray.wait calls that the worker made.
    dependency_manager_.CancelWaitRequest(worker->WorkerId());
  }

  // Erase any lease metadata.
  leased_workers_.erase(worker->WorkerId());

  // Publish the worker failure.
  auto worker_failure_data_ptr =
      gcs::CreateWorkerFailureData(self_node_id_, worker->WorkerId(), worker->IpAddress(),
                                   worker->Port(), time(nullptr), disconnect_type);
  RAY_CHECK_OK(
      gcs_client_->Workers().AsyncReportWorkerFailure(worker_failure_data_ptr, nullptr));

  if (is_worker) {
    const ActorID &actor_id = worker->GetActorId();
    const TaskID &task_id = worker->GetAssignedTaskId();
    // If the worker was running a task or actor, clean up the task and push an
    // error to the driver, unless the worker is already dead.
    if ((!task_id.IsNil() || !actor_id.IsNil()) && !worker->IsDead()) {
      // If the worker was an actor, it'll be cleaned by GCS.
      if (actor_id.IsNil()) {
        // Return the resources that were being used by this worker.
        Task task;
        cluster_task_manager_->TaskFinished(worker, &task);
      }

      if (disconnect_type == rpc::WorkerExitType::SYSTEM_ERROR_EXIT) {
        // Push the error to driver.
        const JobID &job_id = worker->GetAssignedJobId();
        // TODO(rkn): Define this constant somewhere else.
        std::string type = "worker_died";
        std::ostringstream error_message;
        error_message << "A worker died or was killed while executing task " << task_id
                      << ".";
        auto error_data_ptr = gcs::CreateErrorTableData(type, error_message.str(),
                                                        current_time_ms(), job_id);
        RAY_CHECK_OK(gcs_client_->Errors().AsyncReportJobError(error_data_ptr, nullptr));
      }
    }

    // Remove the dead client from the pool and stop listening for messages.
    worker_pool_.DisconnectWorker(worker, disconnect_type);

    // Return the resources that were being used by this worker.
    cluster_task_manager_->ReleaseWorkerResources(worker);

    // Since some resources may have been released, we can try to dispatch more tasks. YYY
    cluster_task_manager_->ScheduleAndDispatchTasks();
  } else if (is_driver) {
    // The client is a driver.
    const auto job_id = worker->GetAssignedJobId();
    RAY_CHECK(!job_id.IsNil());
    RAY_CHECK_OK(gcs_client_->Jobs().AsyncMarkFinished(job_id, nullptr));
    const auto driver_id = ComputeDriverIdFromJob(job_id);
    local_queues_.RemoveDriverTaskId(TaskID::ComputeDriverTaskId(driver_id));
    worker_pool_.DisconnectDriver(worker);

    RAY_LOG(INFO) << "Driver (pid=" << worker->GetProcess().GetId()
                  << ") is disconnected. "
                  << "job_id: " << worker->GetAssignedJobId();
  }

  client->Close();

  // TODO(rkn): Tell the object manager that this client has disconnected so
  // that it can clean up the wait requests for this client. Currently I think
  // these can be leaked.
}

void NodeManager::ProcessDisconnectClientMessage(
    const std::shared_ptr<ClientConnection> &client, const uint8_t *message_data) {
  auto message = flatbuffers::GetRoot<protocol::DisconnectClient>(message_data);
  auto disconnect_type = static_cast<rpc::WorkerExitType>(message->disconnect_type());
  DisconnectClient(client, disconnect_type);
}

void NodeManager::ProcessFetchOrReconstructMessage(
    const std::shared_ptr<ClientConnection> &client, const uint8_t *message_data) {
  auto message = flatbuffers::GetRoot<protocol::FetchOrReconstruct>(message_data);
  const auto refs =
      FlatbufferToObjectReference(*message->object_ids(), *message->owner_addresses());
  if (message->fetch_only()) {
    std::shared_ptr<WorkerInterface> worker = worker_pool_.GetRegisteredWorker(client);
    if (!worker) {
      worker = worker_pool_.GetRegisteredDriver(client);
    }
    if (worker) {
      // This will start a fetch for the objects that gets canceled once the
      // objects are local, or if the worker dies.
      dependency_manager_.StartOrUpdateWaitRequest(worker->WorkerId(), refs);
    }
  } else {
    // The values are needed. Add all requested objects to the list to
    // subscribe to in the task dependency manager. These objects will be
    // pulled from remote node managers. If an object's owner dies, an error
    // will be stored as the object's value.
    const TaskID task_id = from_flatbuf<TaskID>(*message->task_id());
    AsyncResolveObjects(client, refs, task_id, /*ray_get=*/true,
                        /*mark_worker_blocked*/ message->mark_worker_blocked());
  }
}

void NodeManager::ProcessDirectCallTaskBlocked(
    const std::shared_ptr<ClientConnection> &client, const uint8_t *message_data) {
  auto message =
      flatbuffers::GetRoot<protocol::NotifyDirectCallTaskBlocked>(message_data);
  bool release_resources = message->release_resources();
  std::shared_ptr<WorkerInterface> worker = worker_pool_.GetRegisteredWorker(client);
  HandleDirectCallTaskBlocked(worker, release_resources);
}

void NodeManager::ProcessWaitRequestMessage(
    const std::shared_ptr<ClientConnection> &client, const uint8_t *message_data) {
  // Read the data.
  auto message = flatbuffers::GetRoot<protocol::WaitRequest>(message_data);
  std::vector<ObjectID> object_ids = from_flatbuf<ObjectID>(*message->object_ids());
  const auto refs =
      FlatbufferToObjectReference(*message->object_ids(), *message->owner_addresses());
  std::unordered_map<ObjectID, rpc::Address> owner_addresses;
  for (const auto &ref : refs) {
    owner_addresses.emplace(ObjectID::FromBinary(ref.object_id()), ref.owner_address());
  }

  bool resolve_objects = false;
  for (auto const &object_id : object_ids) {
    if (!dependency_manager_.CheckObjectLocal(object_id)) {
      // At least one object requires resolution.
      resolve_objects = true;
    }
  }

  const TaskID &current_task_id = from_flatbuf<TaskID>(*message->task_id());
  bool was_blocked = message->mark_worker_blocked();
  if (resolve_objects) {
    // Resolve any missing objects. This is a no-op for any objects that are
    // already local. Missing objects will be pulled from remote node managers.
    // If an object's owner dies, an error will be stored as the object's
    // value.
    AsyncResolveObjects(client, refs, current_task_id, /*ray_get=*/false,
                        /*mark_worker_blocked*/ was_blocked);
  }
  int64_t wait_ms = message->timeout();
  uint64_t num_required_objects = static_cast<uint64_t>(message->num_ready_objects());
  // TODO Remove in the future since it should have already be done in other place
  ray::Status status = object_manager_.Wait(
      object_ids, owner_addresses, wait_ms, num_required_objects,
      [this, resolve_objects, was_blocked, client, current_task_id](
          std::vector<ObjectID> found, std::vector<ObjectID> remaining) {
        // Write the data.
        flatbuffers::FlatBufferBuilder fbb;
        flatbuffers::Offset<protocol::WaitReply> wait_reply = protocol::CreateWaitReply(
            fbb, to_flatbuf(fbb, found), to_flatbuf(fbb, remaining));
        fbb.Finish(wait_reply);

        auto status =
            client->WriteMessage(static_cast<int64_t>(protocol::MessageType::WaitReply),
                                 fbb.GetSize(), fbb.GetBufferPointer());
        if (status.ok()) {
          // The client is unblocked now because the wait call has returned.
          if (resolve_objects) {
            AsyncResolveObjectsFinish(client, current_task_id, was_blocked);
          }
        } else {
          // We failed to write to the client, so disconnect the client.
          DisconnectClient(client);
        }
      });
  RAY_CHECK_OK(status);
}

void NodeManager::ProcessWaitForDirectActorCallArgsRequestMessage(
    const std::shared_ptr<ClientConnection> &client, const uint8_t *message_data) {
  // Read the data.
  auto message =
      flatbuffers::GetRoot<protocol::WaitForDirectActorCallArgsRequest>(message_data);
  std::vector<ObjectID> object_ids = from_flatbuf<ObjectID>(*message->object_ids());
  int64_t tag = message->tag();
  // Resolve any missing objects. This will pull the objects from remote node
  // managers or store an error if the objects have failed.
  const auto refs =
      FlatbufferToObjectReference(*message->object_ids(), *message->owner_addresses());
  std::unordered_map<ObjectID, rpc::Address> owner_addresses;
  for (const auto &ref : refs) {
    owner_addresses.emplace(ObjectID::FromBinary(ref.object_id()), ref.owner_address());
  }
  AsyncResolveObjects(client, refs, TaskID::Nil(), /*ray_get=*/false,
                      /*mark_worker_blocked*/ false);
  // Reply to the client once a location has been found for all arguments.
  // NOTE(swang): ObjectManager::Wait currently returns as soon as any location
  // has been found, so the object may still be on a remote node when the
  // client receives the reply.
  ray::Status status = object_manager_.Wait(
      object_ids, owner_addresses, -1, object_ids.size(),
      [this, client, tag](std::vector<ObjectID> found, std::vector<ObjectID> remaining) {
        RAY_CHECK(remaining.empty());
        std::shared_ptr<WorkerInterface> worker =
            worker_pool_.GetRegisteredWorker(client);
        if (!worker) {
          RAY_LOG(ERROR) << "Lost worker for wait request " << client;
        } else {
          worker->DirectActorCallArgWaitComplete(tag);
        }
      });
  RAY_CHECK_OK(status);
}

void NodeManager::ProcessPushErrorRequestMessage(const uint8_t *message_data) {
  auto message = flatbuffers::GetRoot<protocol::PushErrorRequest>(message_data);

  auto const &type = string_from_flatbuf(*message->type());
  auto const &error_message = string_from_flatbuf(*message->error_message());
  double timestamp = message->timestamp();
  JobID job_id = from_flatbuf<JobID>(*message->job_id());
  auto error_data_ptr = gcs::CreateErrorTableData(type, error_message, timestamp, job_id);
  RAY_CHECK_OK(gcs_client_->Errors().AsyncReportJobError(error_data_ptr, nullptr));
}

void NodeManager::ProcessSubmitTaskMessage(const uint8_t *message_data) {
  // Read the task submitted by the client.
  auto fbs_message = flatbuffers::GetRoot<protocol::SubmitTaskRequest>(message_data);
  rpc::Task task_message;
  RAY_CHECK(task_message.mutable_task_spec()->ParseFromArray(
      fbs_message->task_spec()->data(), fbs_message->task_spec()->size()));

  // Submit the task to the raylet. Since the task was submitted
  // locally, there is no uncommitted lineage.
  SubmitTask(Task(task_message));
}

void NodeManager::HandleRequestWorkerLease(const rpc::RequestWorkerLeaseRequest &request,
                                           rpc::RequestWorkerLeaseReply *reply,
                                           rpc::SendReplyCallback send_reply_callback) {
  rpc::Task task_message;
  task_message.mutable_task_spec()->CopyFrom(request.resource_spec());
  auto backlog_size = -1;
  if (report_worker_backlog_) {
    backlog_size = request.backlog_size();
  }
  Task task(task_message, backlog_size);
  bool is_actor_creation_task = task.GetTaskSpecification().IsActorCreationTask();
  ActorID actor_id = ActorID::Nil();
  metrics_num_task_scheduled_ += 1;

  if (is_actor_creation_task) {
    actor_id = task.GetTaskSpecification().ActorCreationId();

    // Save the actor creation task spec to GCS, which is needed to
    // reconstruct the actor when raylet detect it dies.
    std::shared_ptr<rpc::TaskTableData> data = std::make_shared<rpc::TaskTableData>();
    data->mutable_task()->mutable_task_spec()->CopyFrom(
        task.GetTaskSpecification().GetMessage());
    RAY_CHECK_OK(gcs_client_->Tasks().AsyncAdd(data, nullptr));
  }

  if (RayConfig::instance().enable_worker_prestart()) {
    auto task_spec = task.GetTaskSpecification();
    worker_pool_.PrestartWorkers(task_spec, request.backlog_size());
  }

  cluster_task_manager_->QueueAndScheduleTask(task, reply, send_reply_callback);
}

void NodeManager::HandlePrepareBundleResources(
    const rpc::PrepareBundleResourcesRequest &request,
    rpc::PrepareBundleResourcesReply *reply, rpc::SendReplyCallback send_reply_callback) {
  auto bundle_spec = BundleSpecification(request.bundle_spec());
  RAY_LOG(DEBUG) << "Request to prepare bundle resources is received, "
                 << bundle_spec.DebugString();

  auto prepared = placement_group_resource_manager_->PrepareBundle(bundle_spec);
  reply->set_success(prepared);
  send_reply_callback(Status::OK(), nullptr, nullptr);
}

void NodeManager::HandleCommitBundleResources(
    const rpc::CommitBundleResourcesRequest &request,
    rpc::CommitBundleResourcesReply *reply, rpc::SendReplyCallback send_reply_callback) {
  auto bundle_spec = BundleSpecification(request.bundle_spec());
  RAY_LOG(DEBUG) << "Request to commit bundle resources is received, "
                 << bundle_spec.DebugString();
  placement_group_resource_manager_->CommitBundle(bundle_spec);
  send_reply_callback(Status::OK(), nullptr, nullptr);

  cluster_task_manager_->ScheduleInfeasibleTasks();
  cluster_task_manager_->ScheduleAndDispatchTasks();
}

void NodeManager::HandleCancelResourceReserve(
    const rpc::CancelResourceReserveRequest &request,
    rpc::CancelResourceReserveReply *reply, rpc::SendReplyCallback send_reply_callback) {
  auto bundle_spec = BundleSpecification(request.bundle_spec());
  RAY_LOG(INFO) << "Request to cancel reserved resource is received, "
                << bundle_spec.DebugString();

  // Kill all workers that are currently associated with the placement group.
  // NOTE: We can't traverse directly with `leased_workers_`, because `DestroyWorker` will
  // delete the element of `leased_workers_`. So we need to filter out
  // `workers_associated_with_pg` separately.
  std::vector<std::shared_ptr<WorkerInterface>> workers_associated_with_pg;
  for (const auto &worker_it : leased_workers_) {
    auto &worker = worker_it.second;
    if (worker->GetBundleId().first == bundle_spec.PlacementGroupId()) {
      workers_associated_with_pg.emplace_back(worker);
    }
  }
  for (const auto &worker : workers_associated_with_pg) {
    RAY_LOG(DEBUG)
        << "Destroying worker since its placement group was removed. Placement group id: "
        << worker->GetBundleId().first
        << ", bundle index: " << bundle_spec.BundleId().second
        << ", task id: " << worker->GetAssignedTaskId()
        << ", actor id: " << worker->GetActorId()
        << ", worker id: " << worker->WorkerId();
    DestroyWorker(worker, rpc::WorkerExitType::PLACEMENT_GROUP_REMOVED);
  }

  // Return bundle resources.
  placement_group_resource_manager_->ReturnBundle(bundle_spec);
  cluster_task_manager_->ScheduleInfeasibleTasks();
  cluster_task_manager_->ScheduleAndDispatchTasks();
  send_reply_callback(Status::OK(), nullptr, nullptr);
}

void NodeManager::HandleReturnWorker(const rpc::ReturnWorkerRequest &request,
                                     rpc::ReturnWorkerReply *reply,
                                     rpc::SendReplyCallback send_reply_callback) {
  // Read the resource spec submitted by the client.
  auto worker_id = WorkerID::FromBinary(request.worker_id());
  std::shared_ptr<WorkerInterface> worker = leased_workers_[worker_id];

  Status status;
  leased_workers_.erase(worker_id);

  if (worker) {
    if (request.disconnect_worker()) {
      DisconnectClient(worker->Connection());
    } else {
      // Handle the edge case where the worker was returned before we got the
      // unblock RPC by unblocking it immediately (unblock is idempotent).
      if (worker->IsBlocked()) {
        HandleDirectCallTaskUnblocked(worker);
      }
      cluster_task_manager_->ReturnWorkerResources(worker);
      HandleWorkerAvailable(worker);
    }
  } else {
    status = Status::Invalid("Returned worker does not exist any more");
  }
  send_reply_callback(status, nullptr, nullptr);
}

void NodeManager::HandleReleaseUnusedWorkers(
    const rpc::ReleaseUnusedWorkersRequest &request,
    rpc::ReleaseUnusedWorkersReply *reply, rpc::SendReplyCallback send_reply_callback) {
  std::unordered_set<WorkerID> in_use_worker_ids;
  for (int index = 0; index < request.worker_ids_in_use_size(); ++index) {
    auto worker_id = WorkerID::FromBinary(request.worker_ids_in_use(index));
    in_use_worker_ids.emplace(worker_id);
  }

  std::vector<WorkerID> unused_worker_ids;
  for (auto &iter : leased_workers_) {
    // We need to exclude workers used by common tasks.
    // Because they are not used by GCS.
    if (!iter.second->GetActorId().IsNil() && !in_use_worker_ids.count(iter.first)) {
      unused_worker_ids.emplace_back(iter.first);
    }
  }

  for (auto &iter : unused_worker_ids) {
    leased_workers_.erase(iter);
  }

  send_reply_callback(Status::OK(), nullptr, nullptr);
}

void NodeManager::HandleCancelWorkerLease(const rpc::CancelWorkerLeaseRequest &request,
                                          rpc::CancelWorkerLeaseReply *reply,
                                          rpc::SendReplyCallback send_reply_callback) {
  const TaskID task_id = TaskID::FromBinary(request.task_id());
  bool canceled = cluster_task_manager_->CancelTask(task_id);
  // The task cancellation failed if we did not have the task queued, since
  // this means that we may not have received the task request yet. It is
  // successful if we did have the task queued, since we have now replied to
  // the client that requested the lease.
  reply->set_success(canceled);
  send_reply_callback(Status::OK(), nullptr, nullptr);
}

void NodeManager::ProcessSetResourceRequest(
    const std::shared_ptr<ClientConnection> &client, const uint8_t *message_data) {
  // Read the SetResource message
  auto message = flatbuffers::GetRoot<protocol::SetResourceRequest>(message_data);

  auto const &resource_name = string_from_flatbuf(*message->resource_name());
  double const &capacity = message->capacity();
  bool is_deletion = capacity <= 0;

  NodeID node_id = from_flatbuf<NodeID>(*message->node_id());

  // If the python arg was null, set node_id to the local node id.
  if (node_id.IsNil()) {
    node_id = self_node_id_;
  }

  if (is_deletion &&
      cluster_resource_map_[node_id].GetTotalResources().GetResourceMap().count(
          resource_name) == 0) {
    // Resource does not exist in the cluster resource map, thus nothing to delete.
    // Return..
    RAY_LOG(INFO) << "[ProcessDeleteResourceRequest] Trying to delete resource "
                  << resource_name << ", but it does not exist. Doing nothing..";
    return;
  }

  // Submit to the resource table. This calls the ResourceCreateUpdated or ResourceDeleted
  // callback, which updates cluster_resource_map_.
  if (is_deletion) {
    RAY_CHECK_OK(gcs_client_->NodeResources().AsyncDeleteResources(
        node_id, {resource_name}, nullptr));
  } else {
    std::unordered_map<std::string, std::shared_ptr<rpc::ResourceTableData>> data_map;
    auto resource_table_data = std::make_shared<rpc::ResourceTableData>();
    resource_table_data->set_resource_capacity(capacity);
    data_map.emplace(resource_name, resource_table_data);
    RAY_CHECK_OK(
        gcs_client_->NodeResources().AsyncUpdateResources(node_id, data_map, nullptr));
  }
}

void NodeManager::ScheduleTasks(
    std::unordered_map<NodeID, SchedulingResources> &resource_map) {
  // If the resource map contains the local raylet, update load before calling policy.
  if (resource_map.count(self_node_id_) > 0) {
    resource_map[self_node_id_].SetLoadResources(local_queues_.GetTotalResourceLoad());
  }
  // Invoke the scheduling policy.
  auto policy_decision = scheduling_policy_.Schedule(resource_map, self_node_id_);

#ifndef NDEBUG
  RAY_LOG(DEBUG) << "[NM ScheduleTasks] policy decision:";
  for (const auto &task_client_pair : policy_decision) {
    TaskID task_id = task_client_pair.first;
    NodeID node_id = task_client_pair.second;
    RAY_LOG(DEBUG) << task_id << " --> " << node_id;
  }
#endif

  // Extract decision for this raylet.
  std::unordered_set<TaskID> local_task_ids;
  // Iterate over (taskid, nodeid) pairs, extract tasks assigned to the local node.
  for (const auto &task_client_pair : policy_decision) {
    const TaskID &task_id = task_client_pair.first;
    const NodeID &node_id = task_client_pair.second;
    if (node_id == self_node_id_) {
      local_task_ids.insert(task_id);
    } else {
      // TODO(atumanov): need a better interface for task exit on forward.
      // (See design_docs/task_states.rst for the state transition diagram.)
      Task task;
      if (local_queues_.RemoveTask(task_id, &task)) {
        // Attempt to forward the task. If this fails to forward the task,
        // the task will be resubmit locally.
        ForwardTaskOrResubmit(task, node_id);
      }
    }
  }

  // Transition locally placed tasks to waiting or ready for dispatch.
  if (local_task_ids.size() > 0) {
    std::vector<Task> tasks = local_queues_.RemoveTasks(local_task_ids);
    for (const auto &t : tasks) {
      EnqueuePlaceableTask(t);
    }
  }

  // All remaining placeable tasks should be registered with the task dependency
  // manager. TaskDependencyManager::TaskPending() is assumed to be idempotent.
  // TODO(atumanov): evaluate performance implications of registering all new tasks on
  // submission vs. registering remaining queued placeable tasks here.
  std::unordered_set<TaskID> move_task_set;
  for (const auto &task : local_queues_.GetTasks(TaskState::PLACEABLE)) {
    move_task_set.insert(task.GetTaskSpecification().TaskId());
    PublishInfeasibleTaskError(task);
    // Assert that this placeable task is not feasible locally (necessary but not
    // sufficient).
    RAY_CHECK(!task.GetTaskSpecification().GetRequiredPlacementResources().IsSubset(
        cluster_resource_map_[self_node_id_].GetTotalResources()));
  }

  // Assumption: all remaining placeable tasks are infeasible and are moved to the
  // infeasible task queue. Infeasible task queue is checked when new nodes join.
  local_queues_.MoveTasks(move_task_set, TaskState::PLACEABLE, TaskState::INFEASIBLE);
  // Check the invariant that no placeable tasks remain after a call to the policy.
  RAY_CHECK(local_queues_.GetTasks(TaskState::PLACEABLE).size() == 0);
}

void NodeManager::MarkObjectsAsFailed(
    const ErrorType &error_type, const std::vector<rpc::ObjectReference> objects_to_fail,
    const JobID &job_id) {
  const std::string meta = std::to_string(static_cast<int>(error_type));
  for (const auto &ref : objects_to_fail) {
    ObjectID object_id = ObjectID::FromBinary(ref.object_id());
    std::shared_ptr<Buffer> data;
    Status status;
    status = store_client_.TryCreateImmediately(
        object_id, ref.owner_address(), 0,
        reinterpret_cast<const uint8_t *>(meta.c_str()), meta.length(), &data);
    if (status.ok()) {
      status = store_client_.Seal(object_id);
    }
    if (!status.ok() && !status.IsObjectExists()) {
      RAY_LOG(INFO) << "Marking plasma object failed " << object_id;
      // If we failed to save the error code, log a warning and push an error message
      // to the driver.
      std::ostringstream stream;
      stream << "A plasma error (" << status.ToString() << ") occurred while saving"
             << " error code to object " << object_id << ". Anyone who's getting this"
             << " object may hang forever.";
      std::string error_message = stream.str();
      RAY_LOG(ERROR) << error_message;
      auto error_data_ptr =
          gcs::CreateErrorTableData("task", error_message, current_time_ms(), job_id);
      RAY_CHECK_OK(gcs_client_->Errors().AsyncReportJobError(error_data_ptr, nullptr));
    }
  }
}

void NodeManager::SubmitTask(const Task &task) {
  const TaskSpecification &spec = task.GetTaskSpecification();
  // Actor tasks should be no longer submitted to raylet.
  RAY_CHECK(!spec.IsActorTask());
  const TaskID &task_id = spec.TaskId();
  RAY_LOG(DEBUG) << "Submitting task: " << task.DebugString();

  if (local_queues_.HasTask(task_id)) {
    if (spec.IsActorCreationTask()) {
      // NOTE(hchen): Normally when raylet receives a duplicated actor creation task
      // from GCS, raylet should just ignore the task. However, due to the hack that
      // we save the RPC reply in task's OnDispatch callback, we have to remove the
      // old task and re-add the new task, to make sure the RPC reply callback is correct.
      RAY_LOG(WARNING) << "Submitted actor creation task " << task_id
                       << " is already queued. This is most likely due to a GCS restart. "
                          "We will remove "
                          "the old one from the queue, and enqueue the new one.";
      std::unordered_set<TaskID> task_ids{task_id};
      local_queues_.RemoveTasks(task_ids);
    } else {
      RAY_LOG(WARNING) << "Submitted task " << task_id
                       << " is already queued and will not be restarted. This is most "
                          "likely due to spurious reconstruction.";
      return;
    }
  }
  // (See design_docs/task_states.rst for the state transition diagram.)
  local_queues_.QueueTasks({task}, TaskState::PLACEABLE);
  ScheduleTasks(cluster_resource_map_);
  // TODO(atumanov): assert that !placeable.isempty() => insufficient available
  // resources locally.
}

void NodeManager::HandleDirectCallTaskBlocked(
    const std::shared_ptr<WorkerInterface> &worker, bool release_resources) {
  if (!worker || worker->IsBlocked() || worker->GetAssignedTaskId().IsNil() ||
      !release_resources) {
    return;  // The worker may have died or is no longer processing the task.
  }

  if (cluster_task_manager_->ReleaseCpuResourcesFromUnblockedWorker(worker)) {
    worker->MarkBlocked();
  }
  cluster_task_manager_->ScheduleAndDispatchTasks();
}

void NodeManager::HandleDirectCallTaskUnblocked(
    const std::shared_ptr<WorkerInterface> &worker) {
  if (!worker || worker->GetAssignedTaskId().IsNil()) {
    return;  // The worker may have died or is no longer processing the task.
  }

  // First, always release task dependencies. This ensures we don't leak resources even
  // if we don't need to unblock the worker below.
  dependency_manager_.CancelGetRequest(worker->WorkerId());

  if (worker->IsBlocked()) {
    if (cluster_task_manager_->ReturnCpuResourcesToBlockedWorker(worker)) {
      worker->MarkUnblocked();
    }
    cluster_task_manager_->ScheduleAndDispatchTasks();
  }
}

void NodeManager::AsyncResolveObjects(
    const std::shared_ptr<ClientConnection> &client,
    const std::vector<rpc::ObjectReference> &required_object_refs,
    const TaskID &current_task_id, bool ray_get, bool mark_worker_blocked) {
  std::shared_ptr<WorkerInterface> worker = worker_pool_.GetRegisteredWorker(client);
  if (worker) {
    // The client is a worker. If the worker is not already blocked and the
    // blocked task matches the one assigned to the worker, then mark the
    // worker as blocked. This temporarily releases any resources that the
    // worker holds while it is blocked.
    if (mark_worker_blocked && !worker->IsBlocked() &&
        current_task_id == worker->GetAssignedTaskId()) {
      Task task;
      RAY_CHECK(local_queues_.RemoveTask(current_task_id, &task));
      local_queues_.QueueTasks({task}, TaskState::RUNNING);
      // Get the CPU resources required by the running task.
      // Release the CPU resources.
      auto const cpu_resource_ids = worker->ReleaseTaskCpuResources();
      local_available_resources_.Release(cpu_resource_ids);
      cluster_resource_map_[self_node_id_].Release(cpu_resource_ids.ToResourceSet());
      worker->MarkBlocked();
      // Try dispatching tasks since we may have released some resources.
      DispatchTasks(local_queues_.GetReadyTasksByClass());
    }
  } else {
    // The client is a driver. Drivers do not hold resources, so we simply mark
    // the task as blocked.
    worker = worker_pool_.GetRegisteredDriver(client);
  }

  RAY_CHECK(worker);
  // Mark the task as blocked.
  if (mark_worker_blocked) {
    worker->AddBlockedTaskId(current_task_id);
    if (local_queues_.GetBlockedTaskIds().count(current_task_id) == 0) {
      local_queues_.AddBlockedTaskId(current_task_id);
    }
  }

  // Subscribe to the objects required by the task. These objects will be
  // fetched and/or restarted as necessary, until the objects become local
  // or are unsubscribed.
  if (ray_get) {
    dependency_manager_.StartOrUpdateGetRequest(worker->WorkerId(), required_object_refs);
  } else {
    dependency_manager_.StartOrUpdateWaitRequest(worker->WorkerId(),
                                                 required_object_refs);
  }
}

void NodeManager::AsyncResolveObjectsFinish(
    const std::shared_ptr<ClientConnection> &client, const TaskID &current_task_id,
    bool was_blocked) {
  std::shared_ptr<WorkerInterface> worker = worker_pool_.GetRegisteredWorker(client);
  // TODO(swang): Because the object dependencies are tracked in the task
  // dependency manager, we could actually remove this message entirely and
  // instead unblock the worker once all the objects become available.
  if (worker) {
    // The client is a worker. If the worker is not already unblocked and the
    // unblocked task matches the one assigned to the worker, then mark the
    // worker as unblocked. This returns the temporarily released resources to
    // the worker. Workers that have been marked dead have already been cleaned
    // up.
    if (was_blocked && worker->IsBlocked() &&
        current_task_id == worker->GetAssignedTaskId() && !worker->IsDead()) {
      // (See design_docs/task_states.rst for the state transition diagram.)
      Task task;
      RAY_CHECK(local_queues_.RemoveTask(current_task_id, &task));
      local_queues_.QueueTasks({task}, TaskState::RUNNING);
      // Get the CPU resources required by the running task.
      const auto required_resources = task.GetTaskSpecification().GetRequiredResources();
      const ResourceSet cpu_resources = required_resources.GetNumCpus();
      // Check if we can reacquire the CPU resources.
      bool oversubscribed = !local_available_resources_.Contains(cpu_resources);

      if (!oversubscribed) {
        // Reacquire the CPU resources for the worker. Note that care needs to be
        // taken if the user is using the specific CPU IDs since the IDs that we
        // reacquire here may be different from the ones that the task started with.
        auto const resource_ids = local_available_resources_.Acquire(cpu_resources);
        worker->AcquireTaskCpuResources(resource_ids);
        cluster_resource_map_[self_node_id_].Acquire(cpu_resources);
      } else {
        // In this case, we simply don't reacquire the CPU resources for the worker.
        // The worker can keep running and when the task finishes, it will simply
        // not have any CPU resources to release.
        RAY_LOG(WARNING)
            << "Resources oversubscribed: "
            << cluster_resource_map_[self_node_id_].GetAvailableResources().ToString();
      }
      worker->MarkUnblocked();
    }
  } else {
    // The client is a driver. Drivers do not hold resources, so we simply
    // mark the driver as unblocked.
    worker = worker_pool_.GetRegisteredDriver(client);
  }

  RAY_CHECK(worker);
  // Unsubscribe from any `ray.get` objects that the task was blocked on.  Any
  // fetch or reconstruction operations to make the objects local are canceled.
  // `ray.wait` calls will stay active until the objects become local, or the
  // task/actor that called `ray.wait` exits.
  dependency_manager_.CancelGetRequest(worker->WorkerId());
  // Mark the task as unblocked.
  if (was_blocked) {
    worker->RemoveBlockedTaskId(current_task_id);
    local_queues_.RemoveBlockedTaskId(current_task_id);
  }
}

void NodeManager::EnqueuePlaceableTask(const Task &task) {
  // TODO(atumanov): add task lookup hashmap and change EnqueuePlaceableTask to take
  // a vector of TaskIDs. Trigger MoveTask internally.
  // Subscribe to the task's dependencies.
  bool args_ready = dependency_manager_.RequestTaskDependencies(
      task.GetTaskSpecification().TaskId(), task.GetDependencies());
  // Enqueue the task. If all dependencies are available, then the task is queued
  // in the READY state, else the WAITING state.
  // (See design_docs/task_states.rst for the state transition diagram.)
  if (args_ready) {
    local_queues_.QueueTasks({task}, TaskState::READY);
    DispatchTasks(MakeTasksByClass({task}));
  } else {
    local_queues_.QueueTasks({task}, TaskState::WAITING);
  }
}

void NodeManager::AssignTask(const std::shared_ptr<WorkerInterface> &worker,
                             const Task &task,
                             std::vector<std::function<void()>> *post_assign_callbacks) {
  // TODO(sang): Modify method names.
  const TaskSpecification &spec = task.GetTaskSpecification();
  RAY_CHECK(post_assign_callbacks);

  RAY_LOG(DEBUG) << "Assigning task " << spec.TaskId() << " to worker with pid "
                 << worker->GetProcess().GetId() << ", worker id: " << worker->WorkerId();
  flatbuffers::FlatBufferBuilder fbb;

  // Resource accounting: acquire resources for the assigned task.
  auto acquired_resources =
      local_available_resources_.Acquire(spec.GetRequiredResources());
  cluster_resource_map_[self_node_id_].Acquire(spec.GetRequiredResources());
  if (spec.IsActorCreationTask()) {
    // Check that the actor's placement resource requirements are satisfied.
    RAY_CHECK(spec.GetRequiredPlacementResources().IsSubset(
        cluster_resource_map_[self_node_id_].GetTotalResources()));
    worker->SetLifetimeResourceIds(acquired_resources);
  } else {
    worker->SetTaskResourceIds(acquired_resources);
  }

  auto task_id = spec.TaskId();
  RAY_CHECK(task.OnDispatch() != nullptr);
  if (task.GetTaskSpecification().IsDetachedActor()) {
    worker->MarkDetachedActor();
  }
  worker->SetBundleId(spec.PlacementGroupBundleId());

  const auto owner_worker_id = WorkerID::FromBinary(spec.CallerAddress().worker_id());
  const auto owner_node_id = NodeID::FromBinary(spec.CallerAddress().raylet_id());
  RAY_CHECK(!owner_worker_id.IsNil());
  RAY_LOG(DEBUG) << "Worker lease request DISPATCH " << task_id << " to worker "
                 << worker->WorkerId() << ", owner ID " << owner_worker_id;

  task.OnDispatch()(worker, initial_config_.node_manager_address, worker->Port(),
                    worker->WorkerId(),
                    spec.IsActorCreationTask() ? worker->GetLifetimeResourceIds()
                                               : worker->GetTaskResourceIds());

  // If the owner has died since this task was queued, cancel the task by
  // killing the worker (unless this task is for a detached actor).
  if (!worker->IsDetachedActor() && (failed_workers_cache_.count(owner_worker_id) > 0 ||
                                     failed_nodes_cache_.count(owner_node_id) > 0)) {
    // TODO(swang): Skip assigning this task to this worker instead of
    // killing the worker?
    RAY_LOG(INFO) << "Owner of assigned task " << task.GetTaskSpecification().TaskId()
                  << " died, killing leased worker " << worker->WorkerId();
    KillWorker(worker);
  }

  post_assign_callbacks->push_back([this, worker, task_id]() {
    RAY_LOG(DEBUG) << "Finished assigning task " << task_id << " to worker "
                   << worker->WorkerId();

    FinishAssignTask(worker, task_id, /*success=*/true);
  });
}

bool NodeManager::FinishAssignedTask(const std::shared_ptr<WorkerInterface> &worker_ptr) {
  // TODO (Alex): We should standardize to pass
  // std::shared_ptr<WorkerInterface> instead of refs.
  auto &worker = *worker_ptr;
  TaskID task_id = worker.GetAssignedTaskId();
  RAY_LOG(DEBUG) << "Finished task " << task_id;

  Task task;
  cluster_task_manager_->TaskFinished(worker_ptr, &task);

  const auto &spec = task.GetTaskSpecification();  //
  if ((spec.IsActorCreationTask())) {
    // If this was an actor or actor creation task, handle the actor's new
    // state.
    FinishAssignedActorCreationTask(worker, task);
  } else {
    // If this was a non-actor task, then cancel any ray.wait calls that were
    // made during the task execution.
    dependency_manager_.CancelWaitRequest(worker.WorkerId());
  }

  // Notify the task dependency manager that this task has finished execution.
  dependency_manager_.CancelGetRequest(worker.WorkerId());

  if (!spec.IsActorCreationTask()) {
    // Unset the worker's assigned task. We keep the assigned task ID for
    // direct actor creation calls because this ID is used later if the actor
    // requires objects from plasma.
    worker.AssignTaskId(TaskID::Nil());
    worker.SetOwnerAddress(rpc::Address());
  }
  // Direct actors will be assigned tasks via the core worker and therefore are
  // not idle.
  return !spec.IsActorCreationTask();
}

void NodeManager::FinishAssignedActorCreationTask(WorkerInterface &worker,
                                                  const Task &task) {
  RAY_LOG(DEBUG) << "Finishing assigned actor creation task";
  const TaskSpecification task_spec = task.GetTaskSpecification();
  ActorID actor_id = task_spec.ActorCreationId();

  // This was an actor creation task. Convert the worker to an actor.
  worker.AssignActorId(actor_id);

  if (task_spec.IsDetachedActor()) {
    worker.MarkDetachedActor();
  }
}

void NodeManager::HandleTaskReconstruction(const TaskID &task_id,
                                           const ObjectID &required_object_id) {
  // Get the owner's address.
  rpc::Address owner_addr;
  bool has_owner = dependency_manager_.GetOwnerAddress(required_object_id, &owner_addr);
  if (has_owner) {
    RAY_LOG(DEBUG) << "Required object " << required_object_id
                   << " fetch timed out, asking owner "
                   << WorkerID::FromBinary(owner_addr.worker_id());
    // The owner's address exists. Poll the owner to check if the object is
    // still in scope. If not, mark the object as failed.
    // TODO(swang): If the owner has died, we could also mark the object as
    // failed as soon as we hear about the owner's failure from the GCS,
    // avoiding the raylet's reconstruction timeout.
    auto client = std::unique_ptr<rpc::CoreWorkerClient>(
        new rpc::CoreWorkerClient(owner_addr, client_call_manager_));

    rpc::GetObjectStatusRequest request;
    request.set_object_id(required_object_id.Binary());
    request.set_owner_worker_id(owner_addr.worker_id());
    client->GetObjectStatus(
        request, [this, required_object_id, owner_addr](
                     Status status, const rpc::GetObjectStatusReply &reply) {
          if (!status.ok() || reply.status() == rpc::GetObjectStatusReply::OUT_OF_SCOPE ||
              reply.status() == rpc::GetObjectStatusReply::FREED) {
            // The owner is gone, or the owner replied that the object has
            // gone out of scope (this is an edge case in the distributed ref
            // counting protocol where a borrower dies before it can notify
            // the owner of another borrower), or the object value has been
            // freed. Store an error in the local plasma store so that an
            // exception will be thrown when the worker tries to get the
            // value.
            rpc::ObjectReference ref;
            ref.set_object_id(required_object_id.Binary());
            ref.mutable_owner_address()->CopyFrom(owner_addr);
            MarkObjectsAsFailed(ErrorType::OBJECT_UNRECONSTRUCTABLE, {ref}, JobID::Nil());
          }
          // Do nothing if the owner replied that the object is available. The
          // object manager will continue trying to fetch the object, and this
          // handler will get triggered again if the object is still
          // unavailable after another timeout.
        });
  } else {
    RAY_LOG(WARNING)
        << "Ray cannot get the value of ObjectIDs that are generated "
           "randomly (ObjectID.from_random()) or out-of-band "
           "(ObjectID.from_binary(...)) because Ray "
           "does not know which task will create them. "
           "If this was not how your object ID was generated, please file an "
           "issue "
           "at https://github.com/ray-project/ray/issues/";
    rpc::ObjectReference ref;
    ref.set_object_id(required_object_id.Binary());
    MarkObjectsAsFailed(ErrorType::OBJECT_UNRECONSTRUCTABLE, {ref}, JobID::Nil());
  }
}

void NodeManager::HandleObjectLocal(const ObjectID &object_id) {
  // Notify the task dependency manager that this object is local.
  const auto ready_task_ids = dependency_manager_.HandleObjectLocal(object_id);
  RAY_LOG(DEBUG) << "Object local " << object_id << ", "
                 << " on " << self_node_id_ << ", " << ready_task_ids.size()
                 << " tasks ready";
  cluster_task_manager_->TasksUnblocked(ready_task_ids);
}

bool NodeManager::IsActorCreationTask(const TaskID &task_id) {
  auto actor_id = task_id.ActorId();
  if (!actor_id.IsNil() && task_id == TaskID::ForActorCreationTask(actor_id)) {
    // This task ID corresponds to an actor creation task.
    return true;
  }

  return false;
}

void NodeManager::HandleObjectMissing(const ObjectID &object_id) {
  // Notify the task dependency manager that this object is no longer local.
  const auto waiting_task_ids = dependency_manager_.HandleObjectMissing(object_id);
  std::stringstream result;
  result << "Object missing " << object_id << ", "
         << " on " << self_node_id_ << ", " << waiting_task_ids.size()
         << " tasks waiting";
  if (waiting_task_ids.size() > 0) {
    result << ", tasks: ";
    for (const auto &task_id : waiting_task_ids) {
      result << task_id << "  ";
    }
  }
  RAY_LOG(DEBUG) << result.str();

  cluster_task_manager_->OnObjectMissing(object_id, waiting_task_ids);
}

void NodeManager::ForwardTaskOrResubmit(const Task &task, const NodeID &node_manager_id) {
  // Attempt to forward the task.
  // TODO(sang): Modify method names.
  ForwardTask(task, node_manager_id,
              [this, node_manager_id](ray::Status error, const Task &task) {
                const TaskID task_id = task.GetTaskSpecification().TaskId();
                RAY_LOG(INFO) << "Failed to forward task " << task_id
                              << " to node manager " << node_manager_id;

                // The task is not for an actor and may therefore be placed on another
                // node immediately. Send it to the scheduling policy to be placed again.
                local_queues_.QueueTasks({task}, TaskState::PLACEABLE);
                ScheduleTasks(cluster_resource_map_);
              });
}

void NodeManager::ForwardTask(
    const Task &task, const NodeID &node_id,
    const std::function<void(const ray::Status &, const Task &)> &on_error) {
  // This method spillbacks lease requests to other nodes.
  // TODO(sang): Modify method names.
  RAY_CHECK(task.OnSpillback() != nullptr);
  auto node_info = gcs_client_->Nodes().Get(node_id);
  RAY_CHECK(node_info)
      << "Spilling back to a node manager, but no GCS info found for node " << node_id;
  task.OnSpillback()(node_id, node_info->node_manager_address(),
                     node_info->node_manager_port());
}

void NodeManager::FinishAssignTask(const std::shared_ptr<WorkerInterface> &worker,
                                   const TaskID &task_id, bool success) {
  // TODO(sang): Modify method names.
  RAY_LOG(DEBUG) << "FinishAssignTask: " << task_id;
  // Remove the ASSIGNED task from the READY queue.
  Task assigned_task;
  TaskState state;
  if (!local_queues_.RemoveTask(task_id, &assigned_task, &state)) {
    // TODO(edoakes): should we be failing silently here?
    return;
  }
  RAY_CHECK(state == TaskState::READY);
  if (success) {
    auto spec = assigned_task.GetTaskSpecification();
    // We successfully assigned the task to the worker.
    worker->AssignTaskId(spec.TaskId());
    worker->SetOwnerAddress(spec.CallerAddress());
    RAY_CHECK(worker->GetAssignedJobId() == spec.JobId());
    // TODO(swang): For actors with multiple actor handles, to
    // guarantee that tasks are replayed in the same order after a
    // failure, we must update the task's execution dependency to be
    // the actor's current execution dependency.

    // Mark the task as running.
    // (See design_docs/task_states.rst for the state transition diagram.)
    assigned_task.OnDispatchInstead(nullptr);
    assigned_task.OnSpillbackInstead(nullptr);
    local_queues_.QueueTasks({assigned_task}, TaskState::RUNNING);
    // Notify the task dependency manager that we no longer need this task's
    // object dependencies.
    dependency_manager_.RemoveTaskDependencies(spec.TaskId());
  } else {
    RAY_LOG(WARNING) << "Failed to send task to worker, disconnecting client";
    // We failed to send the task to the worker, so disconnect the worker.
    DisconnectClient(worker->Connection());
    // Queue this task for future assignment. We need to do this since
    // DispatchTasks() removed it from the ready queue. The task will be
    // assigned to a worker once one becomes available.
    // (See design_docs/task_states.rst for the state transition diagram.)
    local_queues_.QueueTasks({assigned_task}, TaskState::READY);
    DispatchTasks(MakeTasksByClass({assigned_task}));
  }
}

void NodeManager::ProcessSubscribePlasmaReady(
    const std::shared_ptr<ClientConnection> &client, const uint8_t *message_data) {
  std::shared_ptr<WorkerInterface> associated_worker =
      worker_pool_.GetRegisteredWorker(client);
  if (associated_worker == nullptr) {
    associated_worker = worker_pool_.GetRegisteredDriver(client);
  }
  RAY_CHECK(associated_worker != nullptr)
      << "No worker exists for CoreWorker with client: " << client->DebugString();

  auto message = flatbuffers::GetRoot<protocol::SubscribePlasmaReady>(message_data);
  ObjectID id = from_flatbuf<ObjectID>(*message->object_id());

  if (dependency_manager_.CheckObjectLocal(id)) {
    // Object is already local, so we directly fire the callback to tell the core worker
    // that the plasma object is ready.
    rpc::PlasmaObjectReadyRequest request;
    request.set_object_id(id.Binary());

    RAY_LOG(DEBUG) << "Object " << id << " is already local, firing callback directly.";
    associated_worker->rpc_client()->PlasmaObjectReady(
        request, [](Status status, const rpc::PlasmaObjectReadyReply &reply) {
          if (!status.ok()) {
            RAY_LOG(INFO) << "Problem with telling worker that plasma object is ready"
                          << status.ToString();
          }
        });
  } else {
    // The object is not local, so we are subscribing to pull and wait for the objects.
    std::vector<rpc::ObjectReference> refs = {FlatbufferToSingleObjectReference(
        *message->object_id(), *message->owner_address())};

    // NOTE(simon): This call will issue a pull request to remote workers and make sure
    // the object will be local.
    // 1. We currently do not allow user to cancel this call. The object will be pulled
    //    even if the `await object_ref` is cancelled.
    // 2. We currently do not handle edge cases with object eviction where the object
    //    is local at this time but when the core worker was notified, the object is
    //    is evicted. The core worker should be able to handle evicted object in this
    //    case.
    dependency_manager_.StartOrUpdateWaitRequest(associated_worker->WorkerId(), refs);

    // Add this worker to the listeners for the object ID.
    {
      absl::MutexLock guard(&plasma_object_notification_lock_);
      async_plasma_objects_notification_[id].insert(associated_worker);
    }
  }
}

ray::Status NodeManager::SetupPlasmaSubscription() {
  return object_manager_.SubscribeObjAdded(
      [this](const object_manager::protocol::ObjectInfoT &object_info) {
        ObjectID object_id = ObjectID::FromBinary(object_info.object_id);
        auto waiting_workers = absl::flat_hash_set<std::shared_ptr<WorkerInterface>>();
        {
          absl::MutexLock guard(&plasma_object_notification_lock_);
          auto waiting = this->async_plasma_objects_notification_.extract(object_id);
          if (!waiting.empty()) {
            waiting_workers.swap(waiting.mapped());
          }
        }
        rpc::PlasmaObjectReadyRequest request;
        request.set_object_id(object_id.Binary());

        for (auto worker : waiting_workers) {
          worker->rpc_client()->PlasmaObjectReady(
              request, [](Status status, const rpc::PlasmaObjectReadyReply &reply) {
                if (!status.ok()) {
                  RAY_LOG(INFO)
                      << "Problem with telling worker that plasma object is ready"
                      << status.ToString();
                }
              });
        }
      });
}

void NodeManager::DumpDebugState() const {
  std::fstream fs;
  fs.open(initial_config_.session_dir + "/debug_state.txt",
          std::fstream::out | std::fstream::trunc);
  fs << DebugString();
  fs.close();
}

const NodeManagerConfig &NodeManager::GetInitialConfig() const { return initial_config_; }

std::string NodeManager::DebugString() const {
  std::stringstream result;
  uint64_t now_ms = current_time_ms();
  result << "NodeManager:";
  result << "\nInitialConfigResources: " << initial_config_.resource_config.ToString();
  if (cluster_task_manager_ != nullptr) {
    result << "\nClusterTaskManager:\n";
    result << cluster_task_manager_->DebugStr();
  }
  result << "\nClusterResources:";
  for (auto &pair : cluster_resource_map_) {
    result << "\n" << pair.first.Hex() << ": " << pair.second.DebugString();
  }
  result << "\n" << local_object_manager_.DebugString();
  result << "\n" << object_manager_.DebugString();
  result << "\n" << gcs_client_->DebugString();
  result << "\n" << worker_pool_.DebugString();
  result << "\n" << local_queues_.DebugString();
  result << "\n" << reconstruction_policy_.DebugString();
  result << "\n" << dependency_manager_.DebugString();
  {
    absl::MutexLock guard(&plasma_object_notification_lock_);
    result << "\nnum async plasma notifications: "
           << async_plasma_objects_notification_.size();
  }

  result << "\nRemote node managers: ";
  for (const auto &entry : remote_node_manager_addresses_) {
    result << "\n" << entry.first;
  }

  result << "\nDebugString() time ms: " << (current_time_ms() - now_ms);
  return result.str();
}

// Summarizes a Census view and tag values into a compact string, e.g.,
// "Tag1:Value1,Tag2:Value2,Tag3:Value3".
std::string compact_tag_string(const opencensus::stats::ViewDescriptor &view,
                               const std::vector<std::string> &values) {
  std::stringstream result;
  const auto &keys = view.columns();
  for (size_t i = 0; i < values.size(); i++) {
    result << keys[i].name() << ":" << values[i];
    if (i < values.size() - 1) {
      result << ",";
    }
  }
  return result.str();
}

bool NodeManager::GetObjectsFromPlasma(const std::vector<ObjectID> &object_ids,
                                       std::vector<std::unique_ptr<RayObject>> *results) {
  // Pin the objects in plasma by getting them and holding a reference to
  // the returned buffer.
  // NOTE: the caller must ensure that the objects already exist in plasma before
  // sending a PinObjectIDs request.
  std::vector<plasma::ObjectBuffer> plasma_results;
  // TODO(swang): This `Get` has a timeout of 0, so the plasma store will not
  // block when serving the request. However, if the plasma store is under
  // heavy load, then this request can still block the NodeManager event loop
  // since we must wait for the plasma store's reply. We should consider using
  // an `AsyncGet` instead.
  if (!store_client_
           .Get(object_ids, /*timeout_ms=*/0, &plasma_results, /*is_from_worker=*/false)
           .ok()) {
    return false;
  }

  for (const auto &plasma_result : plasma_results) {
    if (plasma_result.data == nullptr) {
      results->push_back(nullptr);
    } else {
      results->emplace_back(std::unique_ptr<RayObject>(
          new RayObject(plasma_result.data, plasma_result.metadata, {})));
    }
  }
  return true;
}

void NodeManager::HandlePinObjectIDs(const rpc::PinObjectIDsRequest &request,
                                     rpc::PinObjectIDsReply *reply,
                                     rpc::SendReplyCallback send_reply_callback) {
  std::vector<ObjectID> object_ids;
  object_ids.reserve(request.object_ids_size());
  const auto &owner_address = request.owner_address();
  for (const auto &object_id_binary : request.object_ids()) {
    object_ids.push_back(ObjectID::FromBinary(object_id_binary));
  }
<<<<<<< HEAD
  std::vector<std::unique_ptr<RayObject>> results;
  if (!GetObjectsFromPlasma(object_ids, &results)) {
    RAY_LOG(WARNING)
        << "Failed to get objects that should have been in the object store. These "
           "objects may have been evicted while there are still references in scope.";
    // TODO(suquark): Maybe "Status::ObjectNotFound" is more accurate here.
    send_reply_callback(Status::Invalid("Failed to get objects."), nullptr, nullptr);
    return;
=======
  if (object_pinning_enabled_) {
    std::vector<std::unique_ptr<RayObject>> results;
    if (!GetObjectsFromPlasma(object_ids, &results)) {
      RAY_LOG(WARNING)
          << "Failed to get objects that should have been in the object store. These "
             "objects may have been evicted while there are still references in scope.";
      // TODO(suquark): Maybe "Status::ObjectNotFound" is more accurate here.
      send_reply_callback(Status::Invalid("Failed to get objects."), nullptr, nullptr);
      return;
    }
    local_object_manager_.PinObjects(object_ids, std::move(results), owner_address);
>>>>>>> 75568f85
  }
  local_object_manager_.PinObjects(object_ids, std::move(results));
  // Wait for the object to be freed by the owner, which keeps the ref count.
  local_object_manager_.WaitForObjectFree(owner_address, object_ids);
  send_reply_callback(Status::OK(), nullptr, nullptr);
}

void NodeManager::HandleGetNodeStats(const rpc::GetNodeStatsRequest &node_stats_request,
                                     rpc::GetNodeStatsReply *reply,
                                     rpc::SendReplyCallback send_reply_callback) {
  cluster_task_manager_->FillPendingActorInfo(reply);

  for (const auto &task : local_queues_.GetTasks(TaskState::INFEASIBLE)) {
    if (task.GetTaskSpecification().IsActorCreationTask()) {
      auto infeasible_task = reply->add_infeasible_tasks();
      infeasible_task->ParseFromString(task.GetTaskSpecification().Serialize());
    }
  }
  // Report tasks that are not scheduled because
  // resources are occupied by other actors/tasks.
  for (const auto &task : local_queues_.GetTasks(TaskState::READY)) {
    if (task.GetTaskSpecification().IsActorCreationTask()) {
      auto ready_task = reply->add_ready_tasks();
      ready_task->ParseFromString(task.GetTaskSpecification().Serialize());
    }
  }
  // Report object spilling stats.
  local_object_manager_.FillObjectSpillingStats(reply);
  // Report object store stats.
  object_manager_.FillObjectStoreStats(reply);
  // Ensure we never report an empty set of metrics.
  if (!recorded_metrics_) {
    RecordMetrics();
    RAY_CHECK(recorded_metrics_);
  }
  for (const auto &view : opencensus::stats::StatsExporter::GetViewData()) {
    auto view_data = reply->add_view_data();
    view_data->set_view_name(view.first.name());
    if (view.second.type() == opencensus::stats::ViewData::Type::kInt64) {
      for (const auto &measure : view.second.int_data()) {
        auto measure_data = view_data->add_measures();
        measure_data->set_tags(compact_tag_string(view.first, measure.first));
        measure_data->set_int_value(measure.second);
      }
    } else if (view.second.type() == opencensus::stats::ViewData::Type::kDouble) {
      for (const auto &measure : view.second.double_data()) {
        auto measure_data = view_data->add_measures();
        measure_data->set_tags(compact_tag_string(view.first, measure.first));
        measure_data->set_double_value(measure.second);
      }
    } else {
      RAY_CHECK(view.second.type() == opencensus::stats::ViewData::Type::kDistribution);
      for (const auto &measure : view.second.distribution_data()) {
        auto measure_data = view_data->add_measures();
        measure_data->set_tags(compact_tag_string(view.first, measure.first));
        measure_data->set_distribution_min(measure.second.min());
        measure_data->set_distribution_mean(measure.second.mean());
        measure_data->set_distribution_max(measure.second.max());
        measure_data->set_distribution_count(measure.second.count());
        for (const auto &bound : measure.second.bucket_boundaries().lower_boundaries()) {
          measure_data->add_distribution_bucket_boundaries(bound);
        }
        for (const auto &count : measure.second.bucket_counts()) {
          measure_data->add_distribution_bucket_counts(count);
        }
      }
    }
  }
  // As a result of the HandleGetNodeStats, we are collecting information from all
  // workers on this node. This is done by calling GetCoreWorkerStats on each worker. In
  // order to send up-to-date information back, we wait until all workers have replied,
  // and return the information from HandleNodesStatsRequest. The caller of
  // HandleGetNodeStats should set a timeout so that the rpc finishes even if not all
  // workers have replied.
  auto all_workers = worker_pool_.GetAllRegisteredWorkers(/* filter_dead_worker */ true);
  absl::flat_hash_set<WorkerID> driver_ids;
  for (auto driver :
       worker_pool_.GetAllRegisteredDrivers(/* filter_dead_driver */ true)) {
    all_workers.push_back(driver);
    driver_ids.insert(driver->WorkerId());
  }
  if (all_workers.empty()) {
    send_reply_callback(Status::OK(), nullptr, nullptr);
    return;
  }
  for (const auto &worker : all_workers) {
    if (worker->IsDead()) {
      continue;
    }
    rpc::GetCoreWorkerStatsRequest request;
    request.set_intended_worker_id(worker->WorkerId().Binary());
    request.set_include_memory_info(node_stats_request.include_memory_info());
    worker->rpc_client()->GetCoreWorkerStats(
        request, [reply, worker, all_workers, driver_ids, send_reply_callback](
                     const ray::Status &status, const rpc::GetCoreWorkerStatsReply &r) {
          reply->add_core_workers_stats()->MergeFrom(r.core_worker_stats());
          reply->set_num_workers(reply->num_workers() + 1);
          if (reply->num_workers() == all_workers.size()) {
            send_reply_callback(Status::OK(), nullptr, nullptr);
          }
        });
  }
}

rpc::ObjectStoreStats AccumulateStoreStats(
    std::vector<rpc::GetNodeStatsReply> node_stats) {
  rpc::ObjectStoreStats store_stats;
  for (const auto &reply : node_stats) {
    auto cur_store = reply.store_stats();
    // Use max aggregation for time, since the nodes are spilling concurrently.
    store_stats.set_spill_time_total_s(
        std::max(store_stats.spill_time_total_s(), cur_store.spill_time_total_s()));
    store_stats.set_restore_time_total_s(
        std::max(store_stats.restore_time_total_s(), cur_store.restore_time_total_s()));
    // Use sum aggregation for the rest of the metrics.
    store_stats.set_spilled_bytes_total(store_stats.spilled_bytes_total() +
                                        cur_store.spilled_bytes_total());
    store_stats.set_spilled_objects_total(store_stats.spilled_objects_total() +
                                          cur_store.spilled_objects_total());
    store_stats.set_restored_bytes_total(store_stats.restored_bytes_total() +
                                         cur_store.restored_bytes_total());
    store_stats.set_restored_objects_total(store_stats.restored_objects_total() +
                                           cur_store.restored_objects_total());
    store_stats.set_object_store_bytes_used(store_stats.object_store_bytes_used() +
                                            cur_store.object_store_bytes_used());
    store_stats.set_object_store_bytes_avail(store_stats.object_store_bytes_avail() +
                                             cur_store.object_store_bytes_avail());
    store_stats.set_num_local_objects(store_stats.num_local_objects() +
                                      cur_store.num_local_objects());
    store_stats.set_consumed_bytes(store_stats.consumed_bytes() +
                                   cur_store.consumed_bytes());
  }
  return store_stats;
}

std::string FormatMemoryInfo(std::vector<rpc::GetNodeStatsReply> node_stats) {
  // First pass to compute object sizes.
  absl::flat_hash_map<ObjectID, int64_t> object_sizes;
  for (const auto &reply : node_stats) {
    for (const auto &core_worker_stats : reply.core_workers_stats()) {
      for (const auto &object_ref : core_worker_stats.object_refs()) {
        auto obj_id = ObjectID::FromBinary(object_ref.object_id());
        if (object_ref.object_size() > 0) {
          object_sizes[obj_id] = object_ref.object_size();
        }
      }
    }
  }

  std::ostringstream builder;
  builder
      << "----------------------------------------------------------------------------"
         "-----------------------------------------\n";
  builder
      << " Object ID                                                Reference Type    "
         "   Object Size  "
         " Reference Creation Site\n";
  builder
      << "============================================================================"
         "=========================================\n";

  // Second pass builds the summary string for each node.
  for (const auto &reply : node_stats) {
    for (const auto &core_worker_stats : reply.core_workers_stats()) {
      bool pid_printed = false;
      for (const auto &object_ref : core_worker_stats.object_refs()) {
        auto obj_id = ObjectID::FromBinary(object_ref.object_id());
        if (!object_ref.pinned_in_memory() && object_ref.local_ref_count() == 0 &&
            object_ref.submitted_task_ref_count() == 0 &&
            object_ref.contained_in_owned_size() == 0) {
          continue;
        }
        if (obj_id.IsNil()) {
          continue;
        }
        if (!pid_printed) {
          if (core_worker_stats.worker_type() == rpc::WorkerType::DRIVER) {
            builder << "; driver pid=" << core_worker_stats.pid() << "\n";
          } else {
            builder << "; worker pid=" << core_worker_stats.pid() << "\n";
          }
          pid_printed = true;
        }
        builder << obj_id.Hex() << "  ";
        // TODO(ekl) we could convey more information about the reference status.
        if (object_ref.pinned_in_memory()) {
          builder << "PINNED_IN_MEMORY     ";
        } else if (object_ref.submitted_task_ref_count() > 0) {
          builder << "USED_BY_PENDING_TASK ";
        } else if (object_ref.local_ref_count() > 0) {
          builder << "LOCAL_REFERENCE      ";
        } else if (object_ref.contained_in_owned_size() > 0) {
          builder << "CAPTURED_IN_OBJECT   ";
        } else {
          builder << "UNKNOWN_STATUS       ";
        }
        builder << std::right << std::setfill(' ') << std::setw(11);
        if (object_sizes.contains(obj_id)) {
          builder << object_sizes[obj_id];
        } else {
          builder << "          ?";
        }
        builder << "   " << object_ref.call_site();
        builder << "\n";
      }
    }
  }
  builder
      << "----------------------------------------------------------------------------"
         "-----------------------------------------\n";

  return builder.str();
}

void NodeManager::HandleFormatGlobalMemoryInfo(
    const rpc::FormatGlobalMemoryInfoRequest &request,
    rpc::FormatGlobalMemoryInfoReply *reply, rpc::SendReplyCallback send_reply_callback) {
  auto replies = std::make_shared<std::vector<rpc::GetNodeStatsReply>>();
  auto local_request = std::make_shared<rpc::GetNodeStatsRequest>();
  auto local_reply = std::make_shared<rpc::GetNodeStatsReply>();
  local_request->set_include_memory_info(true);

  unsigned int num_nodes = remote_node_manager_addresses_.size() + 1;
  rpc::GetNodeStatsRequest stats_req;
  stats_req.set_include_memory_info(true);

  auto store_reply = [replies, reply, num_nodes,
                      send_reply_callback](const rpc::GetNodeStatsReply &local_reply) {
    replies->push_back(local_reply);
    if (replies->size() >= num_nodes) {
      reply->set_memory_summary(FormatMemoryInfo(*replies));
      reply->mutable_store_stats()->CopyFrom(AccumulateStoreStats(*replies));
      send_reply_callback(Status::OK(), nullptr, nullptr);
    }
  };

  // Fetch from remote nodes.
  for (const auto &entry : remote_node_manager_addresses_) {
    std::unique_ptr<rpc::NodeManagerClient> client(new rpc::NodeManagerClient(
        entry.second.first, entry.second.second, client_call_manager_));
    client->GetNodeStats(
        stats_req, [replies, store_reply](const ray::Status &status,
                                          const rpc::GetNodeStatsReply &r) {
          if (!status.ok()) {
            RAY_LOG(ERROR) << "Failed to get remote node stats: " << status.ToString();
          }
          store_reply(r);
        });
  }

  // Fetch from the local node.
  HandleGetNodeStats(
      stats_req, local_reply.get(),
      [local_reply, store_reply](Status status, std::function<void()> success,
                                 std::function<void()> failure) mutable {
        store_reply(*local_reply);
      });
}

void NodeManager::HandleGlobalGC(const rpc::GlobalGCRequest &request,
                                 rpc::GlobalGCReply *reply,
                                 rpc::SendReplyCallback send_reply_callback) {
  TriggerGlobalGC();
}

void NodeManager::TriggerGlobalGC() {
  should_global_gc_ = true;
  // We won't see our own request, so trigger local GC in the next heartbeat.
  should_local_gc_ = true;
}

void NodeManager::RecordMetrics() {
  recorded_metrics_ = true;
  if (stats::StatsConfig::instance().IsStatsDisabled()) {
    return;
  }
  // Last recorded time will be reset in the caller side.
  uint64_t current_time = current_time_ms();
  uint64_t duration_ms = current_time - metrics_last_recorded_time_ms_;

  // Record available resources of this node.
  const auto &available_resources =
      cluster_resource_map_.at(self_node_id_).GetAvailableResources().GetResourceMap();
  for (const auto &pair : available_resources) {
    stats::LocalAvailableResource().Record(pair.second,
                                           {{stats::ResourceNameKey, pair.first}});
  }
  // Record total resources of this node.
  const auto &total_resources =
      cluster_resource_map_.at(self_node_id_).GetTotalResources().GetResourceMap();
  for (const auto &pair : total_resources) {
    stats::LocalTotalResource().Record(pair.second,
                                       {{stats::ResourceNameKey, pair.first}});
  }

  // Record average number of tasks information per second.
  stats::AvgNumScheduledTasks.Record((double)metrics_num_task_scheduled_ *
                                     (1000.0 / (double)duration_ms));
  metrics_num_task_scheduled_ = 0;
  stats::AvgNumExecutedTasks.Record((double)metrics_num_task_executed_ *
                                    (1000.0 / (double)duration_ms));
  metrics_num_task_executed_ = 0;
  stats::AvgNumSpilledBackTasks.Record((double)metrics_num_task_spilled_back_ *
                                       (1000.0 / (double)duration_ms));
  metrics_num_task_spilled_back_ = 0;

  object_manager_.RecordMetrics();
  local_queues_.RecordMetrics();
}

void NodeManager::PublishInfeasibleTaskError(const Task &task) const {
  // This block is used to suppress infeasible task warning.
  bool suppress_warning = false;
  const auto &required_resources = task.GetTaskSpecification().GetRequiredResources();
  const auto &resources_map = required_resources.GetResourceMap();
  const auto &it = resources_map.begin();
  // It is a hack to suppress infeasible task warning.
  // If the first resource of a task requires this magic number, infeasible warning is
  // suppressed. It is currently only used by placement group ready API. We don't want
  // to have this in ray_config_def.h because the use case is very narrow, and we don't
  // want to expose this anywhere.
  double INFEASIBLE_TASK_SUPPRESS_MAGIC_NUMBER = 0.0101;
  if (it != resources_map.end() && it->second == INFEASIBLE_TASK_SUPPRESS_MAGIC_NUMBER) {
    suppress_warning = true;
  }

  // Push a warning to the task's driver that this task is currently infeasible.
  if (!suppress_warning) {
    // TODO(rkn): Define this constant somewhere else.
    std::string type = "infeasible_task";
    std::ostringstream error_message;
    error_message
        << "The actor or task with ID " << task.GetTaskSpecification().TaskId()
        << " cannot be scheduled right now. It requires "
        << task.GetTaskSpecification().GetRequiredPlacementResources().ToString()
        << " for placement, however the cluster currently cannot provide the requested "
           "resources. The required resources may be added as autoscaling takes place "
           "or placement groups are scheduled. Otherwise, consider reducing the "
           "resource requirements of the task.";
    auto error_data_ptr =
        gcs::CreateErrorTableData(type, error_message.str(), current_time_ms(),
                                  task.GetTaskSpecification().JobId());
    RAY_CHECK_OK(gcs_client_->Errors().AsyncReportJobError(error_data_ptr, nullptr));
  }
}

void NodeManager::SendSpilledObjectRestorationRequestToRemoteNode(
    const ObjectID &object_id, const std::string &spilled_url, const NodeID &node_id) {
  // Fetch from a remote node.
  if (!remote_node_manager_addresses_.contains(node_id)) {
    // It is possible the new node information is not received at this point.
    // In this case, the PullManager will handle retry, so we just return.
    return;
  }
  const auto &entry = remote_node_manager_addresses_.find(node_id);
  // TODO(sang): Use a node manager pool instead.
  auto raylet_client =
      std::make_shared<ray::raylet::RayletClient>(rpc::NodeManagerWorkerClient::make(
          entry->second.first, entry->second.second, client_call_manager_));
  raylet_client->RestoreSpilledObject(
      object_id, spilled_url, node_id,
      [](const ray::Status &status, const rpc::RestoreSpilledObjectReply &r) {
        if (!status.ok()) {
          RAY_LOG(WARNING) << "Failed to send a spilled object restoration request to a "
                              "remote node. This request will be retried. Error message: "
                           << status.ToString();
        }
      });
}

}  // namespace raylet

}  // namespace ray<|MERGE_RESOLUTION|>--- conflicted
+++ resolved
@@ -2404,7 +2404,6 @@
   for (const auto &object_id_binary : request.object_ids()) {
     object_ids.push_back(ObjectID::FromBinary(object_id_binary));
   }
-<<<<<<< HEAD
   std::vector<std::unique_ptr<RayObject>> results;
   if (!GetObjectsFromPlasma(object_ids, &results)) {
     RAY_LOG(WARNING)
@@ -2413,19 +2412,6 @@
     // TODO(suquark): Maybe "Status::ObjectNotFound" is more accurate here.
     send_reply_callback(Status::Invalid("Failed to get objects."), nullptr, nullptr);
     return;
-=======
-  if (object_pinning_enabled_) {
-    std::vector<std::unique_ptr<RayObject>> results;
-    if (!GetObjectsFromPlasma(object_ids, &results)) {
-      RAY_LOG(WARNING)
-          << "Failed to get objects that should have been in the object store. These "
-             "objects may have been evicted while there are still references in scope.";
-      // TODO(suquark): Maybe "Status::ObjectNotFound" is more accurate here.
-      send_reply_callback(Status::Invalid("Failed to get objects."), nullptr, nullptr);
-      return;
-    }
-    local_object_manager_.PinObjects(object_ids, std::move(results), owner_address);
->>>>>>> 75568f85
   }
   local_object_manager_.PinObjects(object_ids, std::move(results));
   // Wait for the object to be freed by the owner, which keeps the ref count.
