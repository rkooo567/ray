// Copyright 2017 The Ray Authors.
//
// Licensed under the Apache License, Version 2.0 (the "License");
// you may not use this file except in compliance with the License.
// You may obtain a copy of the License at
//
//  http://www.apache.org/licenses/LICENSE-2.0
//
// Unless required by applicable law or agreed to in writing, software
// distributed under the License is distributed on an "AS IS" BASIS,
// WITHOUT WARRANTIES OR CONDITIONS OF ANY KIND, either express or implied.
// See the License for the specific language governing permissions and
// limitations under the License.

#include "ray/raylet/node_manager.h"

#include <cctype>
#include <fstream>
#include <memory>

#include "ray/common/buffer.h"
#include "ray/common/common_protocol.h"
#include "ray/common/constants.h"
#include "ray/common/id.h"
#include "ray/common/status.h"
#include "ray/gcs/pb_util.h"
#include "ray/raylet/format/node_manager_generated.h"
#include "ray/stats/stats.h"
#include "ray/util/asio_util.h"
#include "ray/util/sample.h"

namespace {

#define RAY_CHECK_ENUM(x, y) \
  static_assert(static_cast<int>(x) == static_cast<int>(y), "protocol mismatch")

struct ActorStats {
  int live_actors = 0;
  int dead_actors = 0;
  int restarting_actors = 0;
};

inline ray::rpc::ObjectReference FlatbufferToSingleObjectReference(
    const flatbuffers::String &object_id, const ray::protocol::Address &address) {
  ray::rpc::ObjectReference ref;
  ref.set_object_id(object_id.str());
  ref.mutable_owner_address()->set_raylet_id(address.raylet_id()->str());
  ref.mutable_owner_address()->set_ip_address(address.ip_address()->str());
  ref.mutable_owner_address()->set_port(address.port());
  ref.mutable_owner_address()->set_worker_id(address.worker_id()->str());
  return ref;
}

std::vector<ray::rpc::ObjectReference> FlatbufferToObjectReference(
    const flatbuffers::Vector<flatbuffers::Offset<flatbuffers::String>> &object_ids,
    const flatbuffers::Vector<flatbuffers::Offset<ray::protocol::Address>>
        &owner_addresses) {
  RAY_CHECK(object_ids.size() == owner_addresses.size());
  std::vector<ray::rpc::ObjectReference> refs;
  for (int64_t i = 0; i < object_ids.size(); i++) {
    ray::rpc::ObjectReference ref;
    ref.set_object_id(object_ids.Get(i)->str());
    const auto &addr = owner_addresses.Get(i);
    ref.mutable_owner_address()->set_raylet_id(addr->raylet_id()->str());
    ref.mutable_owner_address()->set_ip_address(addr->ip_address()->str());
    ref.mutable_owner_address()->set_port(addr->port());
    ref.mutable_owner_address()->set_worker_id(addr->worker_id()->str());
    refs.emplace_back(std::move(ref));
  }
  return refs;
}

}  // namespace

namespace ray {

namespace raylet {

// A helper function to print the leased workers.
std::string LeasedWorkersSring(
    const std::unordered_map<WorkerID, std::shared_ptr<WorkerInterface>>
        &leased_workers) {
  std::stringstream buffer;
  buffer << "  @leased_workers: (";
  for (const auto &pair : leased_workers) {
    auto &worker = pair.second;
    buffer << worker->WorkerId() << ", ";
  }
  buffer << ")";
  return buffer.str();
}

// A helper function to print the workers in worker_pool_.
std::string WorkerPoolString(
    const std::vector<std::shared_ptr<WorkerInterface>> &worker_pool) {
  std::stringstream buffer;
  buffer << "   @worker_pool: (";
  for (const auto &worker : worker_pool) {
    buffer << worker->WorkerId() << ", ";
  }
  buffer << ")";
  return buffer.str();
}

// Helper function to print the worker's owner worker and and node owner.
std::string WorkerOwnerString(std::shared_ptr<WorkerInterface> &worker) {
  std::stringstream buffer;
  const auto owner_worker_id =
      WorkerID::FromBinary(worker->GetOwnerAddress().worker_id());
  const auto owner_node_id = WorkerID::FromBinary(worker->GetOwnerAddress().raylet_id());
  buffer << "leased_worker Lease " << worker->WorkerId() << " owned by "
         << owner_worker_id << " / " << owner_node_id;
  return buffer.str();
}

NodeManager::NodeManager(boost::asio::io_service &io_service, const NodeID &self_node_id,
                         const NodeManagerConfig &config, ObjectManager &object_manager,
                         std::shared_ptr<gcs::GcsClient> gcs_client,
                         std::shared_ptr<ObjectDirectoryInterface> object_directory)
    : self_node_id_(self_node_id),
      io_service_(io_service),
      object_manager_(object_manager),
      gcs_client_(gcs_client),
      object_directory_(object_directory),
      heartbeat_timer_(io_service),
      heartbeat_period_(std::chrono::milliseconds(config.heartbeat_period_ms)),
      report_resources_timer_(io_service),
      report_resources_period_(
          std::chrono::milliseconds(config.report_resources_period_ms)),
      debug_dump_period_(config.debug_dump_period_ms),
      fair_queueing_enabled_(config.fair_queueing_enabled),
      object_pinning_enabled_(config.object_pinning_enabled),
      temp_dir_(config.temp_dir),
      object_manager_profile_timer_(io_service),
      light_report_resource_usage_enabled_(
          RayConfig::instance().light_report_resource_usage_enabled()),
      initial_config_(config),
      local_available_resources_(config.resource_config),
      worker_pool_(
          io_service, config.num_workers_soft_limit,
          config.num_initial_python_workers_for_first_job,
          config.maximum_startup_concurrency, config.min_worker_port,
          config.max_worker_port, config.worker_ports, gcs_client_,
          config.worker_commands, config.raylet_config,
          /*starting_worker_timeout_callback=*/
          [this]() { this->DispatchTasks(this->local_queues_.GetReadyTasksByClass()); }),
      scheduling_policy_(local_queues_),
      reconstruction_policy_(
          io_service_,
          [this](const TaskID &task_id, const ObjectID &required_object_id) {
            HandleTaskReconstruction(task_id, required_object_id);
          },
          RayConfig::instance().object_timeout_milliseconds(), self_node_id_, gcs_client_,
          object_directory_),
      task_dependency_manager_(object_manager, reconstruction_policy_),
      node_manager_server_("NodeManager", config.node_manager_port),
      node_manager_service_(io_service, *this),
      agent_manager_service_handler_(
          new DefaultAgentManagerServiceHandler(agent_manager_)),
      agent_manager_service_(io_service, *agent_manager_service_handler_),
      client_call_manager_(io_service),
      worker_rpc_pool_(client_call_manager_),
      local_object_manager_(io_service_, RayConfig::instance().free_objects_batch_size(),
                            RayConfig::instance().free_objects_period_milliseconds(),
                            worker_pool_, gcs_client_->Objects(), worker_rpc_pool_,
                            /* object_pinning_enabled */ config.object_pinning_enabled,
                            /* automatic_object_deletion_enabled */
                            config.automatic_object_deletion_enabled,
                            [this](const std::vector<ObjectID> &object_ids) {
                              object_manager_.FreeObjects(object_ids,
                                                          /*local_only=*/false);
                            }),
      new_scheduler_enabled_(RayConfig::instance().new_scheduler_enabled()),
      report_worker_backlog_(RayConfig::instance().report_worker_backlog()),
      last_local_gc_ns_(absl::GetCurrentTimeNanos()),
      local_gc_interval_ns_(RayConfig::instance().local_gc_interval_s() * 1e9),
      record_metrics_period_(config.record_metrics_period_ms) {
  placement_group_resource_manager_ = std::make_shared<OldPlacementGroupResourceManager>(
      local_available_resources_, cluster_resource_map_, self_node_id_);
  RAY_LOG(INFO) << "Initializing NodeManager with ID " << self_node_id_;
  RAY_CHECK(heartbeat_period_.count() > 0);
  // Initialize the resource map with own cluster resource configuration.
  cluster_resource_map_.emplace(self_node_id_,
                                SchedulingResources(config.resource_config));

  RAY_CHECK_OK(object_manager_.SubscribeObjAdded(
      [this](const object_manager::protocol::ObjectInfoT &object_info) {
        ObjectID object_id = ObjectID::FromBinary(object_info.object_id);
        HandleObjectLocal(object_id);
      }));
  RAY_CHECK_OK(object_manager_.SubscribeObjDeleted(
      [this](const ObjectID &object_id) { HandleObjectMissing(object_id); }));

  if (new_scheduler_enabled_) {
    SchedulingResources &local_resources = cluster_resource_map_[self_node_id_];
    new_resource_scheduler_ =
        std::shared_ptr<ClusterResourceScheduler>(new ClusterResourceScheduler(
            self_node_id_.Binary(),
            local_resources.GetTotalResources().GetResourceMap()));
    std::function<bool(const Task &)> fulfills_dependencies_func =
        [this](const Task &task) {
          bool args_ready = task_dependency_manager_.SubscribeGetDependencies(
              task.GetTaskSpecification().TaskId(), task.GetDependencies());
          if (args_ready) {
            task_dependency_manager_.UnsubscribeGetDependencies(
                task.GetTaskSpecification().TaskId());
          }
          return args_ready;
        };

    auto get_node_info_func = [this](const NodeID &node_id) {
      return gcs_client_->Nodes().Get(node_id);
    };
    auto is_owner_alive = [this](const WorkerID &owner_worker_id,
                                 const NodeID &owner_node_id) {
      return !(failed_workers_cache_.count(owner_worker_id) > 0 ||
               failed_nodes_cache_.count(owner_node_id) > 0);
    };
    auto announce_infeasible_task = [this](const Task &task) {
      PublishInfeasibleTaskError(task);
    };
    cluster_task_manager_ = std::shared_ptr<ClusterTaskManager>(new ClusterTaskManager(
        self_node_id_, new_resource_scheduler_, fulfills_dependencies_func,
        is_owner_alive, get_node_info_func, announce_infeasible_task));
  }

  RAY_CHECK_OK(store_client_.Connect(config.store_socket_name.c_str()));
  // Run the node manger rpc server.
  node_manager_server_.RegisterService(node_manager_service_);
  node_manager_server_.RegisterService(agent_manager_service_);
  node_manager_server_.Run();

  auto options =
      AgentManager::Options({self_node_id, ParseCommandLine(config.agent_command)});
  agent_manager_.reset(
      new AgentManager(std::move(options),
                       /*delay_executor=*/
                       [this](std::function<void()> task, uint32_t delay_ms) {
                         return execute_after(io_service_, task, delay_ms);
                       }));

  RAY_CHECK_OK(SetupPlasmaSubscription());
}

ray::Status NodeManager::RegisterGcs() {
  auto on_node_change = [this](const NodeID &node_id, const GcsNodeInfo &data) {
    if (data.state() == GcsNodeInfo::ALIVE) {
      NodeAdded(data);
    } else {
      RAY_CHECK(data.state() == GcsNodeInfo::DEAD);
      NodeRemoved(data);
    }
  };

  // If the node resource message is received first and then the node message is received,
  // ForwardTask will throw exception, because it can't get node info.
  auto on_done = [this](Status status) {
    RAY_CHECK_OK(status);
    // Subscribe to resource changes.
    const auto &resources_changed =
        [this](const rpc::NodeResourceChange &resource_notification) {
          auto id = NodeID::FromBinary(resource_notification.node_id());
          if (resource_notification.updated_resources_size() != 0) {
            ResourceSet resource_set(
                MapFromProtobuf(resource_notification.updated_resources()));
            ResourceCreateUpdated(id, resource_set);
          }

          if (resource_notification.deleted_resources_size() != 0) {
            ResourceDeleted(
                id, VectorFromProtobuf(resource_notification.deleted_resources()));
          }
        };
    RAY_CHECK_OK(gcs_client_->NodeResources().AsyncSubscribeToResources(
        /*subscribe_callback=*/resources_changed,
        /*done_callback=*/nullptr));
  };
  // Register a callback to monitor new nodes and a callback to monitor removed nodes.
  RAY_RETURN_NOT_OK(
      gcs_client_->Nodes().AsyncSubscribeToNodeChange(on_node_change, on_done));

  // Subscribe to resource usage batches from the monitor.
  const auto &resource_usage_batch_added =
      [this](const ResourceUsageBatchData &resource_usage_batch) {
        ResourceUsageBatchAdded(resource_usage_batch);
      };
  RAY_RETURN_NOT_OK(gcs_client_->Nodes().AsyncSubscribeBatchedResourceUsage(
      resource_usage_batch_added, /*done*/ nullptr));

  // Subscribe to all unexpected failure notifications from the local and
  // remote raylets. Note that this does not include workers that failed due to
  // node failure. These workers can be identified by comparing the raylet_id
  // in their rpc::Address to the ID of a failed raylet.
  const auto &worker_failure_handler =
      [this](const WorkerID &id, const gcs::WorkerTableData &worker_failure_data) {
        HandleUnexpectedWorkerFailure(worker_failure_data.worker_address());
      };
  RAY_CHECK_OK(gcs_client_->Workers().AsyncSubscribeToWorkerFailures(
      worker_failure_handler, /*done_callback=*/nullptr));

  // Subscribe to job updates.
  const auto job_subscribe_handler = [this](const JobID &job_id,
                                            const JobTableData &job_data) {
    if (!job_data.is_dead()) {
      HandleJobStarted(job_id, job_data);
    } else {
      HandleJobFinished(job_id, job_data);
    }
  };
  RAY_RETURN_NOT_OK(
      gcs_client_->Jobs().AsyncSubscribeAll(job_subscribe_handler, nullptr));

  // Start sending heartbeats to the GCS.
  last_heartbeat_at_ms_ = current_time_ms();
  last_debug_dump_at_ms_ = current_time_ms();
  Heartbeat();
  ReportResourceUsage();
  // Start the timer that gets object manager profiling information and sends it
  // to the GCS.
  GetObjectManagerProfileInfo();

  return ray::Status::OK();
}

void NodeManager::KillWorker(std::shared_ptr<WorkerInterface> worker) {
#ifdef _WIN32
  // TODO(mehrdadn): implement graceful process termination mechanism
#else
  // If we're just cleaning up a single worker, allow it some time to clean
  // up its state before force killing. The client socket will be closed
  // and the worker struct will be freed after the timeout.
  kill(worker->GetProcess().GetId(), SIGTERM);
#endif

  auto retry_timer = std::make_shared<boost::asio::deadline_timer>(io_service_);
  auto retry_duration = boost::posix_time::milliseconds(
      RayConfig::instance().kill_worker_timeout_milliseconds());
  retry_timer->expires_from_now(retry_duration);
  retry_timer->async_wait([retry_timer, worker](const boost::system::error_code &error) {
    RAY_LOG(DEBUG) << "Send SIGKILL to worker, pid=" << worker->GetProcess().GetId();
    // Force kill worker
    worker->GetProcess().Kill();
  });
}

void NodeManager::DestroyWorker(std::shared_ptr<WorkerInterface> worker) {
  // We should disconnect the client first. Otherwise, we'll remove bundle resources
  // before actual resources are returned. Subsequent disconnect request that comes
  // due to worker dead will be ignored.
  ProcessDisconnectClientMessage(worker->Connection(), /* intentional exit */ true);
  worker->MarkDead();
  KillWorker(worker);
}

void NodeManager::HandleJobStarted(const JobID &job_id, const JobTableData &job_data) {
  RAY_LOG(DEBUG) << "HandleJobStarted " << job_id;
  RAY_CHECK(!job_data.is_dead());

  worker_pool_.HandleJobStarted(job_id, job_data.config());
  // Tasks of this job may already arrived but failed to pop a worker because the job
  // config is not local yet. So we trigger dispatching again here to try to
  // reschedule these tasks.
  if (new_scheduler_enabled_) {
    ScheduleAndDispatch();
  } else {
    DispatchTasks(local_queues_.GetReadyTasksByClass());
  }
}

void NodeManager::HandleJobFinished(const JobID &job_id, const JobTableData &job_data) {
  RAY_LOG(DEBUG) << "HandleJobFinished " << job_id;
  RAY_CHECK(job_data.is_dead());
  worker_pool_.HandleJobFinished(job_id);

  auto workers = worker_pool_.GetWorkersRunningTasksForJob(job_id);
  // Kill all the workers. The actual cleanup for these workers is done
  // later when we receive the DisconnectClient message from them.
  for (const auto &worker : workers) {
    if (!worker->IsDetachedActor()) {
      // Clean up any open ray.wait calls that the worker made.
      task_dependency_manager_.UnsubscribeWaitDependencies(worker->WorkerId());
      // Mark the worker as dead so further messages from it are ignored
      // (except DisconnectClient).
      worker->MarkDead();
      // Then kill the worker process.
      KillWorker(worker);
    }
  }

  if (!new_scheduler_enabled_) {
    // Remove all tasks for this job from the scheduling queues, mark
    // the results for these tasks as not required, cancel any attempts
    // at reconstruction. Note that at this time the workers are likely
    // alive because of the delay in killing workers.
    auto tasks_to_remove = local_queues_.GetTaskIdsForJob(job_id);
    task_dependency_manager_.RemoveTasksAndRelatedObjects(tasks_to_remove);
    // NOTE(swang): SchedulingQueue::RemoveTasks modifies its argument so we must
    // call it last.
    local_queues_.RemoveTasks(tasks_to_remove);
  }
}

void NodeManager::Heartbeat() {
  uint64_t now_ms = current_time_ms();
  uint64_t interval = now_ms - last_heartbeat_at_ms_;
  if (interval > RayConfig::instance().num_heartbeats_warning() *
                     RayConfig::instance().raylet_heartbeat_timeout_milliseconds()) {
    RAY_LOG(WARNING)
        << "Last heartbeat was sent " << interval
        << " ms ago. There might be resource pressure on this node. If heartbeat keeps "
           "lagging, this node can be marked as dead mistakenly.";
  }
  last_heartbeat_at_ms_ = now_ms;
  stats::HeartbeatReportMs.Record(interval);

  auto heartbeat_data = std::make_shared<HeartbeatTableData>();
  heartbeat_data->set_node_id(self_node_id_.Binary());
  RAY_CHECK_OK(
      gcs_client_->Nodes().AsyncReportHeartbeat(heartbeat_data, /*done*/ nullptr));

  if (debug_dump_period_ > 0 &&
      static_cast<int64_t>(now_ms - last_debug_dump_at_ms_) > debug_dump_period_) {
    DumpDebugState();
    WarnResourceDeadlock();
    last_debug_dump_at_ms_ = now_ms;
  }

  if (record_metrics_period_ > 0 &&
      static_cast<int64_t>(now_ms - metrics_last_recorded_time_ms_) >
          record_metrics_period_) {
    RecordMetrics();
    metrics_last_recorded_time_ms_ = now_ms;
  }

  // Evict all copies of freed objects from the cluster.
  local_object_manager_.FlushFreeObjectsIfNeeded(now_ms);

  // Reset the timer.
  heartbeat_timer_.expires_from_now(heartbeat_period_);
  heartbeat_timer_.async_wait([this](const boost::system::error_code &error) {
    RAY_CHECK(!error);
    Heartbeat();
  });
}

void NodeManager::ReportResourceUsage() {
  auto resources_data = std::make_shared<rpc::ResourcesData>();
  SchedulingResources &local_resources = cluster_resource_map_[self_node_id_];
  resources_data->set_node_id(self_node_id_.Binary());

  if (new_scheduler_enabled_) {
    new_resource_scheduler_->FillResourceUsage(light_report_resource_usage_enabled_,
                                               resources_data);
    cluster_task_manager_->FillResourceUsage(light_report_resource_usage_enabled_,
                                             resources_data);
  } else {
    // TODO(atumanov): modify the heartbeat table protocol to use the ResourceSet
    // directly.
    // TODO(atumanov): implement a ResourceSet const_iterator.
    // If light resource usage report enabled, we only set filed that represent resources
    // changed.
    if (light_report_resource_usage_enabled_) {
      auto last_heartbeat_resources = gcs_client_->Nodes().GetLastResourceUsage();
      if (!last_heartbeat_resources->GetTotalResources().IsEqual(
              local_resources.GetTotalResources())) {
        for (const auto &resource_pair :
             local_resources.GetTotalResources().GetResourceMap()) {
          (*resources_data->mutable_resources_total())[resource_pair.first] =
              resource_pair.second;
        }
        last_heartbeat_resources->SetTotalResources(
            ResourceSet(local_resources.GetTotalResources()));
      }

      if (!last_heartbeat_resources->GetAvailableResources().IsEqual(
              local_resources.GetAvailableResources())) {
        resources_data->set_resources_available_changed(true);
        for (const auto &resource_pair :
             local_resources.GetAvailableResources().GetResourceMap()) {
          (*resources_data->mutable_resources_available())[resource_pair.first] =
              resource_pair.second;
        }
        last_heartbeat_resources->SetAvailableResources(
            ResourceSet(local_resources.GetAvailableResources()));
      }

      local_resources.SetLoadResources(local_queues_.GetTotalResourceLoad());
      if (!last_heartbeat_resources->GetLoadResources().IsEqual(
              local_resources.GetLoadResources())) {
        resources_data->set_resource_load_changed(true);
        for (const auto &resource_pair :
             local_resources.GetLoadResources().GetResourceMap()) {
          (*resources_data->mutable_resource_load())[resource_pair.first] =
              resource_pair.second;
        }
        last_heartbeat_resources->SetLoadResources(
            ResourceSet(local_resources.GetLoadResources()));
      }
    } else {
      // If light resource usage report disabled, we send whole resources information
      // every time.
      for (const auto &resource_pair :
           local_resources.GetTotalResources().GetResourceMap()) {
        (*resources_data->mutable_resources_total())[resource_pair.first] =
            resource_pair.second;
      }

      for (const auto &resource_pair :
           local_resources.GetAvailableResources().GetResourceMap()) {
        (*resources_data->mutable_resources_available())[resource_pair.first] =
            resource_pair.second;
      }

      local_resources.SetLoadResources(local_queues_.GetTotalResourceLoad());
      for (const auto &resource_pair :
           local_resources.GetLoadResources().GetResourceMap()) {
        (*resources_data->mutable_resource_load())[resource_pair.first] =
            resource_pair.second;
      }
    }
  }

  if (!new_scheduler_enabled_) {
    // Add resource load by shape. This will be used by the new autoscaler.
    auto resource_load = local_queues_.GetResourceLoadByShape(
        RayConfig::instance().max_resource_shapes_per_load_report());
    resources_data->mutable_resource_load_by_shape()->Swap(&resource_load);
  }

  // Set the global gc bit on the outgoing heartbeat message.
  if (should_global_gc_) {
    resources_data->set_should_global_gc(true);
    should_global_gc_ = false;
  }

  // Trigger local GC if needed. This throttles the frequency of local GC calls
  // to at most once per heartbeat interval.
  auto now = absl::GetCurrentTimeNanos();
  if (should_local_gc_ || now - last_local_gc_ns_ > local_gc_interval_ns_) {
    DoLocalGC();
    should_local_gc_ = false;
    last_local_gc_ns_ = now;
  }

  if (resources_data->resources_total_size() > 0 ||
      resources_data->resources_available_changed() ||
      resources_data->resource_load_changed() || resources_data->should_global_gc()) {
    RAY_CHECK_OK(
        gcs_client_->Nodes().AsyncReportResourceUsage(resources_data, /*done*/ nullptr));
  }

  // Reset the timer.
  report_resources_timer_.expires_from_now(report_resources_period_);
  report_resources_timer_.async_wait([this](const boost::system::error_code &error) {
    RAY_CHECK(!error);
    ReportResourceUsage();
  });
}

void NodeManager::DoLocalGC() {
  auto all_workers = worker_pool_.GetAllRegisteredWorkers();
  for (const auto &driver : worker_pool_.GetAllRegisteredDrivers()) {
    all_workers.push_back(driver);
  }
  RAY_LOG(INFO) << "Sending Python GC request to " << all_workers.size()
                << " local workers to clean up Python cyclic references.";
  for (const auto &worker : all_workers) {
    rpc::LocalGCRequest request;
    worker->rpc_client()->LocalGC(
        request, [](const ray::Status &status, const rpc::LocalGCReply &r) {
          if (!status.ok()) {
            RAY_LOG(DEBUG) << "Failed to send local GC request: " << status.ToString();
          }
        });
  }
}

void NodeManager::HandleRequestObjectSpillage(
    const rpc::RequestObjectSpillageRequest &request,
    rpc::RequestObjectSpillageReply *reply, rpc::SendReplyCallback send_reply_callback) {
  local_object_manager_.SpillObjects(
      {ObjectID::FromBinary(request.object_id())},
      [reply, send_reply_callback](const ray::Status &status) {
        if (status.ok()) {
          reply->set_success(true);
        }
        send_reply_callback(Status::OK(), nullptr, nullptr);
      });
}

void NodeManager::HandleReleaseUnusedBundles(
    const rpc::ReleaseUnusedBundlesRequest &request,
    rpc::ReleaseUnusedBundlesReply *reply, rpc::SendReplyCallback send_reply_callback) {
  RAY_CHECK(!new_scheduler_enabled_) << "Not implemented";
  RAY_LOG(DEBUG) << "Releasing unused bundles.";
  std::unordered_set<BundleID, pair_hash> in_use_bundles;
  for (int index = 0; index < request.bundles_in_use_size(); ++index) {
    const auto &bundle_id = request.bundles_in_use(index).bundle_id();
    in_use_bundles.emplace(
        std::make_pair(PlacementGroupID::FromBinary(bundle_id.placement_group_id()),
                       bundle_id.bundle_index()));
  }

  // Kill all workers that are currently associated with the unused bundles.
  // NOTE: We can't traverse directly with `leased_workers_`, because `DestroyWorker` will
  // delete the element of `leased_workers_`. So we need to filter out
  // `workers_associated_with_unused_bundles` separately.
  std::vector<std::shared_ptr<WorkerInterface>> workers_associated_with_unused_bundles;
  for (const auto &worker_it : leased_workers_) {
    auto &worker = worker_it.second;
    const auto &bundle_id = worker->GetBundleId();
    // We need to filter out the workers used by placement group.
    if (!bundle_id.first.IsNil() && 0 == in_use_bundles.count(bundle_id)) {
      workers_associated_with_unused_bundles.emplace_back(worker);
    }
  }

  for (const auto &worker : workers_associated_with_unused_bundles) {
    RAY_LOG(DEBUG)
        << "Destroying worker since its bundle was unused. Placement group id: "
        << worker->GetBundleId().first
        << ", bundle index: " << worker->GetBundleId().second
        << ", task id: " << worker->GetAssignedTaskId()
        << ", actor id: " << worker->GetActorId()
        << ", worker id: " << worker->WorkerId();
    DestroyWorker(worker);
  }

  // Return unused bundle resources.
  placement_group_resource_manager_->ReturnUnusedBundle(in_use_bundles);

  send_reply_callback(Status::OK(), nullptr, nullptr);
}

// TODO(edoakes): this function is problematic because it both sends warnings spuriously
// under normal conditions and sometimes doesn't send a warning under actual deadlock
// conditions. The current logic is to push a warning when: all running tasks are
// blocked, there is at least one ready task, and a warning hasn't been pushed in
// debug_dump_period_ milliseconds.
// See https://github.com/ray-project/ray/issues/5790 for details.
void NodeManager::WarnResourceDeadlock() {
  // Check if any progress is being made on this raylet.
  for (const auto &task : local_queues_.GetTasks(TaskState::RUNNING)) {
    // Ignore blocked tasks.
    if (local_queues_.GetBlockedTaskIds().count(task.GetTaskSpecification().TaskId())) {
      continue;
    }
    // Progress is being made, don't warn.
    resource_deadlock_warned_ = 0;
    return;
  }

  // The node is full of actors and no progress has been made for some time.
  // If there are any pending tasks, build a warning.
  std::ostringstream error_message;
  ray::Task exemplar;
  bool any_pending = false;
  int pending_actor_creations = 0;
  int pending_tasks = 0;

  // See if any tasks are blocked trying to acquire resources.
  for (const auto &task : local_queues_.GetTasks(TaskState::READY)) {
    const TaskSpecification &spec = task.GetTaskSpecification();
    if (spec.IsActorCreationTask()) {
      pending_actor_creations += 1;
    } else {
      pending_tasks += 1;
    }
    if (!any_pending) {
      exemplar = task;
      any_pending = true;
    }
  }

  // Push an warning to the driver that a task is blocked trying to acquire resources.
  // To avoid spurious triggers, only take action starting with the second time.
  // case resource_deadlock_warned_:  0 => first time, don't do anything yet
  // case resource_deadlock_warned_:  1 => second time, print a warning
  // case resource_deadlock_warned_: >1 => global gc but don't print any warnings
  if (any_pending && resource_deadlock_warned_++ > 0) {
    // Actor references may be caught in cycles, preventing them from being deleted.
    // Trigger global GC to hopefully free up resource slots.
    TriggerGlobalGC();

    // Suppress duplicates warning messages.
    if (resource_deadlock_warned_ > 2) {
      return;
    }

    SchedulingResources &local_resources = cluster_resource_map_[self_node_id_];
    error_message
        << "The actor or task with ID " << exemplar.GetTaskSpecification().TaskId()
        << " cannot be scheduled right now. It requires "
        << exemplar.GetTaskSpecification().GetRequiredPlacementResources().ToString()
        << " for placement, but this node only has remaining "
        << local_resources.GetAvailableResources().ToString() << ". In total there are "
        << pending_tasks << " pending tasks and " << pending_actor_creations
        << " pending actors on this node. "
        << "This is likely due to all cluster resources being claimed by actors. "
        << "To resolve the issue, consider creating fewer actors or increase the "
        << "resources available to this Ray cluster. You can ignore this message "
        << "if this Ray cluster is expected to auto-scale.";
    auto error_data_ptr = gcs::CreateErrorTableData(
        "resource_deadlock", error_message.str(), current_time_ms(),
        exemplar.GetTaskSpecification().JobId());
    RAY_CHECK_OK(gcs_client_->Errors().AsyncReportJobError(error_data_ptr, nullptr));
  }
}

void NodeManager::GetObjectManagerProfileInfo() {
  int64_t start_time_ms = current_time_ms();

  auto profile_info = object_manager_.GetAndResetProfilingInfo();

  if (profile_info->profile_events_size() > 0) {
    RAY_CHECK_OK(gcs_client_->Stats().AsyncAddProfileData(profile_info, nullptr));
  }

  // Reset the timer.
  object_manager_profile_timer_.expires_from_now(heartbeat_period_);
  object_manager_profile_timer_.async_wait(
      [this](const boost::system::error_code &error) {
        RAY_CHECK(!error);
        GetObjectManagerProfileInfo();
      });

  int64_t interval = current_time_ms() - start_time_ms;
  if (interval > RayConfig::instance().handler_warning_timeout_ms()) {
    RAY_LOG(WARNING) << "GetObjectManagerProfileInfo handler took " << interval << " ms.";
  }
}

void NodeManager::NodeAdded(const GcsNodeInfo &node_info) {
  const NodeID node_id = NodeID::FromBinary(node_info.node_id());

  RAY_LOG(DEBUG) << "[NodeAdded] Received callback from node id " << node_id;
  if (1 == cluster_resource_map_.count(node_id)) {
    RAY_LOG(DEBUG) << "Received notification of a new node that already exists: "
                   << node_id;
    return;
  }

  if (node_id == self_node_id_) {
    // We got a notification for ourselves, so we are connected to the GCS now.
    // Save this NodeManager's resource information in the cluster resource map.
    cluster_resource_map_[node_id] = initial_config_.resource_config;
    return;
  }

  // Store address of the new node manager for rpc requests.
  remote_node_manager_addresses_[node_id] =
      std::make_pair(node_info.node_manager_address(), node_info.node_manager_port());

  // Fetch resource info for the remote node and update cluster resource map.
  RAY_CHECK_OK(gcs_client_->NodeResources().AsyncGetResources(
      node_id,
      [this, node_id](
          Status status,
          const boost::optional<gcs::NodeResourceInfoAccessor::ResourceMap> &data) {
        if (data) {
          ResourceSet resource_set;
          for (auto &resource_entry : *data) {
            resource_set.AddOrUpdateResource(resource_entry.first,
                                             resource_entry.second->resource_capacity());
          }
          ResourceCreateUpdated(node_id, resource_set);
        }
      }));
}

void NodeManager::NodeRemoved(const GcsNodeInfo &node_info) {
  // TODO(swang): If we receive a notification for our own death, clean up and
  // exit immediately.
  const NodeID node_id = NodeID::FromBinary(node_info.node_id());
  RAY_LOG(DEBUG) << "[NodeRemoved] Received callback from node id " << node_id;

  RAY_CHECK(node_id != self_node_id_)
      << "Exiting because this node manager has mistakenly been marked dead by the "
      << "monitor: GCS didn't receive heartbeats within timeout "
      << RayConfig::instance().num_heartbeats_timeout() *
             RayConfig::instance().raylet_heartbeat_timeout_milliseconds()
      << " ms. This is likely since the machine or raylet became overloaded.";

  // Below, when we remove node_id from all of these data structures, we could
  // check that it is actually removed, or log a warning otherwise, but that may
  // not be necessary.

  // Remove the node from the resource map.
  if (0 == cluster_resource_map_.erase(node_id)) {
    RAY_LOG(DEBUG) << "Received NodeRemoved callback for an unknown node: " << node_id
                   << ".";
    return;
  }

  // Remove the node from the resource map.
  if (new_scheduler_enabled_) {
    if (!new_resource_scheduler_->RemoveNode(node_id.Binary())) {
      RAY_LOG(DEBUG) << "Received NodeRemoved callback for an unknown node: " << node_id
                     << ".";
      return;
    }
  }

  // Remove the node manager address.
  const auto node_entry = remote_node_manager_addresses_.find(node_id);
  if (node_entry != remote_node_manager_addresses_.end()) {
    remote_node_manager_addresses_.erase(node_entry);
  }

  // Notify the object directory that the node has been removed so that it
  // can remove it from any cached locations.
  object_directory_->HandleNodeRemoved(node_id);

  // Clean up workers that were owned by processes that were on the failed
  // node.
  rpc::Address address;
  address.set_raylet_id(node_info.node_id());
  HandleUnexpectedWorkerFailure(address);
}

void NodeManager::HandleUnexpectedWorkerFailure(const rpc::Address &address) {
  const WorkerID worker_id = WorkerID::FromBinary(address.worker_id());
  const NodeID node_id = NodeID::FromBinary(address.raylet_id());
  if (!worker_id.IsNil()) {
    RAY_LOG(DEBUG) << "Worker " << worker_id << " failed";
    failed_workers_cache_.insert(worker_id);
  } else {
    RAY_CHECK(!node_id.IsNil());
    failed_nodes_cache_.insert(node_id);
  }

  // TODO(swang): Also clean up any lease requests owned by the failed worker
  // from the task queues. This is only necessary for lease requests that are
  // infeasible, since requests that are fulfilled will get canceled during
  // dispatch.
  for (const auto &pair : leased_workers_) {
    auto &worker = pair.second;
    const auto owner_worker_id =
        WorkerID::FromBinary(worker->GetOwnerAddress().worker_id());
    const auto owner_node_id =
        WorkerID::FromBinary(worker->GetOwnerAddress().raylet_id());
    RAY_LOG(DEBUG) << "Lease " << worker->WorkerId() << " owned by " << owner_worker_id;
    RAY_CHECK(!owner_worker_id.IsNil() && !owner_node_id.IsNil());
    if (!worker->IsDetachedActor()) {
      // TODO (Alex): Cancel all pending child tasks of the tasks whose owners have failed
      // because the owner could've submitted lease requests before failing.
      if (!worker_id.IsNil()) {
        // If the failed worker was a leased worker's owner, then kill the leased worker.
        if (owner_worker_id == worker_id) {
          RAY_LOG(INFO) << "Owner process " << owner_worker_id
                        << " died, killing leased worker " << worker->WorkerId();
          KillWorker(worker);
        }
      } else if (owner_node_id == node_id) {
        // If the leased worker's owner was on the failed node, then kill the leased
        // worker.
        RAY_LOG(INFO) << "Owner node " << owner_node_id << " died, killing leased worker "
                      << worker->WorkerId();
        KillWorker(worker);
      }
    }
  }
}

void NodeManager::ResourceCreateUpdated(const NodeID &node_id,
                                        const ResourceSet &createUpdatedResources) {
  RAY_LOG(DEBUG) << "[ResourceCreateUpdated] received callback from node id " << node_id
                 << " with created or updated resources: "
                 << createUpdatedResources.ToString() << ". Updating resource map.";

  SchedulingResources &cluster_schedres = cluster_resource_map_[node_id];

  // Update local_available_resources_ and SchedulingResources
  for (const auto &resource_pair : createUpdatedResources.GetResourceMap()) {
    const std::string &resource_label = resource_pair.first;
    const double &new_resource_capacity = resource_pair.second;

    cluster_schedres.UpdateResourceCapacity(resource_label, new_resource_capacity);
    if (node_id == self_node_id_) {
      local_available_resources_.AddOrUpdateResource(resource_label,
                                                     new_resource_capacity);
    }
    if (new_scheduler_enabled_) {
      new_resource_scheduler_->UpdateResourceCapacity(node_id.Binary(), resource_label,
                                                      new_resource_capacity);
    }
  }
  RAY_LOG(DEBUG) << "[ResourceCreateUpdated] Updated cluster_resource_map.";

  if (node_id == self_node_id_) {
    // The resource update is on the local node, check if we can reschedule tasks.
    TryLocalInfeasibleTaskScheduling();
  }
  return;
}

void NodeManager::ResourceDeleted(const NodeID &node_id,
                                  const std::vector<std::string> &resource_names) {
  if (RAY_LOG_ENABLED(DEBUG)) {
    std::ostringstream oss;
    for (auto &resource_name : resource_names) {
      oss << resource_name << ", ";
    }
    RAY_LOG(DEBUG) << "[ResourceDeleted] received callback from node id " << node_id
                   << " with deleted resources: " << oss.str()
                   << ". Updating resource map.";
  }

  SchedulingResources &cluster_schedres = cluster_resource_map_[node_id];

  // Update local_available_resources_ and SchedulingResources
  for (const auto &resource_label : resource_names) {
    cluster_schedres.DeleteResource(resource_label);
    if (node_id == self_node_id_) {
      local_available_resources_.DeleteResource(resource_label);
    }
    if (new_scheduler_enabled_) {
      new_resource_scheduler_->DeleteResource(node_id.Binary(), resource_label);
    }
  }
  return;
}

void NodeManager::TryLocalInfeasibleTaskScheduling() {
  RAY_LOG(DEBUG) << "[LocalResourceUpdateRescheduler] The resource update is on the "
                    "local node, check if we can reschedule tasks";

  SchedulingResources &new_local_resources = cluster_resource_map_[self_node_id_];

  // SpillOver locally to figure out which infeasible tasks can be placed now
  std::vector<TaskID> decision =
      scheduling_policy_.SpillOverInfeasibleTasks(new_local_resources);

  std::unordered_set<TaskID> local_task_ids(decision.begin(), decision.end());

  // Transition locally placed tasks to waiting or ready for dispatch.
  if (local_task_ids.size() > 0) {
    std::vector<Task> tasks = local_queues_.RemoveTasks(local_task_ids);
    for (const auto &t : tasks) {
      EnqueuePlaceableTask(t);
    }
  }
}

void NodeManager::ResourceUsageAdded(const NodeID &node_id,
                                     const rpc::ResourcesData &resource_data) {
  // Locate the node id in remote node table and update available resources based on
  // the received resource usage information.
  auto it = cluster_resource_map_.find(node_id);
  if (it == cluster_resource_map_.end()) {
    // Haven't received the node registration for this node yet, skip this message.
    RAY_LOG(INFO) << "[ResourceUsageAdded]: received resource usage from unknown node id "
                  << node_id;
    return;
  }
  // Trigger local GC at the next heartbeat interval.
  if (resource_data.should_global_gc()) {
    should_local_gc_ = true;
  }

  SchedulingResources &remote_resources = it->second;

  // If light resource usage report enabled, we update remote resources only when related
  // resources map in heartbeat is not empty.
  if (light_report_resource_usage_enabled_) {
    if (resource_data.resources_total_size() > 0) {
      ResourceSet remote_total(MapFromProtobuf(resource_data.resources_total()));
      remote_resources.SetTotalResources(std::move(remote_total));
    }
    if (resource_data.resources_available_changed()) {
      ResourceSet remote_available(MapFromProtobuf(resource_data.resources_available()));
      remote_resources.SetAvailableResources(std::move(remote_available));
    }
    if (resource_data.resource_load_changed()) {
      ResourceSet remote_load(MapFromProtobuf(resource_data.resource_load()));
      // Extract the load information and save it locally.
      remote_resources.SetLoadResources(std::move(remote_load));
    }
  } else {
    // If light resource usage report disabled, we update remote resources every time.
    ResourceSet remote_total(MapFromProtobuf(resource_data.resources_total()));
    remote_resources.SetTotalResources(std::move(remote_total));
    ResourceSet remote_available(MapFromProtobuf(resource_data.resources_available()));
    remote_resources.SetAvailableResources(std::move(remote_available));
    ResourceSet remote_load(MapFromProtobuf(resource_data.resource_load()));
    // Extract the load information and save it locally.
    remote_resources.SetLoadResources(std::move(remote_load));
  }

  if (new_scheduler_enabled_ && node_id != self_node_id_) {
    new_resource_scheduler_->AddOrUpdateNode(
        node_id.Binary(), remote_resources.GetTotalResources().GetResourceMap(),
        remote_resources.GetAvailableResources().GetResourceMap());
    // TODO(swang): We could probably call this once per batch instead of once
    // per node in the batch.
    ScheduleAndDispatch();
    return;
  }

  // Extract decision for this raylet.
  auto decision = scheduling_policy_.SpillOver(remote_resources,
                                               cluster_resource_map_[self_node_id_]);
  std::unordered_set<TaskID> local_task_ids;
  for (const auto &task_id : decision) {
    // (See design_docs/task_states.rst for the state transition diagram.)
    Task task;
    TaskState state;
    if (!local_queues_.RemoveTask(task_id, &task, &state)) {
      return;
    }
    // Since we are spilling back from the ready and waiting queues, we need
    // to unsubscribe the dependencies.
    if (state != TaskState::INFEASIBLE) {
      // Don't unsubscribe for infeasible tasks because we never subscribed in
      // the first place.
      RAY_CHECK(task_dependency_manager_.UnsubscribeGetDependencies(task_id));
    }
    // Attempt to forward the task. If this fails to forward the task,
    // the task will be resubmit locally.
    ForwardTaskOrResubmit(task, node_id);
  }
}

void NodeManager::ResourceUsageBatchAdded(
    const ResourceUsageBatchData &resource_usage_batch) {
  // Update load information provided by each message.
  for (const auto &resource_usage : resource_usage_batch.batch()) {
    const NodeID &node_id = NodeID::FromBinary(resource_usage.node_id());
    if (node_id == self_node_id_) {
      // Skip messages from self.
      continue;
    }
    ResourceUsageAdded(node_id, resource_usage);
  }
}

void NodeManager::ProcessNewClient(ClientConnection &client) {
  // The new client is a worker, so begin listening for messages.
  client.ProcessMessages();
}

// A helper function to create a mapping from task scheduling class to
// tasks with that class from a given list of tasks.
std::unordered_map<SchedulingClass, ordered_set<TaskID>> MakeTasksByClass(
    const std::vector<Task> &tasks) {
  std::unordered_map<SchedulingClass, ordered_set<TaskID>> result;
  for (const auto &task : tasks) {
    auto spec = task.GetTaskSpecification();
    result[spec.GetSchedulingClass()].push_back(spec.TaskId());
  }
  return result;
}

void NodeManager::DispatchTasks(
    const std::unordered_map<SchedulingClass, ordered_set<TaskID>> &tasks_by_class) {
  // Dispatch tasks in priority order by class. This avoids starvation problems where
  // one class of tasks become stuck behind others in the queue, causing Ray to start
  // many workers. See #3644 for a more detailed description of this issue.
  std::vector<const std::pair<const SchedulingClass, ordered_set<TaskID>> *> fair_order;
  RAY_CHECK(new_scheduler_enabled_ == false);
  for (auto &it : tasks_by_class) {
    fair_order.emplace_back(&it);
  }
  // Prioritize classes that have fewer currently running tasks. Note that we only
  // sort once per round of task dispatch, which is less fair then it could be, but
  // is simpler and faster.
  if (fair_queueing_enabled_) {
    std::sort(
        std::begin(fair_order), std::end(fair_order),
        [this](const std::pair<const SchedulingClass, ordered_set<ray::TaskID>> *a,
               const std::pair<const SchedulingClass, ordered_set<ray::TaskID>> *b) {
          return local_queues_.NumRunning(a->first) < local_queues_.NumRunning(b->first);
        });
  }
  std::vector<std::function<void()>> post_assign_callbacks;
  // Approximate fair round robin between classes.
  for (const auto &it : fair_order) {
    const auto &task_resources =
        TaskSpecification::GetSchedulingClassDescriptor(it->first);
    // FIFO order within each class.
    for (const auto &task_id : it->second) {
      const auto &task = local_queues_.GetTaskOfState(task_id, TaskState::READY);
      if (!local_available_resources_.Contains(task_resources)) {
        // All the tasks in it.second have the same resource shape, so
        // once the first task is not feasible, we can break out of this loop
        break;
      }

      // Try to get an idle worker to execute this task. If nullptr, there
      // aren't any available workers so we can't assign the task.
      std::shared_ptr<WorkerInterface> worker =
          worker_pool_.PopWorker(task.GetTaskSpecification());
      if (worker != nullptr) {
        AssignTask(worker, task, &post_assign_callbacks);
      }
    }
  }
  // Call the callbacks from the AssignTask calls above. These need to be called
  // after the above loop, as they may alter the scheduling queues and invalidate
  // the loop iterator.
  for (auto &func : post_assign_callbacks) {
    func();
  }
}

void NodeManager::ProcessClientMessage(const std::shared_ptr<ClientConnection> &client,
                                       int64_t message_type,
                                       const uint8_t *message_data) {
  auto registered_worker = worker_pool_.GetRegisteredWorker(client);
  auto message_type_value = static_cast<protocol::MessageType>(message_type);
  RAY_LOG(DEBUG) << "[Worker] Message "
                 << protocol::EnumNameMessageType(message_type_value) << "("
                 << message_type << ") from worker with PID "
                 << (registered_worker
                         ? std::to_string(registered_worker->GetProcess().GetId())
                         : "nil");

  if (registered_worker && registered_worker->IsDead()) {
    // For a worker that is marked as dead (because the job has died already),
    // all the messages are ignored except DisconnectClient.
    if ((message_type_value != protocol::MessageType::DisconnectClient) &&
        (message_type_value != protocol::MessageType::IntentionalDisconnectClient)) {
      // Listen for more messages.
      client->ProcessMessages();
      return;
    }
  }

  switch (message_type_value) {
  case protocol::MessageType::RegisterClientRequest: {
    ProcessRegisterClientRequestMessage(client, message_data);
  } break;
  case protocol::MessageType::AnnounceWorkerPort: {
    ProcessAnnounceWorkerPortMessage(client, message_data);
  } break;
  case protocol::MessageType::TaskDone: {
    HandleWorkerAvailable(client);
  } break;
  case protocol::MessageType::DisconnectClient: {
    ProcessDisconnectClientMessage(client);
    // We don't need to receive future messages from this client,
    // because it's already disconnected.
    return;
  } break;
  case protocol::MessageType::IntentionalDisconnectClient: {
    ProcessDisconnectClientMessage(client, /* intentional_disconnect = */ true);
    // We don't need to receive future messages from this client,
    // because it's already disconnected.
    return;
  } break;
  case protocol::MessageType::SubmitTask: {
    // For tasks submitted via the raylet path, we must make sure to order the
    // task submission so that tasks are always submitted after the tasks that
    // they depend on.
    ProcessSubmitTaskMessage(message_data);
  } break;
  case protocol::MessageType::SetResourceRequest: {
    ProcessSetResourceRequest(client, message_data);
  } break;
  case protocol::MessageType::FetchOrReconstruct: {
    ProcessFetchOrReconstructMessage(client, message_data);
  } break;
  case protocol::MessageType::NotifyDirectCallTaskBlocked: {
    std::shared_ptr<WorkerInterface> worker = worker_pool_.GetRegisteredWorker(client);
    HandleDirectCallTaskBlocked(worker);
  } break;
  case protocol::MessageType::NotifyDirectCallTaskUnblocked: {
    std::shared_ptr<WorkerInterface> worker = worker_pool_.GetRegisteredWorker(client);
    HandleDirectCallTaskUnblocked(worker);
  } break;
  case protocol::MessageType::NotifyUnblocked: {
    auto message = flatbuffers::GetRoot<protocol::NotifyUnblocked>(message_data);
    AsyncResolveObjectsFinish(client, from_flatbuf<TaskID>(*message->task_id()),
                              /*was_blocked*/ true);
  } break;
  case protocol::MessageType::WaitRequest: {
    ProcessWaitRequestMessage(client, message_data);
  } break;
  case protocol::MessageType::WaitForDirectActorCallArgsRequest: {
    ProcessWaitForDirectActorCallArgsRequestMessage(client, message_data);
  } break;
  case protocol::MessageType::PushErrorRequest: {
    ProcessPushErrorRequestMessage(message_data);
  } break;
  case protocol::MessageType::PushProfileEventsRequest: {
    auto fbs_message = flatbuffers::GetRoot<flatbuffers::String>(message_data);
    auto profile_table_data = std::make_shared<rpc::ProfileTableData>();
    RAY_CHECK(
        profile_table_data->ParseFromArray(fbs_message->data(), fbs_message->size()));
    RAY_CHECK_OK(gcs_client_->Stats().AsyncAddProfileData(profile_table_data, nullptr));
  } break;
  case protocol::MessageType::FreeObjectsInObjectStoreRequest: {
    auto message = flatbuffers::GetRoot<protocol::FreeObjectsRequest>(message_data);
    std::vector<ObjectID> object_ids = from_flatbuf<ObjectID>(*message->object_ids());
    // Clean up objects from the object store.
    object_manager_.FreeObjects(object_ids, message->local_only());
    if (message->delete_creating_tasks()) {
      // Clean up their creating tasks from GCS.
      std::vector<TaskID> creating_task_ids;
      for (const auto &object_id : object_ids) {
        creating_task_ids.push_back(object_id.TaskId());
      }
      RAY_CHECK_OK(gcs_client_->Tasks().AsyncDelete(creating_task_ids, nullptr));
    }
  } break;
  case protocol::MessageType::SubscribePlasmaReady: {
    ProcessSubscribePlasmaReady(client, message_data);
  } break;
  default:
    RAY_LOG(FATAL) << "Received unexpected message type " << message_type;
  }

  // Listen for more messages.
  client->ProcessMessages();
}

void NodeManager::ProcessRegisterClientRequestMessage(
    const std::shared_ptr<ClientConnection> &client, const uint8_t *message_data) {
  client->Register();

  auto message = flatbuffers::GetRoot<protocol::RegisterClientRequest>(message_data);
  Language language = static_cast<Language>(message->language());
  const JobID job_id = from_flatbuf<JobID>(*message->job_id());
  WorkerID worker_id = from_flatbuf<WorkerID>(*message->worker_id());
  pid_t pid = message->worker_pid();
  std::string worker_ip_address = string_from_flatbuf(*message->ip_address());
  // TODO(suquark): Use `WorkerType` in `common.proto` without type converting.
  rpc::WorkerType worker_type = static_cast<rpc::WorkerType>(message->worker_type());
  if (((worker_type != rpc::WorkerType::SPILL_WORKER &&
        worker_type != rpc::WorkerType::RESTORE_WORKER)) ||
      worker_type == rpc::WorkerType::DRIVER) {
    RAY_CHECK(!job_id.IsNil());
  } else {
    RAY_CHECK(job_id.IsNil());
  }
  auto worker = std::dynamic_pointer_cast<WorkerInterface>(
      std::make_shared<Worker>(job_id, worker_id, language, worker_type,
                               worker_ip_address, client, client_call_manager_));

  auto send_reply_callback = [this, client](Status status, int assigned_port) {
    flatbuffers::FlatBufferBuilder fbb;
    std::vector<std::string> system_config_keys;
    std::vector<std::string> system_config_values;
    for (auto kv : initial_config_.raylet_config) {
      system_config_keys.push_back(kv.first);
      system_config_values.push_back(kv.second);
    }
    auto reply = ray::protocol::CreateRegisterClientReply(
        fbb, status.ok(), fbb.CreateString(status.ToString()),
        to_flatbuf(fbb, self_node_id_), assigned_port,
        string_vec_to_flatbuf(fbb, system_config_keys),
        string_vec_to_flatbuf(fbb, system_config_values));
    fbb.Finish(reply);
    client->WriteMessageAsync(
        static_cast<int64_t>(protocol::MessageType::RegisterClientReply), fbb.GetSize(),
        fbb.GetBufferPointer(), [this, client](const ray::Status &status) {
          if (!status.ok()) {
            ProcessDisconnectClientMessage(client);
          }
        });
  };

  if (worker_type == rpc::WorkerType::WORKER ||
      worker_type == rpc::WorkerType::SPILL_WORKER ||
      worker_type == rpc::WorkerType::RESTORE_WORKER) {
    // Register the new worker.
    auto status = worker_pool_.RegisterWorker(worker, pid, send_reply_callback);
    if (!status.ok()) {
      // If the worker failed to register to Raylet, trigger task dispatching here to
      // allow new worker processes to be started (if capped by
      // maximum_startup_concurrency).
      DispatchTasks(local_queues_.GetReadyTasksByClass());
    }
  } else {
    // Register the new driver.
    RAY_CHECK(pid >= 0);
    worker->SetProcess(Process::FromPid(pid));
    // Compute a dummy driver task id from a given driver.
    const TaskID driver_task_id = TaskID::ComputeDriverTaskId(worker_id);
    worker->AssignTaskId(driver_task_id);
    rpc::JobConfig job_config;
    job_config.ParseFromString(message->serialized_job_config()->str());
    Status status = worker_pool_.RegisterDriver(worker, job_config, send_reply_callback);
    if (status.ok()) {
      local_queues_.AddDriverTaskId(driver_task_id);
      auto job_data_ptr =
          gcs::CreateJobTableData(job_id, /*is_dead*/ false, std::time(nullptr),
                                  worker_ip_address, pid, job_config);
      RAY_CHECK_OK(gcs_client_->Jobs().AsyncAdd(job_data_ptr, nullptr));
    }
  }
}

void NodeManager::ProcessAnnounceWorkerPortMessage(
    const std::shared_ptr<ClientConnection> &client, const uint8_t *message_data) {
  bool is_worker = true;
  std::shared_ptr<WorkerInterface> worker = worker_pool_.GetRegisteredWorker(client);
  if (worker == nullptr) {
    is_worker = false;
    worker = worker_pool_.GetRegisteredDriver(client);
  }
  RAY_CHECK(worker != nullptr) << "No worker exists for CoreWorker with client: "
                               << client->DebugString();

  auto message = flatbuffers::GetRoot<protocol::AnnounceWorkerPort>(message_data);
  int port = message->port();
  worker->Connect(port);
  if (is_worker) {
    worker_pool_.OnWorkerStarted(worker);
    HandleWorkerAvailable(worker->Connection());
  }
}

void NodeManager::HandleWorkerAvailable(const std::shared_ptr<ClientConnection> &client) {
  std::shared_ptr<WorkerInterface> worker = worker_pool_.GetRegisteredWorker(client);
  HandleWorkerAvailable(worker);
}

void NodeManager::HandleWorkerAvailable(const std::shared_ptr<WorkerInterface> &worker) {
  RAY_CHECK(worker);

  if (worker->GetWorkerType() == rpc::WorkerType::SPILL_WORKER) {
    // Return the worker to the idle pool.
    worker_pool_.PushSpillWorker(worker);
    return;
  }

  if (worker->GetWorkerType() == rpc::WorkerType::RESTORE_WORKER) {
    // Return the worker to the idle pool.
    worker_pool_.PushRestoreWorker(worker);
    return;
  }

  bool worker_idle = true;

  // If the worker was assigned a task, mark it as finished.
  if (!worker->GetAssignedTaskId().IsNil()) {
    worker_idle = FinishAssignedTask(worker);
  }

  if (worker_idle) {
    // Return the worker to the idle pool.
    worker_pool_.PushWorker(worker);
  }

  // Local resource availability changed: invoke scheduling policy for local node.
  if (new_scheduler_enabled_) {
    ScheduleAndDispatch();
  } else {
    cluster_resource_map_[self_node_id_].SetLoadResources(
        local_queues_.GetTotalResourceLoad());
    // Call task dispatch to assign work to the new worker.
    DispatchTasks(local_queues_.GetReadyTasksByClass());
  }
}

void NodeManager::ProcessDisconnectClientMessage(
    const std::shared_ptr<ClientConnection> &client, bool intentional_disconnect) {
  std::shared_ptr<WorkerInterface> worker = worker_pool_.GetRegisteredWorker(client);
  bool is_worker = false, is_driver = false;
  if (worker) {
    // The client is a worker.
    is_worker = true;
  } else {
    worker = worker_pool_.GetRegisteredDriver(client);
    if (worker) {
      // The client is a driver.
      is_driver = true;
    } else {
      RAY_LOG(INFO) << "Ignoring client disconnect because the client has already "
                    << "been disconnected.";
      return;
    }
  }
  RAY_CHECK(!(is_worker && is_driver));
  // If the client has any blocked tasks, mark them as unblocked. In
  // particular, we are no longer waiting for their dependencies.
  if (is_worker && worker->IsDead()) {
    // If the worker was killed by us because the driver exited,
    // treat it as intentionally disconnected.
    intentional_disconnect = true;
    // Don't need to unblock the client if it's a worker and is already dead.
    // Because in this case, its task is already cleaned up.
    RAY_LOG(DEBUG) << "Skip unblocking worker because it's already dead.";
  } else {
    // Clean up any open ray.get calls that the worker made.
    while (!worker->GetBlockedTaskIds().empty()) {
      // NOTE(swang): AsyncResolveObjectsFinish will modify the worker, so it is
      // not safe to pass in the iterator directly.
      const TaskID task_id = *worker->GetBlockedTaskIds().begin();
      AsyncResolveObjectsFinish(client, task_id, true);
    }
    // Clean up any open ray.wait calls that the worker made.
    task_dependency_manager_.UnsubscribeWaitDependencies(worker->WorkerId());
  }

  // Erase any lease metadata.
  leased_workers_.erase(worker->WorkerId());

  // Publish the worker failure.
  auto worker_failure_data_ptr =
      gcs::CreateWorkerFailureData(self_node_id_, worker->WorkerId(), worker->IpAddress(),
                                   worker->Port(), time(nullptr), intentional_disconnect);
  RAY_CHECK_OK(
      gcs_client_->Workers().AsyncReportWorkerFailure(worker_failure_data_ptr, nullptr));

  if (is_worker) {
    const ActorID &actor_id = worker->GetActorId();
    const TaskID &task_id = worker->GetAssignedTaskId();
    // If the worker was running a task or actor, clean up the task and push an
    // error to the driver, unless the worker is already dead.
    if ((!task_id.IsNil() || !actor_id.IsNil()) && !worker->IsDead()) {
      // If the worker was an actor, it'll be cleaned by GCS.
      if (actor_id.IsNil()) {
        Task task;
        if (local_queues_.RemoveTask(task_id, &task)) {
          TreatTaskAsFailed(task, ErrorType::WORKER_DIED);
        }
      }

      if (!intentional_disconnect) {
        // Push the error to driver.
        const JobID &job_id = worker->GetAssignedJobId();
        // TODO(rkn): Define this constant somewhere else.
        std::string type = "worker_died";
        std::ostringstream error_message;
        error_message << "A worker died or was killed while executing task " << task_id
                      << ".";
        auto error_data_ptr = gcs::CreateErrorTableData(type, error_message.str(),
                                                        current_time_ms(), job_id);
        RAY_CHECK_OK(gcs_client_->Errors().AsyncReportJobError(error_data_ptr, nullptr));
      }
    }

    // Remove the dead client from the pool and stop listening for messages.
    worker_pool_.DisconnectWorker(worker);

    // Return the resources that were being used by this worker.
    if (new_scheduler_enabled_) {
      new_resource_scheduler_->FreeLocalTaskResources(worker->GetAllocatedInstances());
      worker->ClearAllocatedInstances();
      new_resource_scheduler_->FreeLocalTaskResources(
          worker->GetLifetimeAllocatedInstances());
      worker->ClearLifetimeAllocatedInstances();
    } else {
      auto const &task_resources = worker->GetTaskResourceIds();
      local_available_resources_.ReleaseConstrained(
          task_resources, cluster_resource_map_[self_node_id_].GetTotalResources());
      cluster_resource_map_[self_node_id_].Release(task_resources.ToResourceSet());
      worker->ResetTaskResourceIds();

      auto const &lifetime_resources = worker->GetLifetimeResourceIds();
      local_available_resources_.ReleaseConstrained(
          lifetime_resources, cluster_resource_map_[self_node_id_].GetTotalResources());
      cluster_resource_map_[self_node_id_].Release(lifetime_resources.ToResourceSet());
      worker->ResetLifetimeResourceIds();
    }

    // Since some resources may have been released, we can try to dispatch more tasks. YYY
    if (new_scheduler_enabled_) {
      ScheduleAndDispatch();
    } else {
      DispatchTasks(local_queues_.GetReadyTasksByClass());
    }
  } else if (is_driver) {
    // The client is a driver.
    const auto job_id = worker->GetAssignedJobId();
    RAY_CHECK(!job_id.IsNil());
    RAY_CHECK_OK(gcs_client_->Jobs().AsyncMarkFinished(job_id, nullptr));
    const auto driver_id = ComputeDriverIdFromJob(job_id);
    local_queues_.RemoveDriverTaskId(TaskID::ComputeDriverTaskId(driver_id));
    worker_pool_.DisconnectDriver(worker);

    RAY_LOG(INFO) << "Driver (pid=" << worker->GetProcess().GetId()
                  << ") is disconnected. "
                  << "job_id: " << worker->GetAssignedJobId();
  }

  client->Close();

  // TODO(rkn): Tell the object manager that this client has disconnected so
  // that it can clean up the wait requests for this client. Currently I think
  // these can be leaked.
}

void NodeManager::ProcessFetchOrReconstructMessage(
    const std::shared_ptr<ClientConnection> &client, const uint8_t *message_data) {
  auto message = flatbuffers::GetRoot<protocol::FetchOrReconstruct>(message_data);
  const auto refs =
      FlatbufferToObjectReference(*message->object_ids(), *message->owner_addresses());
  if (message->fetch_only()) {
    for (const auto &ref : refs) {
      ObjectID object_id = ObjectID::FromBinary(ref.object_id());
      // If only a fetch is required, then do not subscribe to the
      // dependencies to the task dependency manager.
      if (!task_dependency_manager_.CheckObjectLocal(object_id)) {
        // Fetch the object if it's not already local.
        RAY_CHECK_OK(object_manager_.Pull(object_id, ref.owner_address()));
      }
    }
  } else {
    // The values are needed. Add all requested objects to the list to
    // subscribe to in the task dependency manager. These objects will be
    // pulled from remote node managers. If an object's owner dies, an error
    // will be stored as the object's value.
    const TaskID task_id = from_flatbuf<TaskID>(*message->task_id());
    AsyncResolveObjects(client, refs, task_id, /*ray_get=*/true,
                        /*mark_worker_blocked*/ message->mark_worker_blocked());
  }
}

void NodeManager::ProcessWaitRequestMessage(
    const std::shared_ptr<ClientConnection> &client, const uint8_t *message_data) {
  // Read the data.
  auto message = flatbuffers::GetRoot<protocol::WaitRequest>(message_data);
  std::vector<ObjectID> object_ids = from_flatbuf<ObjectID>(*message->object_ids());
  int64_t wait_ms = message->timeout();
  uint64_t num_required_objects = static_cast<uint64_t>(message->num_ready_objects());
  bool wait_local = message->wait_local();
  const auto refs =
      FlatbufferToObjectReference(*message->object_ids(), *message->owner_addresses());
  std::unordered_map<ObjectID, rpc::Address> owner_addresses;
  for (const auto &ref : refs) {
    owner_addresses.emplace(ObjectID::FromBinary(ref.object_id()), ref.owner_address());
  }

  bool resolve_objects = false;
  for (auto const &object_id : object_ids) {
    if (!task_dependency_manager_.CheckObjectLocal(object_id)) {
      // At least one object requires resolution.
      resolve_objects = true;
    }
  }

  const TaskID &current_task_id = from_flatbuf<TaskID>(*message->task_id());
  bool was_blocked = message->mark_worker_blocked();
  if (resolve_objects) {
    // Resolve any missing objects. This is a no-op for any objects that are
    // already local. Missing objects will be pulled from remote node managers.
    // If an object's owner dies, an error will be stored as the object's
    // value.
    AsyncResolveObjects(client, refs, current_task_id, /*ray_get=*/false,
                        /*mark_worker_blocked*/ was_blocked);
  }

  ray::Status status = object_manager_.Wait(
      object_ids, owner_addresses, wait_ms, num_required_objects, wait_local,
      [this, resolve_objects, was_blocked, client, current_task_id](
          std::vector<ObjectID> found, std::vector<ObjectID> remaining) {
        // Write the data.
        flatbuffers::FlatBufferBuilder fbb;
        flatbuffers::Offset<protocol::WaitReply> wait_reply = protocol::CreateWaitReply(
            fbb, to_flatbuf(fbb, found), to_flatbuf(fbb, remaining));
        fbb.Finish(wait_reply);

        auto status =
            client->WriteMessage(static_cast<int64_t>(protocol::MessageType::WaitReply),
                                 fbb.GetSize(), fbb.GetBufferPointer());
        if (status.ok()) {
          // The client is unblocked now because the wait call has returned.
          if (resolve_objects) {
            AsyncResolveObjectsFinish(client, current_task_id, was_blocked);
          }
        } else {
          // We failed to write to the client, so disconnect the client.
          ProcessDisconnectClientMessage(client);
        }
      });
  RAY_CHECK_OK(status);
}

void NodeManager::ProcessWaitForDirectActorCallArgsRequestMessage(
    const std::shared_ptr<ClientConnection> &client, const uint8_t *message_data) {
  // Read the data.
  auto message =
      flatbuffers::GetRoot<protocol::WaitForDirectActorCallArgsRequest>(message_data);
  std::vector<ObjectID> object_ids = from_flatbuf<ObjectID>(*message->object_ids());
  int64_t tag = message->tag();
  // Resolve any missing objects. This will pull the objects from remote node
  // managers or store an error if the objects have failed.
  const auto refs =
      FlatbufferToObjectReference(*message->object_ids(), *message->owner_addresses());
  std::unordered_map<ObjectID, rpc::Address> owner_addresses;
  for (const auto &ref : refs) {
    owner_addresses.emplace(ObjectID::FromBinary(ref.object_id()), ref.owner_address());
  }
  AsyncResolveObjects(client, refs, TaskID::Nil(), /*ray_get=*/false,
                      /*mark_worker_blocked*/ false);
  // Reply to the client once a location has been found for all arguments.
  // NOTE(swang): ObjectManager::Wait currently returns as soon as any location
  // has been found, so the object may still be on a remote node when the
  // client receives the reply.
  ray::Status status = object_manager_.Wait(
      object_ids, owner_addresses, -1, object_ids.size(), false,
      [this, client, tag](std::vector<ObjectID> found, std::vector<ObjectID> remaining) {
        RAY_CHECK(remaining.empty());
        std::shared_ptr<WorkerInterface> worker =
            worker_pool_.GetRegisteredWorker(client);
        if (!worker) {
          RAY_LOG(ERROR) << "Lost worker for wait request " << client;
        } else {
          worker->DirectActorCallArgWaitComplete(tag);
        }
      });
  RAY_CHECK_OK(status);
}

void NodeManager::ProcessPushErrorRequestMessage(const uint8_t *message_data) {
  auto message = flatbuffers::GetRoot<protocol::PushErrorRequest>(message_data);

  auto const &type = string_from_flatbuf(*message->type());
  auto const &error_message = string_from_flatbuf(*message->error_message());
  double timestamp = message->timestamp();
  JobID job_id = from_flatbuf<JobID>(*message->job_id());
  auto error_data_ptr = gcs::CreateErrorTableData(type, error_message, timestamp, job_id);
  RAY_CHECK_OK(gcs_client_->Errors().AsyncReportJobError(error_data_ptr, nullptr));
}

void NodeManager::ProcessSubmitTaskMessage(const uint8_t *message_data) {
  // Read the task submitted by the client.
  auto fbs_message = flatbuffers::GetRoot<protocol::SubmitTaskRequest>(message_data);
  rpc::Task task_message;
  RAY_CHECK(task_message.mutable_task_spec()->ParseFromArray(
      fbs_message->task_spec()->data(), fbs_message->task_spec()->size()));

  // Submit the task to the raylet. Since the task was submitted
  // locally, there is no uncommitted lineage.
  SubmitTask(Task(task_message));
}

void NodeManager::ScheduleAndDispatch() {
  RAY_CHECK(new_scheduler_enabled_);
  cluster_task_manager_->SchedulePendingTasks();
  cluster_task_manager_->DispatchScheduledTasksToWorkers(worker_pool_, leased_workers_);
}

void NodeManager::HandleRequestWorkerLease(const rpc::RequestWorkerLeaseRequest &request,
                                           rpc::RequestWorkerLeaseReply *reply,
                                           rpc::SendReplyCallback send_reply_callback) {
  rpc::Task task_message;
  task_message.mutable_task_spec()->CopyFrom(request.resource_spec());
  auto backlog_size = -1;
  if (report_worker_backlog_) {
    backlog_size = request.backlog_size();
  }
  Task task(task_message, backlog_size);
  bool is_actor_creation_task = task.GetTaskSpecification().IsActorCreationTask();
  ActorID actor_id = ActorID::Nil();
  metrics_num_task_scheduled_ += 1;

  if (is_actor_creation_task) {
    actor_id = task.GetTaskSpecification().ActorCreationId();

    // Save the actor creation task spec to GCS, which is needed to
    // reconstruct the actor when raylet detect it dies.
    std::shared_ptr<rpc::TaskTableData> data = std::make_shared<rpc::TaskTableData>();
    data->mutable_task()->mutable_task_spec()->CopyFrom(
        task.GetTaskSpecification().GetMessage());
    RAY_CHECK_OK(gcs_client_->Tasks().AsyncAdd(data, nullptr));
  }

  if (RayConfig::instance().enable_worker_prestart()) {
    auto task_spec = task.GetTaskSpecification();
    worker_pool_.PrestartWorkers(task_spec, request.backlog_size());
  }

  if (new_scheduler_enabled_) {
    auto task_spec = task.GetTaskSpecification();
    cluster_task_manager_->QueueTask(task, reply, [send_reply_callback]() {
      send_reply_callback(Status::OK(), nullptr, nullptr);
    });
    ScheduleAndDispatch();
    return;
  }

  // Override the task dispatch to call back to the client instead of executing the
  // task directly on the worker.
  TaskID task_id = task.GetTaskSpecification().TaskId();
  rpc::Address owner_address = task.GetTaskSpecification().CallerAddress();
  task.OnDispatchInstead(
      [this, owner_address, reply, send_reply_callback](
          const std::shared_ptr<void> granted, const std::string &address, int port,
          const WorkerID &worker_id, const ResourceIdSet &resource_ids) {
        reply->mutable_worker_address()->set_ip_address(address);
        reply->mutable_worker_address()->set_port(port);
        reply->mutable_worker_address()->set_worker_id(worker_id.Binary());
        reply->mutable_worker_address()->set_raylet_id(self_node_id_.Binary());
        for (const auto &mapping : resource_ids.AvailableResources()) {
          auto resource = reply->add_resource_mapping();
          resource->set_name(mapping.first);
          for (const auto &id : mapping.second.WholeIds()) {
            auto rid = resource->add_resource_ids();
            rid->set_index(id);
            rid->set_quantity(1.0);
          }
          for (const auto &id : mapping.second.FractionalIds()) {
            auto rid = resource->add_resource_ids();
            rid->set_index(id.first);
            rid->set_quantity(id.second.ToDouble());
          }
        }

        auto reply_failure_handler = [this, worker_id]() {
          RAY_LOG(WARNING)
              << "Failed to reply to GCS server, because it might have restarted. GCS "
                 "cannot obtain the information of the leased worker, so we need to "
                 "release the leased worker to avoid leakage.";
          leased_workers_.erase(worker_id);
          metrics_num_task_executed_ -= 1;
        };
        metrics_num_task_executed_ += 1;
        send_reply_callback(Status::OK(), nullptr, reply_failure_handler);
        RAY_CHECK(leased_workers_.find(worker_id) == leased_workers_.end())
            << "Worker is already leased out " << worker_id;

        auto worker = std::static_pointer_cast<Worker>(granted);
        leased_workers_[worker_id] = worker;
      });
  task.OnSpillbackInstead(
      [this, reply, task_id, send_reply_callback](const NodeID &spillback_to,
                                                  const std::string &address, int port) {
        RAY_LOG(DEBUG) << "Worker lease request SPILLBACK " << task_id;
        reply->mutable_retry_at_raylet_address()->set_ip_address(address);
        reply->mutable_retry_at_raylet_address()->set_port(port);
        reply->mutable_retry_at_raylet_address()->set_raylet_id(spillback_to.Binary());
        metrics_num_task_spilled_back_ += 1;
        send_reply_callback(Status::OK(), nullptr, nullptr);
      });
  task.OnCancellationInstead([reply, task_id, send_reply_callback]() {
    RAY_LOG(DEBUG) << "Task lease request canceled " << task_id;
    reply->set_canceled(true);
    send_reply_callback(Status::OK(), nullptr, nullptr);
  });
  SubmitTask(task);
}

void NodeManager::HandlePrepareBundleResources(
    const rpc::PrepareBundleResourcesRequest &request,
    rpc::PrepareBundleResourcesReply *reply, rpc::SendReplyCallback send_reply_callback) {
  // TODO(sang): Port this onto the new scheduler.
  RAY_CHECK(!new_scheduler_enabled_) << "Not implemented yet.";
  auto bundle_spec = BundleSpecification(request.bundle_spec());
  RAY_LOG(DEBUG) << "Request to prepare bundle resources is received, "
                 << bundle_spec.DebugString();
  auto prepared = placement_group_resource_manager_->PrepareBundle(bundle_spec);
  reply->set_success(prepared);
  send_reply_callback(Status::OK(), nullptr, nullptr);
  // Call task dispatch to assign work to the new group.
  TryLocalInfeasibleTaskScheduling();
  DispatchTasks(local_queues_.GetReadyTasksByClass());
}

void NodeManager::HandleCommitBundleResources(
    const rpc::CommitBundleResourcesRequest &request,
    rpc::CommitBundleResourcesReply *reply, rpc::SendReplyCallback send_reply_callback) {
  RAY_CHECK(!new_scheduler_enabled_) << "Not implemented yet.";

  auto bundle_spec = BundleSpecification(request.bundle_spec());
  RAY_LOG(DEBUG) << "Request to commit bundle resources is received, "
                 << bundle_spec.DebugString();
  placement_group_resource_manager_->CommitBundle(bundle_spec);
  send_reply_callback(Status::OK(), nullptr, nullptr);

  // Call task dispatch to assign work to the new group.
  TryLocalInfeasibleTaskScheduling();
  DispatchTasks(local_queues_.GetReadyTasksByClass());
}

void NodeManager::HandleCancelResourceReserve(
    const rpc::CancelResourceReserveRequest &request,
    rpc::CancelResourceReserveReply *reply, rpc::SendReplyCallback send_reply_callback) {
  RAY_CHECK(!new_scheduler_enabled_) << "Not implemented";
  auto bundle_spec = BundleSpecification(request.bundle_spec());
  RAY_LOG(INFO) << "Request to cancel reserved resource is received, "
                << bundle_spec.DebugString();

  // Kill all workers that are currently associated with the placement group.
  // NOTE: We can't traverse directly with `leased_workers_`, because `DestroyWorker` will
  // delete the element of `leased_workers_`. So we need to filter out
  // `workers_associated_with_pg` separately.
  std::vector<std::shared_ptr<WorkerInterface>> workers_associated_with_pg;
  for (const auto &worker_it : leased_workers_) {
    auto &worker = worker_it.second;
    if (worker->GetBundleId().first == bundle_spec.PlacementGroupId()) {
      workers_associated_with_pg.emplace_back(worker);
    }
  }
  for (const auto &worker : workers_associated_with_pg) {
    RAY_LOG(DEBUG)
        << "Destroying worker since its placement group was removed. Placement group id: "
        << worker->GetBundleId().first
        << ", bundle index: " << bundle_spec.BundleId().second
        << ", task id: " << worker->GetAssignedTaskId()
        << ", actor id: " << worker->GetActorId()
        << ", worker id: " << worker->WorkerId();
    DestroyWorker(worker);
  }

  // Return bundle resources.
  placement_group_resource_manager_->ReturnBundle(bundle_spec);
  TryLocalInfeasibleTaskScheduling();
  DispatchTasks(local_queues_.GetReadyTasksByClass());

  send_reply_callback(Status::OK(), nullptr, nullptr);
}

void NodeManager::HandleReturnWorker(const rpc::ReturnWorkerRequest &request,
                                     rpc::ReturnWorkerReply *reply,
                                     rpc::SendReplyCallback send_reply_callback) {
  // Read the resource spec submitted by the client.
  auto worker_id = WorkerID::FromBinary(request.worker_id());
  std::shared_ptr<WorkerInterface> worker = leased_workers_[worker_id];

  Status status;
  leased_workers_.erase(worker_id);

  if (worker) {
    if (request.disconnect_worker()) {
      ProcessDisconnectClientMessage(worker->Connection());
    } else {
      // Handle the edge case where the worker was returned before we got the
      // unblock RPC by unblocking it immediately (unblock is idempotent).
      if (worker->IsBlocked()) {
        HandleDirectCallTaskUnblocked(worker);
      }
      if (new_scheduler_enabled_) {
        cluster_task_manager_->HandleTaskFinished(worker);
      }
      HandleWorkerAvailable(worker);
    }
  } else {
    status = Status::Invalid("Returned worker does not exist any more");
  }
  send_reply_callback(status, nullptr, nullptr);
}

void NodeManager::HandleReleaseUnusedWorkers(
    const rpc::ReleaseUnusedWorkersRequest &request,
    rpc::ReleaseUnusedWorkersReply *reply, rpc::SendReplyCallback send_reply_callback) {
  std::unordered_set<WorkerID> in_use_worker_ids;
  for (int index = 0; index < request.worker_ids_in_use_size(); ++index) {
    auto worker_id = WorkerID::FromBinary(request.worker_ids_in_use(index));
    in_use_worker_ids.emplace(worker_id);
  }

  std::vector<WorkerID> unused_worker_ids;
  for (auto &iter : leased_workers_) {
    // We need to exclude workers used by common tasks.
    // Because they are not used by GCS.
    if (!iter.second->GetActorId().IsNil() && !in_use_worker_ids.count(iter.first)) {
      unused_worker_ids.emplace_back(iter.first);
    }
  }

  for (auto &iter : unused_worker_ids) {
    leased_workers_.erase(iter);
  }

  send_reply_callback(Status::OK(), nullptr, nullptr);
}

void NodeManager::HandleCancelWorkerLease(const rpc::CancelWorkerLeaseRequest &request,
                                          rpc::CancelWorkerLeaseReply *reply,
                                          rpc::SendReplyCallback send_reply_callback) {
  const TaskID task_id = TaskID::FromBinary(request.task_id());
  Task removed_task;
  TaskState removed_task_state;
  bool canceled;
  if (new_scheduler_enabled_) {
    canceled = cluster_task_manager_->CancelTask(task_id);
    if (canceled) {
      // We have not yet granted the worker lease. Cancel it now.
      task_dependency_manager_.TaskCanceled(task_id);
      task_dependency_manager_.UnsubscribeGetDependencies(task_id);
    } else {
      // There are 2 cases here.
      // 1. We haven't received the lease request yet. It's the caller's job to
      //    retry the cancellation once we've received the request.
      // 2. We have already granted the lease. The caller is now responsible
      //    for returning the lease, not cancelling it.
    }
  } else {
    canceled = local_queues_.RemoveTask(task_id, &removed_task, &removed_task_state);
    if (!canceled) {
      // We do not have the task. This could be because we haven't received the
      // lease request yet, or because we already granted the lease request and
      // it has already been returned.
    } else {
      if (removed_task.OnDispatch()) {
        // We have not yet granted the worker lease. Cancel it now.
        removed_task.OnCancellation()();
        task_dependency_manager_.TaskCanceled(task_id);
        task_dependency_manager_.UnsubscribeGetDependencies(task_id);
      } else {
        // We already granted the worker lease and sent the reply. Re-queue the
        // task and wait for the requester to return the leased worker.
        local_queues_.QueueTasks({removed_task}, removed_task_state);
      }
    }
  }
  // The task cancellation failed if we did not have the task queued, since
  // this means that we may not have received the task request yet. It is
  // successful if we did have the task queued, since we have now replied to
  // the client that requested the lease.
  reply->set_success(canceled);
  send_reply_callback(Status::OK(), nullptr, nullptr);
}

void NodeManager::ProcessSetResourceRequest(
    const std::shared_ptr<ClientConnection> &client, const uint8_t *message_data) {
  // Read the SetResource message
  auto message = flatbuffers::GetRoot<protocol::SetResourceRequest>(message_data);

  auto const &resource_name = string_from_flatbuf(*message->resource_name());
  double const &capacity = message->capacity();
  bool is_deletion = capacity <= 0;

  NodeID node_id = from_flatbuf<NodeID>(*message->node_id());

  // If the python arg was null, set node_id to the local node id.
  if (node_id.IsNil()) {
    node_id = self_node_id_;
  }

  if (is_deletion &&
      cluster_resource_map_[node_id].GetTotalResources().GetResourceMap().count(
          resource_name) == 0) {
    // Resource does not exist in the cluster resource map, thus nothing to delete.
    // Return..
    RAY_LOG(INFO) << "[ProcessDeleteResourceRequest] Trying to delete resource "
                  << resource_name << ", but it does not exist. Doing nothing..";
    return;
  }

  // Submit to the resource table. This calls the ResourceCreateUpdated or ResourceDeleted
  // callback, which updates cluster_resource_map_.
  if (is_deletion) {
    RAY_CHECK_OK(gcs_client_->NodeResources().AsyncDeleteResources(
        node_id, {resource_name}, nullptr));
  } else {
    std::unordered_map<std::string, std::shared_ptr<gcs::ResourceTableData>> data_map;
    auto resource_table_data = std::make_shared<gcs::ResourceTableData>();
    resource_table_data->set_resource_capacity(capacity);
    data_map.emplace(resource_name, resource_table_data);
    RAY_CHECK_OK(
        gcs_client_->NodeResources().AsyncUpdateResources(node_id, data_map, nullptr));
  }
}

void NodeManager::ScheduleTasks(
    std::unordered_map<NodeID, SchedulingResources> &resource_map) {
  // If the resource map contains the local raylet, update load before calling policy.
  if (resource_map.count(self_node_id_) > 0) {
    resource_map[self_node_id_].SetLoadResources(local_queues_.GetTotalResourceLoad());
  }
  // Invoke the scheduling policy.
  auto policy_decision = scheduling_policy_.Schedule(resource_map, self_node_id_);

#ifndef NDEBUG
  RAY_LOG(DEBUG) << "[NM ScheduleTasks] policy decision:";
  for (const auto &task_client_pair : policy_decision) {
    TaskID task_id = task_client_pair.first;
    NodeID node_id = task_client_pair.second;
    RAY_LOG(DEBUG) << task_id << " --> " << node_id;
  }
#endif

  // Extract decision for this raylet.
  std::unordered_set<TaskID> local_task_ids;
  // Iterate over (taskid, nodeid) pairs, extract tasks assigned to the local node.
  for (const auto &task_client_pair : policy_decision) {
    const TaskID &task_id = task_client_pair.first;
    const NodeID &node_id = task_client_pair.second;
    if (node_id == self_node_id_) {
      local_task_ids.insert(task_id);
    } else {
      // TODO(atumanov): need a better interface for task exit on forward.
      // (See design_docs/task_states.rst for the state transition diagram.)
      Task task;
      if (local_queues_.RemoveTask(task_id, &task)) {
        // Attempt to forward the task. If this fails to forward the task,
        // the task will be resubmit locally.
        ForwardTaskOrResubmit(task, node_id);
      }
    }
  }

  // Transition locally placed tasks to waiting or ready for dispatch.
  if (local_task_ids.size() > 0) {
    std::vector<Task> tasks = local_queues_.RemoveTasks(local_task_ids);
    for (const auto &t : tasks) {
      EnqueuePlaceableTask(t);
    }
  }

  // All remaining placeable tasks should be registered with the task dependency
  // manager. TaskDependencyManager::TaskPending() is assumed to be idempotent.
  // TODO(atumanov): evaluate performance implications of registering all new tasks on
  // submission vs. registering remaining queued placeable tasks here.
  std::unordered_set<TaskID> move_task_set;
  for (const auto &task : local_queues_.GetTasks(TaskState::PLACEABLE)) {
    task_dependency_manager_.TaskPending(task);
    move_task_set.insert(task.GetTaskSpecification().TaskId());
    PublishInfeasibleTaskError(task);
    // Assert that this placeable task is not feasible locally (necessary but not
    // sufficient).
    RAY_CHECK(!task.GetTaskSpecification().GetRequiredPlacementResources().IsSubset(
        cluster_resource_map_[self_node_id_].GetTotalResources()));
  }

  // Assumption: all remaining placeable tasks are infeasible and are moved to the
  // infeasible task queue. Infeasible task queue is checked when new nodes join.
  local_queues_.MoveTasks(move_task_set, TaskState::PLACEABLE, TaskState::INFEASIBLE);
  // Check the invariant that no placeable tasks remain after a call to the policy.
  RAY_CHECK(local_queues_.GetTasks(TaskState::PLACEABLE).size() == 0);
}

void NodeManager::TreatTaskAsFailed(const Task &task, const ErrorType &error_type) {
  const TaskSpecification &spec = task.GetTaskSpecification();
  RAY_LOG(DEBUG) << "Treating task " << spec.TaskId() << " as failed because of error "
                 << ErrorType_Name(error_type) << ".";
  // Loop over the return IDs (except the dummy ID) and store a fake object in
  // the object store.
  int64_t num_returns = spec.NumReturns();
  if (spec.IsActorCreationTask()) {
    // TODO(rkn): We subtract 1 to avoid the dummy ID. However, this leaks
    // information about the TaskSpecification implementation.
    num_returns -= 1;
  }
  // Determine which IDs should be marked as failed.
  std::vector<rpc::ObjectReference> objects_to_fail;
  for (int64_t i = 0; i < num_returns; i++) {
    rpc::ObjectReference ref;
    ref.set_object_id(spec.ReturnId(i).Binary());
    ref.mutable_owner_address()->CopyFrom(spec.CallerAddress());
    objects_to_fail.push_back(ref);
  }
  const JobID job_id = task.GetTaskSpecification().JobId();
  MarkObjectsAsFailed(error_type, objects_to_fail, job_id);
  task_dependency_manager_.TaskCanceled(spec.TaskId());
  // Notify the task dependency manager that we no longer need this task's
  // object dependencies. TODO(swang): Ideally, we would check the return value
  // here. However, we don't know at this point if the task was in the WAITING
  // or READY queue before, in which case we would not have been subscribed to
  // its dependencies.
  task_dependency_manager_.UnsubscribeGetDependencies(spec.TaskId());
}

void NodeManager::MarkObjectsAsFailed(
    const ErrorType &error_type, const std::vector<rpc::ObjectReference> objects_to_fail,
    const JobID &job_id) {
  const std::string meta = std::to_string(static_cast<int>(error_type));
  for (const auto &ref : objects_to_fail) {
    ObjectID object_id = ObjectID::FromBinary(ref.object_id());
    std::shared_ptr<arrow::Buffer> data;
    Status status;
    status = store_client_.TryCreateImmediately(
        object_id, ref.owner_address(), 0,
        reinterpret_cast<const uint8_t *>(meta.c_str()), meta.length(), &data);
    if (status.ok()) {
      status = store_client_.Seal(object_id);
    }
    if (!status.ok() && !status.IsObjectExists()) {
      RAY_LOG(INFO) << "Marking plasma object failed " << object_id;
      // If we failed to save the error code, log a warning and push an error message
      // to the driver.
      std::ostringstream stream;
      stream << "A plasma error (" << status.ToString() << ") occurred while saving"
             << " error code to object " << object_id << ". Anyone who's getting this"
             << " object may hang forever.";
      std::string error_message = stream.str();
      RAY_LOG(ERROR) << error_message;
      auto error_data_ptr =
          gcs::CreateErrorTableData("task", error_message, current_time_ms(), job_id);
      RAY_CHECK_OK(gcs_client_->Errors().AsyncReportJobError(error_data_ptr, nullptr));
    }
  }
}

void NodeManager::SubmitTask(const Task &task) {
  const TaskSpecification &spec = task.GetTaskSpecification();
  // Actor tasks should be no longer submitted to raylet.
  RAY_CHECK(!spec.IsActorTask());
  const TaskID &task_id = spec.TaskId();
  RAY_LOG(DEBUG) << "Submitting task: " << task.DebugString();

  if (local_queues_.HasTask(task_id)) {
    if (spec.IsActorCreationTask()) {
      // NOTE(hchen): Normally when raylet receives a duplicated actor creation task
      // from GCS, raylet should just ignore the task. However, due to the hack that
      // we save the RPC reply in task's OnDispatch callback, we have to remove the
      // old task and re-add the new task, to make sure the RPC reply callback is correct.
      RAY_LOG(WARNING) << "Submitted actor creation task " << task_id
                       << " is already queued. This is most likely due to a GCS restart. "
                          "We will remove "
                          "the old one from the queue, and enqueue the new one.";
      std::unordered_set<TaskID> task_ids{task_id};
      local_queues_.RemoveTasks(task_ids);
    } else {
      RAY_LOG(WARNING) << "Submitted task " << task_id
                       << " is already queued and will not be restarted. This is most "
                          "likely due to spurious reconstruction.";
      return;
    }
  }
  // (See design_docs/task_states.rst for the state transition diagram.)
  local_queues_.QueueTasks({task}, TaskState::PLACEABLE);
  ScheduleTasks(cluster_resource_map_);
  // TODO(atumanov): assert that !placeable.isempty() => insufficient available
  // resources locally.
}

void NodeManager::HandleDirectCallTaskBlocked(
    const std::shared_ptr<WorkerInterface> &worker) {
  if (new_scheduler_enabled_) {
    if (!worker || worker->IsBlocked()) {
      return;
    }
    std::vector<double> cpu_instances;
    if (worker->GetAllocatedInstances() != nullptr) {
      cpu_instances = worker->GetAllocatedInstances()->GetCPUInstancesDouble();
    }
    if (cpu_instances.size() > 0) {
      std::vector<double> borrowed_cpu_instances =
          new_resource_scheduler_->AddCPUResourceInstances(cpu_instances);
      worker->SetBorrowedCPUInstances(borrowed_cpu_instances);
      worker->MarkBlocked();
    }
    ScheduleAndDispatch();
    return;
  }

  if (!worker || worker->GetAssignedTaskId().IsNil() || worker->IsBlocked()) {
    return;  // The worker may have died or is no longer processing the task.
  }
  auto const cpu_resource_ids = worker->ReleaseTaskCpuResources();
  local_available_resources_.Release(cpu_resource_ids);
  cluster_resource_map_[self_node_id_].Release(cpu_resource_ids.ToResourceSet());
  worker->MarkBlocked();
  DispatchTasks(local_queues_.GetReadyTasksByClass());
}

void NodeManager::HandleDirectCallTaskUnblocked(
    const std::shared_ptr<WorkerInterface> &worker) {
  if (new_scheduler_enabled_) {
    // Important: avoid double unblocking if the unblock RPC finishes after task end.
    if (!worker || !worker->IsBlocked()) {
      return;
    }
    std::vector<double> cpu_instances;
    if (worker->GetAllocatedInstances() != nullptr) {
      cpu_instances = worker->GetAllocatedInstances()->GetCPUInstancesDouble();
    }
    if (cpu_instances.size() > 0) {
      new_resource_scheduler_->SubtractCPUResourceInstances(cpu_instances);
      new_resource_scheduler_->AddCPUResourceInstances(worker->GetBorrowedCPUInstances());
      worker->ClearBorrowedCPUInstances();
      worker->MarkUnblocked();
    }
    ScheduleAndDispatch();
    return;
  }

  if (!worker || worker->GetAssignedTaskId().IsNil()) {
    return;  // The worker may have died or is no longer processing the task.
  }
  TaskID task_id = worker->GetAssignedTaskId();

  // First, always release task dependencies. This ensures we don't leak resources even
  // if we don't need to unblock the worker below.
  task_dependency_manager_.UnsubscribeGetDependencies(task_id);

  if (!worker->IsBlocked()) {
    return;  // Don't need to unblock the worker.
  }

  Task task = local_queues_.GetTaskOfState(task_id, TaskState::RUNNING);
  const auto required_resources = task.GetTaskSpecification().GetRequiredResources();
  const ResourceSet cpu_resources = required_resources.GetNumCpus();
  bool oversubscribed = !local_available_resources_.Contains(cpu_resources);
  if (!oversubscribed) {
    // Reacquire the CPU resources for the worker. Note that care needs to be
    // taken if the user is using the specific CPU IDs since the IDs that we
    // reacquire here may be different from the ones that the task started with.
    auto const resource_ids = local_available_resources_.Acquire(cpu_resources);
    worker->AcquireTaskCpuResources(resource_ids);
    cluster_resource_map_[self_node_id_].Acquire(cpu_resources);
  } else {
    // In this case, we simply don't reacquire the CPU resources for the worker.
    // The worker can keep running and when the task finishes, it will simply
    // not have any CPU resources to release.
    RAY_LOG(WARNING)
        << "Resources oversubscribed: "
        << cluster_resource_map_[self_node_id_].GetAvailableResources().ToString();
  }
  worker->MarkUnblocked();
}

void NodeManager::AsyncResolveObjects(
    const std::shared_ptr<ClientConnection> &client,
    const std::vector<rpc::ObjectReference> &required_object_refs,
    const TaskID &current_task_id, bool ray_get, bool mark_worker_blocked) {
  std::shared_ptr<WorkerInterface> worker = worker_pool_.GetRegisteredWorker(client);
  if (worker) {
    // The client is a worker. If the worker is not already blocked and the
    // blocked task matches the one assigned to the worker, then mark the
    // worker as blocked. This temporarily releases any resources that the
    // worker holds while it is blocked.
    if (mark_worker_blocked && !worker->IsBlocked() &&
        current_task_id == worker->GetAssignedTaskId()) {
      Task task;
      RAY_CHECK(local_queues_.RemoveTask(current_task_id, &task));
      local_queues_.QueueTasks({task}, TaskState::RUNNING);
      // Get the CPU resources required by the running task.
      // Release the CPU resources.
      auto const cpu_resource_ids = worker->ReleaseTaskCpuResources();
      local_available_resources_.Release(cpu_resource_ids);
      cluster_resource_map_[self_node_id_].Release(cpu_resource_ids.ToResourceSet());
      worker->MarkBlocked();
      // Try dispatching tasks since we may have released some resources.
      DispatchTasks(local_queues_.GetReadyTasksByClass());
    }
  } else {
    // The client is a driver. Drivers do not hold resources, so we simply mark
    // the task as blocked.
    worker = worker_pool_.GetRegisteredDriver(client);
  }

  RAY_CHECK(worker);
  // Mark the task as blocked.
  if (mark_worker_blocked) {
    worker->AddBlockedTaskId(current_task_id);
    if (local_queues_.GetBlockedTaskIds().count(current_task_id) == 0) {
      local_queues_.AddBlockedTaskId(current_task_id);
    }
  }

  // Subscribe to the objects required by the task. These objects will be
  // fetched and/or restarted as necessary, until the objects become local
  // or are unsubscribed.
  if (ray_get) {
    // TODO(ekl) using the assigned task id is a hack to handle unsubscription for
    // HandleDirectCallUnblocked.
    auto &task_id = mark_worker_blocked ? current_task_id : worker->GetAssignedTaskId();
    if (!task_id.IsNil()) {
      task_dependency_manager_.SubscribeGetDependencies(task_id, required_object_refs);
    }
  } else {
    task_dependency_manager_.SubscribeWaitDependencies(worker->WorkerId(),
                                                       required_object_refs);
  }
}

void NodeManager::AsyncResolveObjectsFinish(
    const std::shared_ptr<ClientConnection> &client, const TaskID &current_task_id,
    bool was_blocked) {
  std::shared_ptr<WorkerInterface> worker = worker_pool_.GetRegisteredWorker(client);

  // TODO(swang): Because the object dependencies are tracked in the task
  // dependency manager, we could actually remove this message entirely and
  // instead unblock the worker once all the objects become available.
  if (worker) {
    // The client is a worker. If the worker is not already unblocked and the
    // unblocked task matches the one assigned to the worker, then mark the
    // worker as unblocked. This returns the temporarily released resources to
    // the worker. Workers that have been marked dead have already been cleaned
    // up.
    if (was_blocked && worker->IsBlocked() &&
        current_task_id == worker->GetAssignedTaskId() && !worker->IsDead()) {
      // (See design_docs/task_states.rst for the state transition diagram.)
      Task task;
      RAY_CHECK(local_queues_.RemoveTask(current_task_id, &task));
      local_queues_.QueueTasks({task}, TaskState::RUNNING);
      // Get the CPU resources required by the running task.
      const auto required_resources = task.GetTaskSpecification().GetRequiredResources();
      const ResourceSet cpu_resources = required_resources.GetNumCpus();
      // Check if we can reacquire the CPU resources.
      bool oversubscribed = !local_available_resources_.Contains(cpu_resources);

      if (!oversubscribed) {
        // Reacquire the CPU resources for the worker. Note that care needs to be
        // taken if the user is using the specific CPU IDs since the IDs that we
        // reacquire here may be different from the ones that the task started with.
        auto const resource_ids = local_available_resources_.Acquire(cpu_resources);
        worker->AcquireTaskCpuResources(resource_ids);
        cluster_resource_map_[self_node_id_].Acquire(cpu_resources);
      } else {
        // In this case, we simply don't reacquire the CPU resources for the worker.
        // The worker can keep running and when the task finishes, it will simply
        // not have any CPU resources to release.
        RAY_LOG(WARNING)
            << "Resources oversubscribed: "
            << cluster_resource_map_[self_node_id_].GetAvailableResources().ToString();
      }
      worker->MarkUnblocked();
    }
  } else {
    // The client is a driver. Drivers do not hold resources, so we simply
    // mark the driver as unblocked.
    worker = worker_pool_.GetRegisteredDriver(client);
  }

  // Unsubscribe from any `ray.get` objects that the task was blocked on.  Any
  // fetch or reconstruction operations to make the objects local are canceled.
  // `ray.wait` calls will stay active until the objects become local, or the
  // task/actor that called `ray.wait` exits.
  task_dependency_manager_.UnsubscribeGetDependencies(current_task_id);
  // Mark the task as unblocked.
  RAY_CHECK(worker);
  if (was_blocked) {
    worker->RemoveBlockedTaskId(current_task_id);
    local_queues_.RemoveBlockedTaskId(current_task_id);
  }
}

void NodeManager::EnqueuePlaceableTask(const Task &task) {
  // TODO(atumanov): add task lookup hashmap and change EnqueuePlaceableTask to take
  // a vector of TaskIDs. Trigger MoveTask internally.
  // Subscribe to the task's dependencies.
  bool args_ready = task_dependency_manager_.SubscribeGetDependencies(
      task.GetTaskSpecification().TaskId(), task.GetDependencies());
  // Enqueue the task. If all dependencies are available, then the task is queued
  // in the READY state, else the WAITING state.
  // (See design_docs/task_states.rst for the state transition diagram.)
  if (args_ready) {
    local_queues_.QueueTasks({task}, TaskState::READY);
    DispatchTasks(MakeTasksByClass({task}));
  } else {
    local_queues_.QueueTasks({task}, TaskState::WAITING);
  }
  // Mark the task as pending. Once the task has finished execution, or once it
  // has been forwarded to another node, the task must be marked as canceled in
  // the TaskDependencyManager.
  task_dependency_manager_.TaskPending(task);
}

void NodeManager::AssignTask(const std::shared_ptr<WorkerInterface> &worker,
                             const Task &task,
                             std::vector<std::function<void()>> *post_assign_callbacks) {
  // TODO(sang): Modify method names.
  const TaskSpecification &spec = task.GetTaskSpecification();
  RAY_CHECK(post_assign_callbacks);

  RAY_LOG(DEBUG) << "Assigning task " << spec.TaskId() << " to worker with pid "
                 << worker->GetProcess().GetId() << ", worker id: " << worker->WorkerId();
  flatbuffers::FlatBufferBuilder fbb;

  // Resource accounting: acquire resources for the assigned task.
  auto acquired_resources =
      local_available_resources_.Acquire(spec.GetRequiredResources());
  cluster_resource_map_[self_node_id_].Acquire(spec.GetRequiredResources());
  if (spec.IsActorCreationTask()) {
    // Check that the actor's placement resource requirements are satisfied.
    RAY_CHECK(spec.GetRequiredPlacementResources().IsSubset(
        cluster_resource_map_[self_node_id_].GetTotalResources()));
    worker->SetLifetimeResourceIds(acquired_resources);
  } else {
    worker->SetTaskResourceIds(acquired_resources);
  }

  auto task_id = spec.TaskId();
  RAY_CHECK(task.OnDispatch() != nullptr);
  if (task.GetTaskSpecification().IsDetachedActor()) {
    worker->MarkDetachedActor();
  }
  worker->SetBundleId(spec.PlacementGroupBundleId());

  const auto owner_worker_id = WorkerID::FromBinary(spec.CallerAddress().worker_id());
  const auto owner_node_id = NodeID::FromBinary(spec.CallerAddress().raylet_id());
  RAY_CHECK(!owner_worker_id.IsNil());
  RAY_LOG(DEBUG) << "Worker lease request DISPATCH " << task_id << " to worker "
                 << worker->WorkerId() << ", owner ID " << owner_worker_id;

  task.OnDispatch()(worker, initial_config_.node_manager_address, worker->Port(),
                    worker->WorkerId(),
                    spec.IsActorCreationTask() ? worker->GetLifetimeResourceIds()
                                               : worker->GetTaskResourceIds());

  // If the owner has died since this task was queued, cancel the task by
  // killing the worker (unless this task is for a detached actor).
  if (!worker->IsDetachedActor() && (failed_workers_cache_.count(owner_worker_id) > 0 ||
                                     failed_nodes_cache_.count(owner_node_id) > 0)) {
    // TODO(swang): Skip assigning this task to this worker instead of
    // killing the worker?
    RAY_LOG(INFO) << "Owner of assigned task " << task.GetTaskSpecification().TaskId()
                  << " died, killing leased worker " << worker->WorkerId();
    KillWorker(worker);
  }

  post_assign_callbacks->push_back([this, worker, task_id]() {
    RAY_LOG(DEBUG) << "Finished assigning task " << task_id << " to worker "
                   << worker->WorkerId();

    FinishAssignTask(worker, task_id, /*success=*/true);
  });
}

bool NodeManager::FinishAssignedTask(const std::shared_ptr<WorkerInterface> &worker_ptr) {
  // TODO (Alex): We should standardize to pass
  // std::shared_ptr<WorkerInterface> instead of refs.
  auto &worker = *worker_ptr;
  TaskID task_id = worker.GetAssignedTaskId();
  RAY_LOG(DEBUG) << "Finished task " << task_id;

  Task task;
  if (new_scheduler_enabled_) {
    task = worker.GetAssignedTask();
    // leased_workers_.erase(worker.WorkerId()); // Maybe RAY_CHECK ?
    if (worker.GetAllocatedInstances() != nullptr) {
      cluster_task_manager_->HandleTaskFinished(worker_ptr);
    }
  } else {
    // (See design_docs/task_states.rst for the state transition diagram.)
    RAY_CHECK(local_queues_.RemoveTask(task_id, &task)) << task_id;

    // Release task's resources. The worker's lifetime resources are still held.
    auto const &task_resources = worker.GetTaskResourceIds();
    local_available_resources_.ReleaseConstrained(
        task_resources, cluster_resource_map_[self_node_id_].GetTotalResources());
    cluster_resource_map_[self_node_id_].Release(task_resources.ToResourceSet());
    worker.ResetTaskResourceIds();
  }

  const auto &spec = task.GetTaskSpecification();  //
  if ((spec.IsActorCreationTask())) {
    // If this was an actor or actor creation task, handle the actor's new
    // state.
    FinishAssignedActorCreationTask(worker, task);
  } else {
    // If this was a non-actor task, then cancel any ray.wait calls that were
    // made during the task execution.
    task_dependency_manager_.UnsubscribeWaitDependencies(worker.WorkerId());
  }

  // Notify the task dependency manager that this task has finished execution.
  task_dependency_manager_.UnsubscribeGetDependencies(spec.TaskId());
  task_dependency_manager_.TaskCanceled(task_id);

  if (!spec.IsActorCreationTask()) {
    // Unset the worker's assigned task. We keep the assigned task ID for
    // direct actor creation calls because this ID is used later if the actor
    // requires objects from plasma.
    worker.AssignTaskId(TaskID::Nil());
    worker.SetOwnerAddress(rpc::Address());
  }
  // Direct actors will be assigned tasks via the core worker and therefore are
  // not idle.
  return !spec.IsActorCreationTask();
}

void NodeManager::FinishAssignedActorCreationTask(WorkerInterface &worker,
                                                  const Task &task) {
  RAY_LOG(DEBUG) << "Finishing assigned actor creation task";
  const TaskSpecification task_spec = task.GetTaskSpecification();
  ActorID actor_id = task_spec.ActorCreationId();

  // This was an actor creation task. Convert the worker to an actor.
  worker.AssignActorId(actor_id);

  if (task_spec.IsDetachedActor()) {
    worker.MarkDetachedActor();
  }
}

void NodeManager::HandleTaskReconstruction(const TaskID &task_id,
                                           const ObjectID &required_object_id) {
  // Get the owner's address.
  rpc::Address owner_addr;
  bool has_owner =
      task_dependency_manager_.GetOwnerAddress(required_object_id, &owner_addr);
  if (has_owner) {
    if (!RayConfig::instance().object_pinning_enabled()) {
      // LRU eviction is enabled. The object may still be in scope, but we
      // weren't able to fetch the value within the timeout, so the value has
      // most likely been evicted. Mark the object as unreachable.
      rpc::ObjectReference ref;
      ref.set_object_id(required_object_id.Binary());
      ref.mutable_owner_address()->CopyFrom(owner_addr);
      MarkObjectsAsFailed(ErrorType::OBJECT_UNRECONSTRUCTABLE, {ref}, JobID::Nil());
    } else {
      RAY_LOG(DEBUG) << "Required object " << required_object_id
                     << " fetch timed out, asking owner "
                     << WorkerID::FromBinary(owner_addr.worker_id());
      // The owner's address exists. Poll the owner to check if the object is
      // still in scope. If not, mark the object as failed.
      // TODO(swang): If the owner has died, we could also mark the object as
      // failed as soon as we hear about the owner's failure from the GCS,
      // avoiding the raylet's reconstruction timeout.
      auto client = std::unique_ptr<rpc::CoreWorkerClient>(
          new rpc::CoreWorkerClient(owner_addr, client_call_manager_));

      rpc::GetObjectStatusRequest request;
      request.set_object_id(required_object_id.Binary());
      request.set_owner_worker_id(owner_addr.worker_id());
      client->GetObjectStatus(request, [this, required_object_id, owner_addr](
                                           Status status,
                                           const rpc::GetObjectStatusReply &reply) {
        if (!status.ok() || reply.status() == rpc::GetObjectStatusReply::OUT_OF_SCOPE ||
            reply.status() == rpc::GetObjectStatusReply::FREED) {
          // The owner is gone, or the owner replied that the object has
          // gone out of scope (this is an edge case in the distributed ref
          // counting protocol where a borrower dies before it can notify
          // the owner of another borrower), or the object value has been
          // freed. Store an error in the local plasma store so that an
          // exception will be thrown when the worker tries to get the
          // value.
          rpc::ObjectReference ref;
          ref.set_object_id(required_object_id.Binary());
          ref.mutable_owner_address()->CopyFrom(owner_addr);
          MarkObjectsAsFailed(ErrorType::OBJECT_UNRECONSTRUCTABLE, {ref}, JobID::Nil());
        }
        // Do nothing if the owner replied that the object is available. The
        // object manager will continue trying to fetch the object, and this
        // handler will get triggered again if the object is still
        // unavailable after another timeout.
      });
    }
  } else {
    RAY_LOG(WARNING)
        << "Ray cannot get the value of ObjectIDs that are generated "
           "randomly (ObjectID.from_random()) or out-of-band "
           "(ObjectID.from_binary(...)) because Ray "
           "does not know which task will create them. "
           "If this was not how your object ID was generated, please file an "
           "issue "
           "at https://github.com/ray-project/ray/issues/";
    rpc::ObjectReference ref;
    ref.set_object_id(required_object_id.Binary());
    MarkObjectsAsFailed(ErrorType::OBJECT_UNRECONSTRUCTABLE, {ref}, JobID::Nil());
  }
}

void NodeManager::HandleObjectLocal(const ObjectID &object_id) {
  // Notify the task dependency manager that this object is local.
  const auto ready_task_ids = task_dependency_manager_.HandleObjectLocal(object_id);
  RAY_LOG(DEBUG) << "Object local " << object_id << ", "
                 << " on " << self_node_id_ << ", " << ready_task_ids.size()
                 << " tasks ready";
  // Transition the tasks whose dependencies are now fulfilled to the ready state.
  if (new_scheduler_enabled_) {
    cluster_task_manager_->TasksUnblocked(ready_task_ids);
    ScheduleAndDispatch();
  } else {
    if (ready_task_ids.size() > 0) {
      std::unordered_set<TaskID> ready_task_id_set(ready_task_ids.begin(),
                                                   ready_task_ids.end());

      // First filter out the tasks that should not be moved to READY.
      local_queues_.FilterState(ready_task_id_set, TaskState::BLOCKED);
      local_queues_.FilterState(ready_task_id_set, TaskState::RUNNING);
      local_queues_.FilterState(ready_task_id_set, TaskState::DRIVER);

      // Make sure that the remaining tasks are all WAITING or direct call
      // actors.
      auto ready_task_id_set_copy = ready_task_id_set;
      local_queues_.FilterState(ready_task_id_set_copy, TaskState::WAITING);
      // Filter out direct call actors. These are not tracked by the raylet and
      // their assigned task ID is the actor ID.
      for (const auto &id : ready_task_id_set_copy) {
        ready_task_id_set.erase(id);
      }

      // Queue and dispatch the tasks that are ready to run (i.e., WAITING).
      auto ready_tasks = local_queues_.RemoveTasks(ready_task_id_set);
      local_queues_.QueueTasks(ready_tasks, TaskState::READY);
      DispatchTasks(MakeTasksByClass(ready_tasks));
    }
  }
}

bool NodeManager::IsActorCreationTask(const TaskID &task_id) {
  auto actor_id = task_id.ActorId();
  if (!actor_id.IsNil() && task_id == TaskID::ForActorCreationTask(actor_id)) {
    // This task ID corresponds to an actor creation task.
    return true;
  }

  return false;
}

void NodeManager::HandleObjectMissing(const ObjectID &object_id) {
  // Notify the task dependency manager that this object is no longer local.
  const auto waiting_task_ids = task_dependency_manager_.HandleObjectMissing(object_id);
  std::stringstream result;
  result << "Object missing " << object_id << ", "
         << " on " << self_node_id_ << ", " << waiting_task_ids.size()
         << " tasks waiting";
  if (waiting_task_ids.size() > 0) {
    result << ", tasks: ";
    for (const auto &task_id : waiting_task_ids) {
      result << task_id << "  ";
    }
  }
  RAY_LOG(DEBUG) << result.str();

  // Transition any tasks that were in the runnable state and are dependent on
  // this object to the waiting state.
  if (!waiting_task_ids.empty()) {
    std::unordered_set<TaskID> waiting_task_id_set(waiting_task_ids.begin(),
                                                   waiting_task_ids.end());

    // NOTE(zhijunfu): For direct actors, the worker is initially assigned actor
    // creation task ID, which will not be reset after the task finishes. And later tasks
    // of this actor will reuse this task ID to require objects from plasma with
    // FetchOrReconstruct, since direct actor task IDs are not known to raylet.
    // To support actor reconstruction for direct actor, raylet marks actor creation task
    // as completed and removes it from `local_queues_` when it receives `TaskDone`
    // message from worker. This is necessary because the actor creation task will be
    // re-submitted during reconstruction, if the task is not removed previously, the new
    // submitted task will be marked as duplicate and thus ignored.
    // So here we check for direct actor creation task explicitly to allow this case.
    auto iter = waiting_task_id_set.begin();
    while (iter != waiting_task_id_set.end()) {
      if (IsActorCreationTask(*iter)) {
        RAY_LOG(DEBUG) << "Ignoring direct actor creation task " << *iter
                       << " when handling object missing for " << object_id;
        iter = waiting_task_id_set.erase(iter);
      } else {
        ++iter;
      }
    }

    // First filter out any tasks that can't be transitioned to READY. These
    // are running workers or drivers, now blocked in a get.
    local_queues_.FilterState(waiting_task_id_set, TaskState::RUNNING);
    local_queues_.FilterState(waiting_task_id_set, TaskState::DRIVER);
    // Transition the tasks back to the waiting state. They will be made
    // runnable once the deleted object becomes available again.
    local_queues_.MoveTasks(waiting_task_id_set, TaskState::READY, TaskState::WAITING);
    RAY_CHECK(waiting_task_id_set.empty());
    // Moving ready tasks to waiting may have changed the load, making space for placing
    // new tasks locally.
    ScheduleTasks(cluster_resource_map_);
  }
}

void NodeManager::ForwardTaskOrResubmit(const Task &task, const NodeID &node_manager_id) {
  // Attempt to forward the task.
  // TODO(sang): Modify method names.
  ForwardTask(task, node_manager_id,
              [this, node_manager_id](ray::Status error, const Task &task) {
                const TaskID task_id = task.GetTaskSpecification().TaskId();
                RAY_LOG(INFO) << "Failed to forward task " << task_id
                              << " to node manager " << node_manager_id;

                // Mark the failed task as pending to let other raylets know that we still
                // have the task. TaskDependencyManager::TaskPending() is assumed to be
                // idempotent.
                task_dependency_manager_.TaskPending(task);
                // The task is not for an actor and may therefore be placed on another
                // node immediately. Send it to the scheduling policy to be placed again.
                local_queues_.QueueTasks({task}, TaskState::PLACEABLE);
                ScheduleTasks(cluster_resource_map_);
              });
}

void NodeManager::ForwardTask(
    const Task &task, const NodeID &node_id,
    const std::function<void(const ray::Status &, const Task &)> &on_error) {
  // This method spillbacks lease requests to other nodes.
  // TODO(sang): Modify method names.
  RAY_CHECK(task.OnSpillback() != nullptr);
  auto node_info = gcs_client_->Nodes().Get(node_id);
  RAY_CHECK(node_info)
      << "Spilling back to a node manager, but no GCS info found for node " << node_id;
  task.OnSpillback()(node_id, node_info->node_manager_address(),
                     node_info->node_manager_port());
}

void NodeManager::FinishAssignTask(const std::shared_ptr<WorkerInterface> &worker,
                                   const TaskID &task_id, bool success) {
  // TODO(sang): Modify method names.
  RAY_LOG(DEBUG) << "FinishAssignTask: " << task_id;
  // Remove the ASSIGNED task from the READY queue.
  Task assigned_task;
  TaskState state;
  if (!local_queues_.RemoveTask(task_id, &assigned_task, &state)) {
    // TODO(edoakes): should we be failing silently here?
    return;
  }
  RAY_CHECK(state == TaskState::READY);
  if (success) {
    auto spec = assigned_task.GetTaskSpecification();
    // We successfully assigned the task to the worker.
    worker->AssignTaskId(spec.TaskId());
    worker->SetOwnerAddress(spec.CallerAddress());
    RAY_CHECK(worker->GetAssignedJobId() == spec.JobId());
    // TODO(swang): For actors with multiple actor handles, to
    // guarantee that tasks are replayed in the same order after a
    // failure, we must update the task's execution dependency to be
    // the actor's current execution dependency.

    // Mark the task as running.
    // (See design_docs/task_states.rst for the state transition diagram.)
    assigned_task.OnDispatchInstead(nullptr);
    assigned_task.OnSpillbackInstead(nullptr);
    local_queues_.QueueTasks({assigned_task}, TaskState::RUNNING);
    // Notify the task dependency manager that we no longer need this task's
    // object dependencies.
    RAY_CHECK(task_dependency_manager_.UnsubscribeGetDependencies(spec.TaskId()));
  } else {
    RAY_LOG(WARNING) << "Failed to send task to worker, disconnecting client";
    // We failed to send the task to the worker, so disconnect the worker.
    ProcessDisconnectClientMessage(worker->Connection());
    // Queue this task for future assignment. We need to do this since
    // DispatchTasks() removed it from the ready queue. The task will be
    // assigned to a worker once one becomes available.
    // (See design_docs/task_states.rst for the state transition diagram.)
    local_queues_.QueueTasks({assigned_task}, TaskState::READY);
    DispatchTasks(MakeTasksByClass({assigned_task}));
  }
}

void NodeManager::ProcessSubscribePlasmaReady(
    const std::shared_ptr<ClientConnection> &client, const uint8_t *message_data) {
  std::shared_ptr<WorkerInterface> associated_worker =
      worker_pool_.GetRegisteredWorker(client);
  if (associated_worker == nullptr) {
    associated_worker = worker_pool_.GetRegisteredDriver(client);
  }
  RAY_CHECK(associated_worker != nullptr)
      << "No worker exists for CoreWorker with client: " << client->DebugString();

  auto message = flatbuffers::GetRoot<protocol::SubscribePlasmaReady>(message_data);
  ObjectID id = from_flatbuf<ObjectID>(*message->object_id());

  if (task_dependency_manager_.CheckObjectLocal(id)) {
    // Object is already local, so we directly fire the callback to tell the core worker
    // that the plasma object is ready.
    rpc::PlasmaObjectReadyRequest request;
    request.set_object_id(id.Binary());

    RAY_LOG(DEBUG) << "Object " << id << " is already local, firing callback directly.";
    associated_worker->rpc_client()->PlasmaObjectReady(
        request, [](Status status, const rpc::PlasmaObjectReadyReply &reply) {
          if (!status.ok()) {
            RAY_LOG(INFO) << "Problem with telling worker that plasma object is ready"
                          << status.ToString();
          }
        });
  } else {
    // The object is not local, so we are subscribing to pull and wait for the objects.
    std::vector<rpc::ObjectReference> refs = {FlatbufferToSingleObjectReference(
        *message->object_id(), *message->owner_address())};

    // NOTE(simon): This call will issue a pull request to remote workers and make sure
    // the object will be local.
    // 1. We currently do not allow user to cancel this call. The object will be pulled
    //    even if the `await object_ref` is cancelled.
    // 2. We currently do not handle edge cases with object eviction where the object
    //    is local at this time but when the core worker was notified, the object is
    //    is evicted. The core worker should be able to handle evicted object in this
    //    case.
    task_dependency_manager_.SubscribeWaitDependencies(associated_worker->WorkerId(),
                                                       refs);

    // Add this worker to the listeners for the object ID.
    {
      absl::MutexLock guard(&plasma_object_notification_lock_);
      async_plasma_objects_notification_[id].insert(associated_worker);
    }
  }
}

ray::Status NodeManager::SetupPlasmaSubscription() {
  return object_manager_.SubscribeObjAdded(
      [this](const object_manager::protocol::ObjectInfoT &object_info) {
        ObjectID object_id = ObjectID::FromBinary(object_info.object_id);
        auto waiting_workers = absl::flat_hash_set<std::shared_ptr<WorkerInterface>>();
        {
          absl::MutexLock guard(&plasma_object_notification_lock_);
          auto waiting = this->async_plasma_objects_notification_.extract(object_id);
          if (!waiting.empty()) {
            waiting_workers.swap(waiting.mapped());
          }
        }
        rpc::PlasmaObjectReadyRequest request;
        request.set_object_id(object_id.Binary());

        for (auto worker : waiting_workers) {
          worker->rpc_client()->PlasmaObjectReady(
              request, [](Status status, const rpc::PlasmaObjectReadyReply &reply) {
                if (!status.ok()) {
                  RAY_LOG(INFO)
                      << "Problem with telling worker that plasma object is ready"
                      << status.ToString();
                }
              });
        }
      });
}

void NodeManager::DumpDebugState() const {
  std::fstream fs;
  fs.open(initial_config_.session_dir + "/debug_state.txt",
          std::fstream::out | std::fstream::trunc);
  fs << DebugString();
  fs.close();
}

const NodeManagerConfig &NodeManager::GetInitialConfig() const { return initial_config_; }

std::string NodeManager::DebugString() const {
  std::stringstream result;
  uint64_t now_ms = current_time_ms();
  result << "NodeManager:";
  result << "\nInitialConfigResources: " << initial_config_.resource_config.ToString();
  if (cluster_task_manager_ != nullptr) {
    result << "\nClusterTaskManager:\n";
    result << cluster_task_manager_->DebugString();
  }
  result << "\nClusterResources:";
  for (auto &pair : cluster_resource_map_) {
    result << "\n" << pair.first.Hex() << ": " << pair.second.DebugString();
  }
  result << "\n" << object_manager_.DebugString();
  result << "\n" << gcs_client_->DebugString();
  result << "\n" << worker_pool_.DebugString();
  result << "\n" << local_queues_.DebugString();
  result << "\n" << reconstruction_policy_.DebugString();
  result << "\n" << task_dependency_manager_.DebugString();
  {
    absl::MutexLock guard(&plasma_object_notification_lock_);
    result << "\nnum async plasma notifications: "
           << async_plasma_objects_notification_.size();
  }

  result << "\nRemote node managers: ";
  for (const auto &entry : remote_node_manager_addresses_) {
    result << "\n" << entry.first;
  }

  result << "\nDebugString() time ms: " << (current_time_ms() - now_ms);
  return result.str();
}

// Summarizes a Census view and tag values into a compact string, e.g.,
// "Tag1:Value1,Tag2:Value2,Tag3:Value3".
std::string compact_tag_string(const opencensus::stats::ViewDescriptor &view,
                               const std::vector<std::string> &values) {
  std::stringstream result;
  const auto &keys = view.columns();
  for (size_t i = 0; i < values.size(); i++) {
    result << keys[i].name() << ":" << values[i];
    if (i < values.size() - 1) {
      result << ",";
    }
  }
  return result.str();
}

void NodeManager::HandlePinObjectIDs(const rpc::PinObjectIDsRequest &request,
                                     rpc::PinObjectIDsReply *reply,
                                     rpc::SendReplyCallback send_reply_callback) {
  std::vector<ObjectID> object_ids;
  object_ids.reserve(request.object_ids_size());
  for (const auto &object_id_binary : request.object_ids()) {
    object_ids.push_back(ObjectID::FromBinary(object_id_binary));
  }
  if (object_pinning_enabled_) {
    // Pin the objects in plasma by getting them and holding a reference to
    // the returned buffer.
    // NOTE: the caller must ensure that the objects already exist in plasma before
    // sending a PinObjectIDs request.
    std::vector<plasma::ObjectBuffer> plasma_results;
    // TODO(swang): This `Get` has a timeout of 0, so the plasma store will not
    // block when serving the request. However, if the plasma store is under
    // heavy load, then this request can still block the NodeManager event loop
    // since we must wait for the plasma store's reply. We should consider using
    // an `AsyncGet` instead.
    if (!store_client_.Get(object_ids, /*timeout_ms=*/0, &plasma_results).ok()) {
      RAY_LOG(WARNING) << "Failed to get objects to be pinned from object store.";
      // TODO(suquark): Maybe "Status::ObjectNotFound" is more accurate here.
      send_reply_callback(Status::Invalid("Failed to get objects."), nullptr, nullptr);
      return;
    }

    std::vector<std::unique_ptr<RayObject>> objects;
    for (int64_t i = 0; i < request.object_ids().size(); i++) {
      if (plasma_results[i].data == nullptr) {
        objects.push_back(nullptr);
      } else {
        objects.emplace_back(std::unique_ptr<RayObject>(new RayObject(
            std::make_shared<PlasmaBuffer>(plasma_results[i].data),
            std::make_shared<PlasmaBuffer>(plasma_results[i].metadata), {})));
      }
    }
    local_object_manager_.PinObjects(object_ids, std::move(objects));
  }
  // Wait for the object to be freed by the owner, which keeps the ref count.
  local_object_manager_.WaitForObjectFree(request.owner_address(), object_ids);
  send_reply_callback(Status::OK(), nullptr, nullptr);
}

void NodeManager::HandleGetNodeStats(const rpc::GetNodeStatsRequest &node_stats_request,
                                     rpc::GetNodeStatsReply *reply,
                                     rpc::SendReplyCallback send_reply_callback) {
  for (const auto &task : local_queues_.GetTasks(TaskState::INFEASIBLE)) {
    if (task.GetTaskSpecification().IsActorCreationTask()) {
      auto infeasible_task = reply->add_infeasible_tasks();
      infeasible_task->ParseFromString(task.GetTaskSpecification().Serialize());
    }
  }
  // Report tasks that are not scheduled because
  // resources are occupied by other actors/tasks.
  for (const auto &task : local_queues_.GetTasks(TaskState::READY)) {
    if (task.GetTaskSpecification().IsActorCreationTask()) {
      auto ready_task = reply->add_ready_tasks();
      ready_task->ParseFromString(task.GetTaskSpecification().Serialize());
    }
  }
  // Ensure we never report an empty set of metrics.
  if (!recorded_metrics_) {
    RecordMetrics();
    RAY_CHECK(recorded_metrics_);
  }
  for (const auto &view : opencensus::stats::StatsExporter::GetViewData()) {
    auto view_data = reply->add_view_data();
    view_data->set_view_name(view.first.name());
    if (view.second.type() == opencensus::stats::ViewData::Type::kInt64) {
      for (const auto &measure : view.second.int_data()) {
        auto measure_data = view_data->add_measures();
        measure_data->set_tags(compact_tag_string(view.first, measure.first));
        measure_data->set_int_value(measure.second);
      }
    } else if (view.second.type() == opencensus::stats::ViewData::Type::kDouble) {
      for (const auto &measure : view.second.double_data()) {
        auto measure_data = view_data->add_measures();
        measure_data->set_tags(compact_tag_string(view.first, measure.first));
        measure_data->set_double_value(measure.second);
      }
    } else {
      RAY_CHECK(view.second.type() == opencensus::stats::ViewData::Type::kDistribution);
      for (const auto &measure : view.second.distribution_data()) {
        auto measure_data = view_data->add_measures();
        measure_data->set_tags(compact_tag_string(view.first, measure.first));
        measure_data->set_distribution_min(measure.second.min());
        measure_data->set_distribution_mean(measure.second.mean());
        measure_data->set_distribution_max(measure.second.max());
        measure_data->set_distribution_count(measure.second.count());
        for (const auto &bound : measure.second.bucket_boundaries().lower_boundaries()) {
          measure_data->add_distribution_bucket_boundaries(bound);
        }
        for (const auto &count : measure.second.bucket_counts()) {
          measure_data->add_distribution_bucket_counts(count);
        }
      }
    }
  }
  // As a result of the HandleGetNodeStats, we are collecting information from all
  // workers on this node. This is done by calling GetCoreWorkerStats on each worker. In
  // order to send up-to-date information back, we wait until all workers have replied,
  // and return the information from HandleNodesStatsRequest. The caller of
  // HandleGetNodeStats should set a timeout so that the rpc finishes even if not all
  // workers have replied.
  auto all_workers = worker_pool_.GetAllRegisteredWorkers(/* filter_dead_worker */ true);
  absl::flat_hash_set<WorkerID> driver_ids;
  for (auto driver :
       worker_pool_.GetAllRegisteredDrivers(/* filter_dead_driver */ true)) {
    all_workers.push_back(driver);
    driver_ids.insert(driver->WorkerId());
  }
  if (all_workers.empty()) {
    send_reply_callback(Status::OK(), nullptr, nullptr);
    return;
  }
  for (const auto &worker : all_workers) {
    if (worker->IsDead()) {
      continue;
    }
    rpc::GetCoreWorkerStatsRequest request;
    request.set_intended_worker_id(worker->WorkerId().Binary());
    request.set_include_memory_info(node_stats_request.include_memory_info());
    worker->rpc_client()->GetCoreWorkerStats(
        request, [reply, worker, all_workers, driver_ids, send_reply_callback](
                     const ray::Status &status, const rpc::GetCoreWorkerStatsReply &r) {
          reply->add_core_workers_stats()->MergeFrom(r.core_worker_stats());
          reply->set_num_workers(reply->num_workers() + 1);
          if (reply->num_workers() == all_workers.size()) {
            send_reply_callback(Status::OK(), nullptr, nullptr);
          }
        });
  }
}

std::string FormatMemoryInfo(std::vector<rpc::GetNodeStatsReply> node_stats) {
  // First pass to compute object sizes.
  absl::flat_hash_map<ObjectID, int64_t> object_sizes;
  for (const auto &reply : node_stats) {
    for (const auto &core_worker_stats : reply.core_workers_stats()) {
      for (const auto &object_ref : core_worker_stats.object_refs()) {
        auto obj_id = ObjectID::FromBinary(object_ref.object_id());
        if (object_ref.object_size() > 0) {
          object_sizes[obj_id] = object_ref.object_size();
        }
      }
    }
  }

  std::ostringstream builder;
  builder
      << "----------------------------------------------------------------------------"
         "-------------------------\n";
  builder
      << " Object ID                                Reference Type       Object Size  "
         " Reference Creation Site\n";
  builder
      << "============================================================================"
         "=========================\n";

  // Second pass builds the summary string for each node.
  for (const auto &reply : node_stats) {
    for (const auto &core_worker_stats : reply.core_workers_stats()) {
      bool pid_printed = false;
      for (const auto &object_ref : core_worker_stats.object_refs()) {
        auto obj_id = ObjectID::FromBinary(object_ref.object_id());
        if (!object_ref.pinned_in_memory() && object_ref.local_ref_count() == 0 &&
            object_ref.submitted_task_ref_count() == 0 &&
            object_ref.contained_in_owned_size() == 0) {
          continue;
        }
        if (obj_id.IsNil()) {
          continue;
        }
        if (!pid_printed) {
          if (core_worker_stats.worker_type() == rpc::WorkerType::DRIVER) {
            builder << "; driver pid=" << core_worker_stats.pid() << "\n";
          } else {
            builder << "; worker pid=" << core_worker_stats.pid() << "\n";
          }
          pid_printed = true;
        }
        builder << obj_id.Hex() << "  ";
        // TODO(ekl) we could convey more information about the reference status.
        if (object_ref.pinned_in_memory()) {
          builder << "PINNED_IN_MEMORY     ";
        } else if (object_ref.submitted_task_ref_count() > 0) {
          builder << "USED_BY_PENDING_TASK ";
        } else if (object_ref.local_ref_count() > 0) {
          builder << "LOCAL_REFERENCE      ";
        } else if (object_ref.contained_in_owned_size() > 0) {
          builder << "CAPTURED_IN_OBJECT   ";
        } else {
          builder << "UNKNOWN_STATUS       ";
        }
        builder << std::right << std::setfill(' ') << std::setw(11);
        if (object_sizes.contains(obj_id)) {
          builder << object_sizes[obj_id];
        } else {
          builder << "          ?";
        }
        builder << "   " << object_ref.call_site();
        builder << "\n";
      }
    }
  }
  builder
      << "----------------------------------------------------------------------------"
         "-------------------------\n";

  return builder.str();
}

void NodeManager::HandleFormatGlobalMemoryInfo(
    const rpc::FormatGlobalMemoryInfoRequest &request,
    rpc::FormatGlobalMemoryInfoReply *reply, rpc::SendReplyCallback send_reply_callback) {
  auto replies = std::make_shared<std::vector<rpc::GetNodeStatsReply>>();
  auto local_request = std::make_shared<rpc::GetNodeStatsRequest>();
  auto local_reply = std::make_shared<rpc::GetNodeStatsReply>();
  local_request->set_include_memory_info(true);

  unsigned int num_nodes = remote_node_manager_addresses_.size() + 1;
  rpc::GetNodeStatsRequest stats_req;
  stats_req.set_include_memory_info(true);

  auto store_reply = [replies, reply, num_nodes,
                      send_reply_callback](const rpc::GetNodeStatsReply &local_reply) {
    replies->push_back(local_reply);
    if (replies->size() >= num_nodes) {
      reply->set_memory_summary(FormatMemoryInfo(*replies));
      send_reply_callback(Status::OK(), nullptr, nullptr);
    }
  };

  // Fetch from remote nodes.
  for (const auto &entry : remote_node_manager_addresses_) {
    std::unique_ptr<rpc::NodeManagerClient> client(new rpc::NodeManagerClient(
        entry.second.first, entry.second.second, client_call_manager_));
    client->GetNodeStats(
        stats_req, [replies, store_reply](const ray::Status &status,
                                          const rpc::GetNodeStatsReply &r) {
          if (!status.ok()) {
            RAY_LOG(ERROR) << "Failed to get remote node stats: " << status.ToString();
          }
          store_reply(r);
        });
  }

  // Fetch from the local node.
  HandleGetNodeStats(
      stats_req, local_reply.get(),
      [local_reply, store_reply](Status status, std::function<void()> success,
                                 std::function<void()> failure) mutable {
        store_reply(*local_reply);
      });
}

void NodeManager::HandleGlobalGC(const rpc::GlobalGCRequest &request,
                                 rpc::GlobalGCReply *reply,
                                 rpc::SendReplyCallback send_reply_callback) {
  TriggerGlobalGC();
}

void NodeManager::TriggerGlobalGC() {
  RAY_LOG(INFO) << "Broadcasting Python GC request to all raylets since the cluster "
                << "is low on resources. This removes Ray actor and object refs "
                << "that are stuck in Python reference cycles.";
  should_global_gc_ = true;
  // We won't see our own request, so trigger local GC in the next heartbeat.
  should_local_gc_ = true;
}

void NodeManager::RecordMetrics() {
  recorded_metrics_ = true;
  if (stats::StatsConfig::instance().IsStatsDisabled()) {
    return;
  }
  // Last recorded time will be reset in the caller side.
  uint64_t current_time = current_time_ms();
  uint64_t duration_ms = current_time - metrics_last_recorded_time_ms_;

  // Record available resources of this node.
  const auto &available_resources =
      cluster_resource_map_.at(self_node_id_).GetAvailableResources().GetResourceMap();
  for (const auto &pair : available_resources) {
    stats::LocalAvailableResource().Record(pair.second,
                                           {{stats::ResourceNameKey, pair.first}});
  }
  // Record total resources of this node.
  const auto &total_resources =
      cluster_resource_map_.at(self_node_id_).GetTotalResources().GetResourceMap();
  for (const auto &pair : total_resources) {
    stats::LocalTotalResource().Record(pair.second,
                                       {{stats::ResourceNameKey, pair.first}});
  }

  // Record average number of tasks information per second.
  stats::AvgNumScheduledTasks.Record((double)metrics_num_task_scheduled_ *
                                     (1000.0 / (double)duration_ms));
  metrics_num_task_scheduled_ = 0;
  stats::AvgNumExecutedTasks.Record((double)metrics_num_task_executed_ *
                                    (1000.0 / (double)duration_ms));
  metrics_num_task_executed_ = 0;
  stats::AvgNumSpilledBackTasks.Record((double)metrics_num_task_spilled_back_ *
                                       (1000.0 / (double)duration_ms));
  metrics_num_task_spilled_back_ = 0;

  object_manager_.RecordMetrics();
  local_queues_.RecordMetrics();
}

<<<<<<< HEAD
bool NodeManager::ReturnBundleResources(const BundleSpecification &bundle_spec) {
  // We should commit resources if it weren't because
  // ReturnBundleResources requires resources to be committed when it is called.
  auto it = bundle_state_map_.find(bundle_spec.BundleId());
  if (it == bundle_state_map_.end()) {
    RAY_LOG(INFO) << "Duplicate cancel request, skip it directly.";
    return false;
  }
  const auto &bundle_state = it->second;
  if (bundle_state->state == CommitState::PREPARED) {
    CommitBundle(cluster_resource_map_, bundle_spec);
  }
  bundle_state_map_.erase(it);

  // Return resources.
  const auto &resource_set = bundle_spec.GetRequiredResources();
  for (const auto &resource : resource_set.GetResourceMap()) {
    local_available_resources_.ReturnBundleResources(bundle_spec.PlacementGroupId(),
                                                     bundle_spec.Index(), resource.first);
  }
  cluster_resource_map_[self_node_id_].ReturnBundleResources(
      bundle_spec.PlacementGroupId(), bundle_spec.Index());
  return true;
}

void NodeManager::PublishInfeasibleTaskError(const Task &task) const {
  // This block is used to suppress infeasible task warning.
  bool suppress_warning = false;
  const auto &required_resources = task.GetTaskSpecification().GetRequiredResources();
  const auto &resources_map = required_resources.GetResourceMap();
  const auto &it = resources_map.begin();
  // It is a hack to suppress infeasible task warning.
  // If the first resource of a task requires this magic number, infeasible warning is
  // suppressed. It is currently only used by placement group ready API. We don't want
  // to have this in ray_config_def.h because the use case is very narrow, and we don't
  // want to expose this anywhere.
  double INFEASIBLE_TASK_SUPPRESS_MAGIC_NUMBER = 0.0101;
  if (it != resources_map.end() && it->second == INFEASIBLE_TASK_SUPPRESS_MAGIC_NUMBER) {
    suppress_warning = true;
  }

  // Push a warning to the task's driver that this task is currently infeasible.
  if (!suppress_warning) {
    // TODO(rkn): Define this constant somewhere else.
    std::string type = "infeasible_task";
    std::ostringstream error_message;
    error_message
        << "The actor or task with ID " << task.GetTaskSpecification().TaskId()
        << " cannot be scheduled right now. It requires "
        << task.GetTaskSpecification().GetRequiredPlacementResources().ToString()
        << " for placement, however the cluster currently cannot provide the requested "
           "resources. The required resources may be added as autoscaling takes place "
           "or placement groups are scheduled. Otherwise, consider reducing the "
           "resource requirements of the task.";
    auto error_data_ptr =
        gcs::CreateErrorTableData(type, error_message.str(), current_time_ms(),
                                  task.GetTaskSpecification().JobId());
    RAY_CHECK_OK(gcs_client_->Errors().AsyncReportJobError(error_data_ptr, nullptr));
  }
}

=======
>>>>>>> 35f7d84d
}  // namespace raylet

}  // namespace ray<|MERGE_RESOLUTION|>--- conflicted
+++ resolved
@@ -3159,32 +3159,6 @@
   local_queues_.RecordMetrics();
 }
 
-<<<<<<< HEAD
-bool NodeManager::ReturnBundleResources(const BundleSpecification &bundle_spec) {
-  // We should commit resources if it weren't because
-  // ReturnBundleResources requires resources to be committed when it is called.
-  auto it = bundle_state_map_.find(bundle_spec.BundleId());
-  if (it == bundle_state_map_.end()) {
-    RAY_LOG(INFO) << "Duplicate cancel request, skip it directly.";
-    return false;
-  }
-  const auto &bundle_state = it->second;
-  if (bundle_state->state == CommitState::PREPARED) {
-    CommitBundle(cluster_resource_map_, bundle_spec);
-  }
-  bundle_state_map_.erase(it);
-
-  // Return resources.
-  const auto &resource_set = bundle_spec.GetRequiredResources();
-  for (const auto &resource : resource_set.GetResourceMap()) {
-    local_available_resources_.ReturnBundleResources(bundle_spec.PlacementGroupId(),
-                                                     bundle_spec.Index(), resource.first);
-  }
-  cluster_resource_map_[self_node_id_].ReturnBundleResources(
-      bundle_spec.PlacementGroupId(), bundle_spec.Index());
-  return true;
-}
-
 void NodeManager::PublishInfeasibleTaskError(const Task &task) const {
   // This block is used to suppress infeasible task warning.
   bool suppress_warning = false;
@@ -3221,8 +3195,6 @@
   }
 }
 
-=======
->>>>>>> 35f7d84d
 }  // namespace raylet
 
 }  // namespace ray