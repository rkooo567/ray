// Copyright 2017 The Ray Authors.
//
// Licensed under the Apache License, Version 2.0 (the "License");
// you may not use this file except in compliance with the License.
// You may obtain a copy of the License at
//
//  http://www.apache.org/licenses/LICENSE-2.0
//
// Unless required by applicable law or agreed to in writing, software
// distributed under the License is distributed on an "AS IS" BASIS,
// WITHOUT WARRANTIES OR CONDITIONS OF ANY KIND, either express or implied.
// See the License for the specific language governing permissions and
// limitations under the License.

#include "ray/raylet/node_manager.h"

#include <cctype>
#include <fstream>
#include <memory>
#include "boost/filesystem.hpp"
#include "boost/system/error_code.hpp"
#include "ray/common/asio/asio_util.h"
#include "ray/common/asio/instrumented_io_context.h"
#include "ray/common/buffer.h"
#include "ray/common/common_protocol.h"
#include "ray/common/constants.h"
#include "ray/common/status.h"
#include "ray/gcs/pb_util.h"
#include "ray/raylet/format/node_manager_generated.h"
#include "ray/stats/stats.h"
#include "ray/util/sample.h"
#include "ray/util/util.h"

namespace {

#define RAY_CHECK_ENUM(x, y) \
  static_assert(static_cast<int>(x) == static_cast<int>(y), "protocol mismatch")

struct ActorStats {
  int live_actors = 0;
  int dead_actors = 0;
  int restarting_actors = 0;
};

inline ray::rpc::ObjectReference FlatbufferToSingleObjectReference(
    const flatbuffers::String &object_id, const ray::protocol::Address &address) {
  ray::rpc::ObjectReference ref;
  ref.set_object_id(object_id.str());
  ref.mutable_owner_address()->set_raylet_id(address.raylet_id()->str());
  ref.mutable_owner_address()->set_ip_address(address.ip_address()->str());
  ref.mutable_owner_address()->set_port(address.port());
  ref.mutable_owner_address()->set_worker_id(address.worker_id()->str());
  return ref;
}

std::vector<ray::rpc::ObjectReference> FlatbufferToObjectReference(
    const flatbuffers::Vector<flatbuffers::Offset<flatbuffers::String>> &object_ids,
    const flatbuffers::Vector<flatbuffers::Offset<ray::protocol::Address>>
        &owner_addresses) {
  RAY_CHECK(object_ids.size() == owner_addresses.size());
  std::vector<ray::rpc::ObjectReference> refs;
  for (int64_t i = 0; i < object_ids.size(); i++) {
    ray::rpc::ObjectReference ref;
    ref.set_object_id(object_ids.Get(i)->str());
    const auto &addr = owner_addresses.Get(i);
    ref.mutable_owner_address()->set_raylet_id(addr->raylet_id()->str());
    ref.mutable_owner_address()->set_ip_address(addr->ip_address()->str());
    ref.mutable_owner_address()->set_port(addr->port());
    ref.mutable_owner_address()->set_worker_id(addr->worker_id()->str());
    refs.emplace_back(std::move(ref));
  }
  return refs;
}

}  // namespace

namespace ray {

namespace raylet {

// A helper function to print the leased workers.
std::string LeasedWorkersSring(
    const std::unordered_map<WorkerID, std::shared_ptr<WorkerInterface>>
        &leased_workers) {
  std::stringstream buffer;
  buffer << "  @leased_workers: (";
  for (const auto &pair : leased_workers) {
    auto &worker = pair.second;
    buffer << worker->WorkerId() << ", ";
  }
  buffer << ")";
  return buffer.str();
}

// A helper function to print the workers in worker_pool_.
std::string WorkerPoolString(
    const std::vector<std::shared_ptr<WorkerInterface>> &worker_pool) {
  std::stringstream buffer;
  buffer << "   @worker_pool: (";
  for (const auto &worker : worker_pool) {
    buffer << worker->WorkerId() << ", ";
  }
  buffer << ")";
  return buffer.str();
}

// Helper function to print the worker's owner worker and and node owner.
std::string WorkerOwnerString(std::shared_ptr<WorkerInterface> &worker) {
  std::stringstream buffer;
  const auto owner_worker_id =
      WorkerID::FromBinary(worker->GetOwnerAddress().worker_id());
  const auto owner_node_id = WorkerID::FromBinary(worker->GetOwnerAddress().raylet_id());
  buffer << "leased_worker Lease " << worker->WorkerId() << " owned by "
         << owner_worker_id << " / " << owner_node_id;
  return buffer.str();
}

HeartbeatSender::HeartbeatSender(NodeID self_node_id,
                                 std::shared_ptr<gcs::GcsClient> gcs_client)
    : self_node_id_(self_node_id), gcs_client_(gcs_client) {
  // Init heartbeat thread and run its io service.
  heartbeat_thread_.reset(new std::thread([this] {
    SetThreadName("heartbeat");
    /// The asio work to keep io_service_ alive.
    boost::asio::io_service::work io_service_work_(heartbeat_io_service_);
    heartbeat_io_service_.run();
  }));
  heartbeat_runner_.reset(new PeriodicalRunner(heartbeat_io_service_));

  // Start sending heartbeats to the GCS.
  last_heartbeat_at_ms_ = current_time_ms();
  heartbeat_runner_->RunFnPeriodically(
      [this] { Heartbeat(); },
      RayConfig::instance().raylet_heartbeat_period_milliseconds());
}

HeartbeatSender::~HeartbeatSender() {
  heartbeat_runner_.reset();
  heartbeat_io_service_.stop();
  if (heartbeat_thread_->joinable()) {
    heartbeat_thread_->join();
  }
  heartbeat_thread_.reset();
}

void HeartbeatSender::Heartbeat() {
  uint64_t now_ms = current_time_ms();
  uint64_t interval = now_ms - last_heartbeat_at_ms_;
  if (interval > RayConfig::instance().num_heartbeats_warning() *
                     RayConfig::instance().raylet_heartbeat_period_milliseconds()) {
    RAY_LOG(WARNING)
        << "Last heartbeat was sent " << interval
        << " ms ago. There might be resource pressure on this node. If heartbeat keeps "
           "lagging, this node can be marked as dead mistakenly.";
  }
  last_heartbeat_at_ms_ = now_ms;
  stats::HeartbeatReportMs.Record(interval);

  auto heartbeat_data = std::make_shared<HeartbeatTableData>();
  heartbeat_data->set_node_id(self_node_id_.Binary());
  RAY_CHECK_OK(
      gcs_client_->Nodes().AsyncReportHeartbeat(heartbeat_data, [](Status status) {
        if (status.IsDisconnected()) {
          RAY_LOG(FATAL) << "This node has beem marked as dead.";
        }
      }));
}

NodeManager::NodeManager(instrumented_io_context &io_service, const NodeID &self_node_id,
                         const NodeManagerConfig &config, ObjectManager &object_manager,
                         std::shared_ptr<gcs::GcsClient> gcs_client,
                         std::shared_ptr<ObjectDirectoryInterface> object_directory,
                         std::function<bool(const ObjectID &)> is_plasma_object_spillable)
    : self_node_id_(self_node_id),
      io_service_(io_service),
      object_manager_(object_manager),
      gcs_client_(gcs_client),
      object_directory_(object_directory),
      periodical_runner_(io_service),
      report_resources_period_ms_(config.report_resources_period_ms),
      fair_queueing_enabled_(config.fair_queueing_enabled),
      temp_dir_(config.temp_dir),
      initial_config_(config),
      worker_pool_(io_service, self_node_id_, config.node_manager_address,
                   config.num_workers_soft_limit,
                   config.num_initial_python_workers_for_first_job,
                   config.maximum_startup_concurrency, config.min_worker_port,
                   config.max_worker_port, config.worker_ports, gcs_client_,
                   config.worker_commands,
                   /*starting_worker_timeout_callback=*/
                   [this] { cluster_task_manager_->ScheduleAndDispatchTasks(); },
                   /*get_time=*/[]() { return absl::GetCurrentTimeNanos() / 1e6; }),
      dependency_manager_(object_manager),
      node_manager_server_("NodeManager", config.node_manager_port),
      node_manager_service_(io_service, *this),
      agent_manager_service_handler_(
          new DefaultAgentManagerServiceHandler(agent_manager_)),
      agent_manager_service_(io_service, *agent_manager_service_handler_),
      client_call_manager_(io_service),
      worker_rpc_pool_(client_call_manager_),
      local_object_manager_(
<<<<<<< HEAD
          self_node_id_, RayConfig::instance().free_objects_batch_size(),
=======
          self_node_id_, config.node_manager_address, config.node_manager_port,
          RayConfig::instance().free_objects_batch_size(),
>>>>>>> 005cff00
          RayConfig::instance().free_objects_period_milliseconds(), worker_pool_,
          gcs_client_->Objects(), worker_rpc_pool_,
          /* automatic_object_deletion_enabled */
          config.automatic_object_deletion_enabled,
          /*max_io_workers*/ config.max_io_workers,
          /*min_spilling_size*/ config.min_spilling_size,
          /*is_external_storage_type_fs*/
          RayConfig::instance().is_external_storage_type_fs(),
<<<<<<< HEAD
          /*max_fused_object_count*/ RayConfig::instance().max_fused_object_count(),
=======
>>>>>>> 005cff00
          /*on_objects_freed*/
          [this](const std::vector<ObjectID> &object_ids) {
            object_manager_.FreeObjects(object_ids,
                                        /*local_only=*/false);
          },
<<<<<<< HEAD
          is_plasma_object_spillable),
=======
          is_plasma_object_spillable,
          /*core_worker_subscriber_=*/
          std::make_shared<Subscriber>(self_node_id_, config.node_manager_address,
                                       config.node_manager_port, worker_rpc_pool_)),
>>>>>>> 005cff00
      last_local_gc_ns_(absl::GetCurrentTimeNanos()),
      local_gc_interval_ns_(RayConfig::instance().local_gc_interval_s() * 1e9),
      local_gc_min_interval_ns_(RayConfig::instance().local_gc_min_interval_s() * 1e9),
      record_metrics_period_ms_(config.record_metrics_period_ms),
      runtime_env_manager_([this](const std::string &uri, std::function<void(bool)> cb) {
        return DeleteLocalURI(uri, cb);
      }) {
  RAY_LOG(INFO) << "Initializing NodeManager with ID " << self_node_id_;
  RAY_CHECK(RayConfig::instance().raylet_heartbeat_period_milliseconds() > 0);

  RAY_CHECK_OK(object_manager_.SubscribeObjAdded(
      [this](const object_manager::protocol::ObjectInfoT &object_info) {
        ObjectID object_id = ObjectID::FromBinary(object_info.object_id);
        HandleObjectLocal(object_id);
      }));
  RAY_CHECK_OK(object_manager_.SubscribeObjDeleted(
      [this](const ObjectID &object_id) { HandleObjectMissing(object_id); }));

  SchedulingResources local_resources(config.resource_config);
  cluster_resource_scheduler_ =
      std::shared_ptr<ClusterResourceScheduler>(new ClusterResourceScheduler(
          self_node_id_.Binary(), local_resources.GetTotalResources().GetResourceMap(),
          [this]() { return object_manager_.GetUsedMemory(); }));

  auto get_node_info_func = [this](const NodeID &node_id) {
    return gcs_client_->Nodes().Get(node_id);
  };
  auto is_owner_alive = [this](const WorkerID &owner_worker_id,
                               const NodeID &owner_node_id) {
    return !(failed_workers_cache_.count(owner_worker_id) > 0 ||
             failed_nodes_cache_.count(owner_node_id) > 0);
  };
  auto announce_infeasible_task = [this](const Task &task) {
    PublishInfeasibleTaskError(task);
  };
  RAY_CHECK(RayConfig::instance().max_task_args_memory_fraction() > 0 &&
            RayConfig::instance().max_task_args_memory_fraction() <= 1)
      << "max_task_args_memory_fraction must be a nonzero fraction.";
  int64_t max_task_args_memory = object_manager_.GetMemoryCapacity() *
                                 RayConfig::instance().max_task_args_memory_fraction();
  RAY_CHECK(max_task_args_memory > 0);
  cluster_task_manager_ = std::shared_ptr<ClusterTaskManager>(new ClusterTaskManager(
      self_node_id_,
      std::dynamic_pointer_cast<ClusterResourceScheduler>(cluster_resource_scheduler_),
      dependency_manager_, is_owner_alive, get_node_info_func, announce_infeasible_task,
      worker_pool_, leased_workers_,
      [this](const std::vector<ObjectID> &object_ids,
             std::vector<std::unique_ptr<RayObject>> *results) {
        return GetObjectsFromPlasma(object_ids, results);
      },
      max_task_args_memory));
  placement_group_resource_manager_ = std::make_shared<NewPlacementGroupResourceManager>(
      std::dynamic_pointer_cast<ClusterResourceScheduler>(cluster_resource_scheduler_));

  RAY_CHECK_OK(store_client_.Connect(config.store_socket_name.c_str()));
  // Run the node manger rpc server.
  node_manager_server_.RegisterService(node_manager_service_);
  node_manager_server_.RegisterService(agent_manager_service_);
  node_manager_server_.Run();

  worker_pool_.SetNodeManagerPort(GetServerPort());

  auto agent_command_line = ParseCommandLine(config.agent_command);
  for (auto &arg : agent_command_line) {
    auto node_manager_port_position = arg.find(kNodeManagerPortPlaceholder);
    if (node_manager_port_position != std::string::npos) {
      arg.replace(node_manager_port_position, strlen(kNodeManagerPortPlaceholder),
                  std::to_string(GetServerPort()));
    }
  }

  auto options = AgentManager::Options({self_node_id, agent_command_line});
  agent_manager_.reset(
      new AgentManager(std::move(options),
                       /*delay_executor=*/
                       [this](std::function<void()> task, uint32_t delay_ms) {
                         return execute_after(io_service_, task, delay_ms);
                       }));

  RAY_CHECK_OK(SetupPlasmaSubscription());
}

ray::Status NodeManager::RegisterGcs() {
  // Start sending heartbeat here to ensure it happening after raylet being registered.
  heartbeat_sender_.reset(new HeartbeatSender(self_node_id_, gcs_client_));
  auto on_node_change = [this](const NodeID &node_id, const GcsNodeInfo &data) {
    if (data.state() == GcsNodeInfo::ALIVE) {
      NodeAdded(data);
    } else {
      RAY_CHECK(data.state() == GcsNodeInfo::DEAD);
      NodeRemoved(node_id);
    }
  };

  // If the node resource message is received first and then the node message is received,
  // ForwardTask will throw exception, because it can't get node info.
  auto on_done = [this](Status status) {
    RAY_CHECK_OK(status);
    // Subscribe to resource changes.
    const auto &resources_changed =
        [this](const rpc::NodeResourceChange &resource_notification) {
          auto id = NodeID::FromBinary(resource_notification.node_id());
          if (resource_notification.updated_resources_size() != 0) {
            ResourceSet resource_set(
                MapFromProtobuf(resource_notification.updated_resources()));
            ResourceCreateUpdated(id, resource_set);
          }

          if (resource_notification.deleted_resources_size() != 0) {
            ResourceDeleted(
                id, VectorFromProtobuf(resource_notification.deleted_resources()));
          }
        };
    RAY_CHECK_OK(gcs_client_->NodeResources().AsyncSubscribeToResources(
        /*subscribe_callback=*/resources_changed,
        /*done_callback=*/nullptr));
  };
  // Register a callback to monitor new nodes and a callback to monitor removed nodes.
  RAY_RETURN_NOT_OK(
      gcs_client_->Nodes().AsyncSubscribeToNodeChange(on_node_change, on_done));

  // Subscribe to resource usage batches from the monitor.
  const auto &resource_usage_batch_added =
      [this](const ResourceUsageBatchData &resource_usage_batch) {
        ResourceUsageBatchReceived(resource_usage_batch);
      };
  RAY_RETURN_NOT_OK(gcs_client_->NodeResources().AsyncSubscribeBatchedResourceUsage(
      resource_usage_batch_added, /*done*/ nullptr));

  // Subscribe to all unexpected failure notifications from the local and
  // remote raylets. Note that this does not include workers that failed due to
  // node failure. These workers can be identified by comparing the raylet_id
  // in their rpc::Address to the ID of a failed raylet.
  const auto &worker_failure_handler =
      [this](const rpc::WorkerDeltaData &worker_failure_data) {
        HandleUnexpectedWorkerFailure(worker_failure_data);
      };
  RAY_CHECK_OK(gcs_client_->Workers().AsyncSubscribeToWorkerFailures(
      worker_failure_handler, /*done_callback=*/nullptr));

  // Subscribe to job updates.
  const auto job_subscribe_handler = [this](const JobID &job_id,
                                            const JobTableData &job_data) {
    if (!job_data.is_dead()) {
      HandleJobStarted(job_id, job_data);
    } else {
      HandleJobFinished(job_id, job_data);
    }
  };
  RAY_RETURN_NOT_OK(
      gcs_client_->Jobs().AsyncSubscribeAll(job_subscribe_handler, nullptr));

  periodical_runner_.RunFnPeriodically(
      [this] {
        DumpDebugState();
        WarnResourceDeadlock();
      },
      RayConfig::instance().debug_dump_period_milliseconds());
  uint64_t now_ms = current_time_ms();
  last_metrics_recorded_at_ms_ = now_ms;
  periodical_runner_.RunFnPeriodically([this] { RecordMetrics(); },
                                       record_metrics_period_ms_);
  if (RayConfig::instance().free_objects_period_milliseconds() > 0) {
    periodical_runner_.RunFnPeriodically(
        [this] { local_object_manager_.FlushFreeObjects(); },
        RayConfig::instance().free_objects_period_milliseconds());
  }
  last_resource_report_at_ms_ = now_ms;
  periodical_runner_.RunFnPeriodically([this] { ReportResourceUsage(); },
                                       report_resources_period_ms_);
  // Start the timer that gets object manager profiling information and sends it
  // to the GCS.
  periodical_runner_.RunFnPeriodically(
      [this] { GetObjectManagerProfileInfo(); },
      RayConfig::instance().raylet_heartbeat_period_milliseconds());

  /// If periodic asio stats print is enabled, it will print it.
  const auto asio_stats_print_interval_ms =
      RayConfig::instance().asio_stats_print_interval_ms();
  if (asio_stats_print_interval_ms != -1 &&
      RayConfig::instance().asio_event_loop_stats_collection_enabled()) {
    periodical_runner_.RunFnPeriodically(
        [this] {
          RAY_LOG(INFO) << "Event loop stats:\n\n" << io_service_.StatsString() << "\n\n";
        },
        asio_stats_print_interval_ms);
  }

  return ray::Status::OK();
}

void NodeManager::KillWorker(std::shared_ptr<WorkerInterface> worker) {
#ifdef _WIN32
  // TODO(mehrdadn): implement graceful process termination mechanism
#else
  // If we're just cleaning up a single worker, allow it some time to clean
  // up its state before force killing. The client socket will be closed
  // and the worker struct will be freed after the timeout.
  kill(worker->GetProcess().GetId(), SIGTERM);
#endif

  auto retry_timer = std::make_shared<boost::asio::deadline_timer>(io_service_);
  auto retry_duration = boost::posix_time::milliseconds(
      RayConfig::instance().kill_worker_timeout_milliseconds());
  retry_timer->expires_from_now(retry_duration);
  retry_timer->async_wait([retry_timer, worker](const boost::system::error_code &error) {
    RAY_LOG(DEBUG) << "Send SIGKILL to worker, pid=" << worker->GetProcess().GetId();
    // Force kill worker
    worker->GetProcess().Kill();
  });
}

void NodeManager::DestroyWorker(std::shared_ptr<WorkerInterface> worker,
                                rpc::WorkerExitType disconnect_type) {
  // We should disconnect the client first. Otherwise, we'll remove bundle resources
  // before actual resources are returned. Subsequent disconnect request that comes
  // due to worker dead will be ignored.
  DisconnectClient(worker->Connection(), disconnect_type);
  worker->MarkDead();
  KillWorker(worker);
}

void NodeManager::HandleJobStarted(const JobID &job_id, const JobTableData &job_data) {
  RAY_LOG(DEBUG) << "HandleJobStarted " << job_id;
  RAY_CHECK(!job_data.is_dead());

  worker_pool_.HandleJobStarted(job_id, job_data.config());
  runtime_env_manager_.AddUriReference(job_id.Hex(), job_data.config().runtime_env());
  // Tasks of this job may already arrived but failed to pop a worker because the job
  // config is not local yet. So we trigger dispatching again here to try to
  // reschedule these tasks.
  cluster_task_manager_->ScheduleAndDispatchTasks();
}

void NodeManager::HandleJobFinished(const JobID &job_id, const JobTableData &job_data) {
  RAY_LOG(DEBUG) << "HandleJobFinished " << job_id;
  RAY_CHECK(job_data.is_dead());
  worker_pool_.HandleJobFinished(job_id);

  auto workers = worker_pool_.GetWorkersRunningTasksForJob(job_id);
  // Kill all the workers. The actual cleanup for these workers is done
  // later when we receive the DisconnectClient message from them.
  for (const auto &worker : workers) {
    if (!worker->IsDetachedActor()) {
      // Clean up any open ray.wait calls that the worker made.
      dependency_manager_.CancelWaitRequest(worker->WorkerId());
      // Mark the worker as dead so further messages from it are ignored
      // (except DisconnectClient).
      worker->MarkDead();
      // Then kill the worker process.
      KillWorker(worker);
    }
  }
  runtime_env_manager_.RemoveUriReference(job_id.Hex());
}

void NodeManager::FillResourceReport(rpc::ResourcesData &resources_data) {
  resources_data.set_node_id(self_node_id_.Binary());
  resources_data.set_node_manager_address(initial_config_.node_manager_address);
  // Update local cache from gcs remote cache, this is needed when gcs restart.
  // We should always keep the cache view consistent.
  cluster_resource_scheduler_->UpdateLastResourceUsage(
      gcs_client_->NodeResources().GetLastResourceUsage());
  cluster_resource_scheduler_->FillResourceUsage(resources_data);
  cluster_task_manager_->FillResourceUsage(resources_data);

  // Set the global gc bit on the outgoing heartbeat message.
  if (should_global_gc_) {
    resources_data.set_should_global_gc(true);
    resources_data.set_should_global_gc(true);
    should_global_gc_ = false;
  }

  // Trigger local GC if needed. This throttles the frequency of local GC calls
  // to at most once per heartbeat interval.
  auto now = absl::GetCurrentTimeNanos();
  if ((should_local_gc_ || now - last_local_gc_ns_ > local_gc_interval_ns_) &&
      now - last_local_gc_ns_ > local_gc_min_interval_ns_) {
    DoLocalGC();
    should_local_gc_ = false;
    last_local_gc_ns_ = now;
  }
}

void NodeManager::ReportResourceUsage() {
  if (initial_config_.pull_based_resource_reporting) {
    return;
  }
  uint64_t now_ms = current_time_ms();
  uint64_t interval = now_ms - last_resource_report_at_ms_;
  if (interval >
      RayConfig::instance().num_resource_report_periods_warning() *
          RayConfig::instance().raylet_report_resources_period_milliseconds()) {
    RAY_LOG(WARNING)
        << "Last resource report was sent " << interval
        << " ms ago. There might be resource pressure on this node. If "
           "resource reports keep lagging, scheduling decisions of other nodes "
           "may become stale";
  }
  last_resource_report_at_ms_ = now_ms;
  auto resources_data = std::make_shared<rpc::ResourcesData>();
  FillResourceReport(*resources_data);

  if (resources_data->resources_total_size() > 0 ||
      resources_data->resources_available_changed() ||
      resources_data->resource_load_changed() || resources_data->should_global_gc()) {
    RAY_CHECK_OK(gcs_client_->NodeResources().AsyncReportResourceUsage(resources_data,
                                                                       /*done*/ nullptr));
  }
}

void NodeManager::DoLocalGC() {
  auto all_workers = worker_pool_.GetAllRegisteredWorkers();
  for (const auto &driver : worker_pool_.GetAllRegisteredDrivers()) {
    all_workers.push_back(driver);
  }
  RAY_LOG(INFO) << "Sending Python GC request to " << all_workers.size()
                << " local workers to clean up Python cyclic references.";
  for (const auto &worker : all_workers) {
    rpc::LocalGCRequest request;
    worker->rpc_client()->LocalGC(
        request, [](const ray::Status &status, const rpc::LocalGCReply &r) {
          if (!status.ok()) {
            RAY_LOG(DEBUG) << "Failed to send local GC request: " << status.ToString();
          }
        });
  }
}

void NodeManager::HandleRequestObjectSpillage(
    const rpc::RequestObjectSpillageRequest &request,
    rpc::RequestObjectSpillageReply *reply, rpc::SendReplyCallback send_reply_callback) {
  const auto &object_id = ObjectID::FromBinary(request.object_id());
  RAY_LOG(DEBUG) << "Received RequestObjectSpillage for object " << object_id;
  local_object_manager_.SpillObjects(
      {object_id}, [object_id, reply, send_reply_callback](const ray::Status &status) {
        if (status.ok()) {
          RAY_LOG(DEBUG) << "Object " << object_id
                         << " has been spilled, replying to owner";
          reply->set_success(true);
          // TODO(Clark): Add spilled URLs and spilled node ID to owner RPC reply here
          // if OBOD is enabled, instead of relying on automatic raylet spilling path to
          // send an extra RPC to the owner.
        }
        send_reply_callback(Status::OK(), nullptr, nullptr);
      });
}

void NodeManager::HandleReleaseUnusedBundles(
    const rpc::ReleaseUnusedBundlesRequest &request,
    rpc::ReleaseUnusedBundlesReply *reply, rpc::SendReplyCallback send_reply_callback) {
  RAY_LOG(DEBUG) << "Releasing unused bundles.";
  std::unordered_set<BundleID, pair_hash> in_use_bundles;
  for (int index = 0; index < request.bundles_in_use_size(); ++index) {
    const auto &bundle_id = request.bundles_in_use(index).bundle_id();
    in_use_bundles.emplace(
        std::make_pair(PlacementGroupID::FromBinary(bundle_id.placement_group_id()),
                       bundle_id.bundle_index()));
  }

  // Kill all workers that are currently associated with the unused bundles.
  // NOTE: We can't traverse directly with `leased_workers_`, because `DestroyWorker` will
  // delete the element of `leased_workers_`. So we need to filter out
  // `workers_associated_with_unused_bundles` separately.
  std::vector<std::shared_ptr<WorkerInterface>> workers_associated_with_unused_bundles;
  for (const auto &worker_it : leased_workers_) {
    auto &worker = worker_it.second;
    const auto &bundle_id = worker->GetBundleId();
    // We need to filter out the workers used by placement group.
    if (!bundle_id.first.IsNil() && 0 == in_use_bundles.count(bundle_id)) {
      workers_associated_with_unused_bundles.emplace_back(worker);
    }
  }

  for (const auto &worker : workers_associated_with_unused_bundles) {
    RAY_LOG(DEBUG)
        << "Destroying worker since its bundle was unused. Placement group id: "
        << worker->GetBundleId().first
        << ", bundle index: " << worker->GetBundleId().second
        << ", task id: " << worker->GetAssignedTaskId()
        << ", actor id: " << worker->GetActorId()
        << ", worker id: " << worker->WorkerId();
    DestroyWorker(worker, rpc::WorkerExitType::UNUSED_RESOURCE_RELEASED);
  }

  // Return unused bundle resources.
  placement_group_resource_manager_->ReturnUnusedBundle(in_use_bundles);

  send_reply_callback(Status::OK(), nullptr, nullptr);
}

// TODO(edoakes): this function is problematic because it both sends warnings spuriously
// under normal conditions and sometimes doesn't send a warning under actual deadlock
// conditions. The current logic is to push a warning when: all running tasks are
// blocked, there is at least one ready task, and a warning hasn't been pushed in
// debug_dump_period_ milliseconds.
// See https://github.com/ray-project/ray/issues/5790 for details.
void NodeManager::WarnResourceDeadlock() {
  ray::Task exemplar;
  bool any_pending = false;
  int pending_actor_creations = 0;
  int pending_tasks = 0;
  std::string available_resources;

  // Check if any progress is being made on this raylet.
  for (const auto &worker : worker_pool_.GetAllRegisteredWorkers()) {
    if (!worker->IsDead() && !worker->GetAssignedTaskId().IsNil() &&
        !worker->IsBlocked() && worker->GetActorId().IsNil()) {
      // Progress is being made in a task, don't warn.
      resource_deadlock_warned_ = 0;
      return;
    }
  }

  // Check if any tasks are blocked on resource acquisition.
  if (!cluster_task_manager_->AnyPendingTasks(&exemplar, &any_pending,
                                              &pending_actor_creations, &pending_tasks)) {
    // No pending tasks, no need to warn.
    resource_deadlock_warned_ = 0;
    return;
  }
  available_resources = cluster_resource_scheduler_->GetLocalResourceViewString();

  // Push an warning to the driver that a task is blocked trying to acquire resources.
  // To avoid spurious triggers, only take action starting with the second time.
  // case resource_deadlock_warned_:  0 => first time, don't do anything yet
  // case resource_deadlock_warned_:  1 => second time, print a warning
  // case resource_deadlock_warned_: >1 => global gc but don't print any warnings
  std::ostringstream error_message;
  if (any_pending && resource_deadlock_warned_++ > 0) {
    // Actor references may be caught in cycles, preventing them from being deleted.
    // Trigger global GC to hopefully free up resource slots.
    TriggerGlobalGC();

    // Suppress duplicates warning messages.
    if (resource_deadlock_warned_ > 2) {
      return;
    }

    error_message
        << "The actor or task with ID " << exemplar.GetTaskSpecification().TaskId()
        << " cannot be scheduled right now. It requires "
        << exemplar.GetTaskSpecification().GetRequiredPlacementResources().ToString()
        << " for placement, but this node only has remaining " << available_resources
        << ". In total there are " << pending_tasks << " pending tasks and "
        << pending_actor_creations << " pending actors on this node. "
        << "This is likely due to all cluster resources being claimed by actors. "
        << "To resolve the issue, consider creating fewer actors or increase the "
        << "resources available to this Ray cluster. You can ignore this message "
        << "if this Ray cluster is expected to auto-scale.";
    auto error_data_ptr = gcs::CreateErrorTableData(
        "resource_deadlock", error_message.str(), current_time_ms(),
        exemplar.GetTaskSpecification().JobId());
    RAY_CHECK_OK(gcs_client_->Errors().AsyncReportJobError(error_data_ptr, nullptr));
  }
}

void NodeManager::GetObjectManagerProfileInfo() {
  int64_t start_time_ms = current_time_ms();

  auto profile_info = object_manager_.GetAndResetProfilingInfo();

  if (profile_info->profile_events_size() > 0) {
    RAY_CHECK_OK(gcs_client_->Stats().AsyncAddProfileData(profile_info, nullptr));
  }

  int64_t interval = current_time_ms() - start_time_ms;
  if (interval > RayConfig::instance().handler_warning_timeout_ms()) {
    RAY_LOG(WARNING) << "GetObjectManagerProfileInfo handler took " << interval << " ms.";
  }
}

void NodeManager::NodeAdded(const GcsNodeInfo &node_info) {
  const NodeID node_id = NodeID::FromBinary(node_info.node_id());

  RAY_LOG(DEBUG) << "[NodeAdded] Received callback from node id " << node_id;
  if (node_id == self_node_id_) {
    return;
  }

  // Store address of the new node manager for rpc requests.
  remote_node_manager_addresses_[node_id] =
      std::make_pair(node_info.node_manager_address(), node_info.node_manager_port());

  // Fetch resource info for the remote node and update cluster resource map.
  RAY_CHECK_OK(gcs_client_->NodeResources().AsyncGetResources(
      node_id,
      [this, node_id](
          Status status,
          const boost::optional<gcs::NodeResourceInfoAccessor::ResourceMap> &data) {
        if (data) {
          ResourceSet resource_set;
          for (auto &resource_entry : *data) {
            resource_set.AddOrUpdateResource(resource_entry.first,
                                             resource_entry.second->resource_capacity());
          }
          ResourceCreateUpdated(node_id, resource_set);
        }
      }));
}

void NodeManager::NodeRemoved(const NodeID &node_id) {
  // TODO(swang): If we receive a notification for our own death, clean up and
  // exit immediately.
  RAY_LOG(DEBUG) << "[NodeRemoved] Received callback from node id " << node_id;

  RAY_CHECK(node_id != self_node_id_)
      << "Exiting because this node manager has mistakenly been marked dead by the "
      << "monitor: GCS didn't receive heartbeats within timeout "
      << RayConfig::instance().num_heartbeats_timeout() *
             RayConfig::instance().raylet_heartbeat_period_milliseconds()
      << " ms. This is likely since the machine or raylet became overloaded.";

  // Below, when we remove node_id from all of these data structures, we could
  // check that it is actually removed, or log a warning otherwise, but that may
  // not be necessary.

  // Remove the node from the resource map.
  if (!cluster_resource_scheduler_->RemoveNode(node_id.Binary())) {
    RAY_LOG(DEBUG) << "Received NodeRemoved callback for an unknown node: " << node_id
                   << ".";
    return;
  }

  // Remove the node manager address.
  const auto node_entry = remote_node_manager_addresses_.find(node_id);
  if (node_entry != remote_node_manager_addresses_.end()) {
    remote_node_manager_addresses_.erase(node_entry);
  }

  // Notify the object directory that the node has been removed so that it
  // can remove it from any cached locations.
  object_directory_->HandleNodeRemoved(node_id);

  // Clean up workers that were owned by processes that were on the failed
  // node.
  rpc::WorkerDeltaData data;
  data.set_raylet_id(node_id.Binary());
  HandleUnexpectedWorkerFailure(data);
}

void NodeManager::HandleUnexpectedWorkerFailure(const rpc::WorkerDeltaData &data) {
  const WorkerID worker_id = WorkerID::FromBinary(data.worker_id());
  const NodeID node_id = NodeID::FromBinary(data.raylet_id());
  if (!worker_id.IsNil()) {
    RAY_LOG(DEBUG) << "Worker " << worker_id << " failed";
    failed_workers_cache_.insert(worker_id);
  } else {
    RAY_CHECK(!node_id.IsNil());
    failed_nodes_cache_.insert(node_id);
  }

  // TODO(swang): Also clean up any lease requests owned by the failed worker
  // from the task queues. This is only necessary for lease requests that are
  // infeasible, since requests that are fulfilled will get canceled during
  // dispatch.
  for (const auto &pair : leased_workers_) {
    auto &worker = pair.second;
    const auto owner_worker_id =
        WorkerID::FromBinary(worker->GetOwnerAddress().worker_id());
    const auto owner_node_id =
        WorkerID::FromBinary(worker->GetOwnerAddress().raylet_id());
    RAY_LOG(DEBUG) << "Lease " << worker->WorkerId() << " owned by " << owner_worker_id;
    RAY_CHECK(!owner_worker_id.IsNil() && !owner_node_id.IsNil());
    if (!worker->IsDetachedActor()) {
      // TODO (Alex): Cancel all pending child tasks of the tasks whose owners have failed
      // because the owner could've submitted lease requests before failing.
      if (!worker_id.IsNil()) {
        // If the failed worker was a leased worker's owner, then kill the leased worker.
        if (owner_worker_id == worker_id) {
          RAY_LOG(INFO) << "Owner process " << owner_worker_id
                        << " died, killing leased worker " << worker->WorkerId();
          KillWorker(worker);
        }
      } else if (owner_node_id == node_id) {
        // If the leased worker's owner was on the failed node, then kill the leased
        // worker.
        RAY_LOG(INFO) << "Owner node " << owner_node_id << " died, killing leased worker "
                      << worker->WorkerId();
        KillWorker(worker);
      }
    }
  }
}

void NodeManager::ResourceCreateUpdated(const NodeID &node_id,
                                        const ResourceSet &createUpdatedResources) {
  RAY_LOG(DEBUG) << "[ResourceCreateUpdated] received callback from node id " << node_id
                 << " with created or updated resources: "
                 << createUpdatedResources.ToString() << ". Updating resource map.";

  // Update local_available_resources_ and SchedulingResources
  for (const auto &resource_pair : createUpdatedResources.GetResourceMap()) {
    const std::string &resource_label = resource_pair.first;
    const double &new_resource_capacity = resource_pair.second;
    cluster_resource_scheduler_->UpdateResourceCapacity(node_id.Binary(), resource_label,
                                                        new_resource_capacity);
  }
  RAY_LOG(DEBUG) << "[ResourceCreateUpdated] Updated cluster_resource_map.";

  if (node_id == self_node_id_) {
    // The resource update is on the local node, check if we can reschedule tasks.
    cluster_task_manager_->ScheduleInfeasibleTasks();
  }
}

void NodeManager::ResourceDeleted(const NodeID &node_id,
                                  const std::vector<std::string> &resource_names) {
  if (RAY_LOG_ENABLED(DEBUG)) {
    std::ostringstream oss;
    for (auto &resource_name : resource_names) {
      oss << resource_name << ", ";
    }
    RAY_LOG(DEBUG) << "[ResourceDeleted] received callback from node id " << node_id
                   << " with deleted resources: " << oss.str()
                   << ". Updating resource map.";
  }

  // Update local_available_resources_ and SchedulingResources
  for (const auto &resource_label : resource_names) {
    cluster_resource_scheduler_->DeleteResource(node_id.Binary(), resource_label);
  }
  return;
}

void NodeManager::UpdateResourceUsage(const NodeID &node_id,
                                      const rpc::ResourcesData &resource_data) {
  if (!cluster_resource_scheduler_->UpdateNode(node_id.Binary(), resource_data)) {
    RAY_LOG(INFO)
        << "[UpdateResourceUsage]: received resource usage from unknown node id "
        << node_id;
    return;
  }

  // Trigger local GC at the next heartbeat interval.
  if (resource_data.should_global_gc()) {
    should_local_gc_ = true;
  }

  // If light resource usage report enabled, we update remote resources only when related
  // resources map in heartbeat is not empty.
  cluster_task_manager_->ScheduleAndDispatchTasks();
}

void NodeManager::ResourceUsageBatchReceived(
    const ResourceUsageBatchData &resource_usage_batch) {
  // Update load information provided by each message.
  for (const auto &resource_usage : resource_usage_batch.batch()) {
    const NodeID &node_id = NodeID::FromBinary(resource_usage.node_id());
    if (node_id == self_node_id_) {
      // Skip messages from self.
      continue;
    }
    UpdateResourceUsage(node_id, resource_usage);
  }
}

void NodeManager::ProcessNewClient(ClientConnection &client) {
  // The new client is a worker, so begin listening for messages.
  client.ProcessMessages();
}

void NodeManager::ProcessClientMessage(const std::shared_ptr<ClientConnection> &client,
                                       int64_t message_type,
                                       const uint8_t *message_data) {
  auto registered_worker = worker_pool_.GetRegisteredWorker(client);
  auto message_type_value = static_cast<protocol::MessageType>(message_type);
  RAY_LOG(DEBUG) << "[Worker] Message "
                 << protocol::EnumNameMessageType(message_type_value) << "("
                 << message_type << ") from worker with PID "
                 << (registered_worker
                         ? std::to_string(registered_worker->GetProcess().GetId())
                         : "nil");

  if (registered_worker && registered_worker->IsDead()) {
    // For a worker that is marked as dead (because the job has died already),
    // all the messages are ignored except DisconnectClient.
    if (message_type_value != protocol::MessageType::DisconnectClient) {
      // Listen for more messages.
      client->ProcessMessages();
      return;
    }
  }

  switch (message_type_value) {
  case protocol::MessageType::RegisterClientRequest: {
    ProcessRegisterClientRequestMessage(client, message_data);
  } break;
  case protocol::MessageType::AnnounceWorkerPort: {
    ProcessAnnounceWorkerPortMessage(client, message_data);
  } break;
  case protocol::MessageType::TaskDone: {
    HandleWorkerAvailable(client);
  } break;
  case protocol::MessageType::DisconnectClient: {
    ProcessDisconnectClientMessage(client, message_data);
    // We don't need to receive future messages from this client,
    // because it's already disconnected.
    return;
  } break;
  case protocol::MessageType::FetchOrReconstruct: {
    ProcessFetchOrReconstructMessage(client, message_data);
  } break;
  case protocol::MessageType::NotifyDirectCallTaskBlocked: {
    ProcessDirectCallTaskBlocked(client, message_data);
  } break;
  case protocol::MessageType::NotifyDirectCallTaskUnblocked: {
    std::shared_ptr<WorkerInterface> worker = worker_pool_.GetRegisteredWorker(client);
    HandleDirectCallTaskUnblocked(worker);
  } break;
  case protocol::MessageType::NotifyUnblocked: {
    // TODO(ekl) this is still used from core worker even in direct call mode to
    // finish up get requests.
    auto message = flatbuffers::GetRoot<protocol::NotifyUnblocked>(message_data);
    AsyncResolveObjectsFinish(client, from_flatbuf<TaskID>(*message->task_id()),
                              /*was_blocked*/ true);
  } break;
  case protocol::MessageType::WaitRequest: {
    ProcessWaitRequestMessage(client, message_data);
  } break;
  case protocol::MessageType::WaitForDirectActorCallArgsRequest: {
    ProcessWaitForDirectActorCallArgsRequestMessage(client, message_data);
  } break;
  case protocol::MessageType::PushErrorRequest: {
    ProcessPushErrorRequestMessage(message_data);
  } break;
  case protocol::MessageType::PushProfileEventsRequest: {
    auto fbs_message = flatbuffers::GetRoot<flatbuffers::String>(message_data);
    auto profile_table_data = std::make_shared<rpc::ProfileTableData>();
    RAY_CHECK(
        profile_table_data->ParseFromArray(fbs_message->data(), fbs_message->size()));
    RAY_CHECK_OK(gcs_client_->Stats().AsyncAddProfileData(profile_table_data, nullptr));
  } break;
  case protocol::MessageType::FreeObjectsInObjectStoreRequest: {
    auto message = flatbuffers::GetRoot<protocol::FreeObjectsRequest>(message_data);
    std::vector<ObjectID> object_ids = from_flatbuf<ObjectID>(*message->object_ids());
    // Clean up objects from the object store.
    object_manager_.FreeObjects(object_ids, message->local_only());
  } break;
  case protocol::MessageType::SubscribePlasmaReady: {
    ProcessSubscribePlasmaReady(client, message_data);
  } break;
  default:
    RAY_LOG(FATAL) << "Received unexpected message type " << message_type;
  }

  // Listen for more messages.
  client->ProcessMessages();
}

void NodeManager::ProcessRegisterClientRequestMessage(
    const std::shared_ptr<ClientConnection> &client, const uint8_t *message_data) {
  client->Register();

  auto message = flatbuffers::GetRoot<protocol::RegisterClientRequest>(message_data);
  Language language = static_cast<Language>(message->language());
  const JobID job_id = from_flatbuf<JobID>(*message->job_id());
  WorkerID worker_id = from_flatbuf<WorkerID>(*message->worker_id());
  pid_t pid = message->worker_pid();
  std::string worker_ip_address = string_from_flatbuf(*message->ip_address());
  // TODO(suquark): Use `WorkerType` in `common.proto` without type converting.
  rpc::WorkerType worker_type = static_cast<rpc::WorkerType>(message->worker_type());
  if (((worker_type != rpc::WorkerType::SPILL_WORKER &&
        worker_type != rpc::WorkerType::RESTORE_WORKER)) ||
      worker_type == rpc::WorkerType::DRIVER) {
    RAY_CHECK(!job_id.IsNil());
  } else {
    RAY_CHECK(job_id.IsNil());
  }
  auto worker = std::dynamic_pointer_cast<WorkerInterface>(
      std::make_shared<Worker>(job_id, worker_id, language, worker_type,
                               worker_ip_address, client, client_call_manager_));

  auto send_reply_callback = [this, client, job_id](Status status, int assigned_port) {
    flatbuffers::FlatBufferBuilder fbb;
    std::string serialized_job_config;
    auto job_config = worker_pool_.GetJobConfig(job_id);
    if (job_config != boost::none) {
      serialized_job_config = (*job_config).SerializeAsString();
    }
    auto reply = ray::protocol::CreateRegisterClientReply(
        fbb, status.ok(), fbb.CreateString(status.ToString()),
        to_flatbuf(fbb, self_node_id_), assigned_port,
        fbb.CreateString(serialized_job_config));
    fbb.Finish(reply);
    client->WriteMessageAsync(
        static_cast<int64_t>(protocol::MessageType::RegisterClientReply), fbb.GetSize(),
        fbb.GetBufferPointer(), [this, client](const ray::Status &status) {
          if (!status.ok()) {
            DisconnectClient(client);
          }
        });
  };
  if (worker_type == rpc::WorkerType::WORKER ||
      worker_type == rpc::WorkerType::SPILL_WORKER ||
      worker_type == rpc::WorkerType::RESTORE_WORKER) {
    // Register the new worker.
    auto status = worker_pool_.RegisterWorker(worker, pid, send_reply_callback);
    if (!status.ok()) {
      // If the worker failed to register to Raylet, trigger task dispatching here to
      // allow new worker processes to be started (if capped by
      // maximum_startup_concurrency).
      cluster_task_manager_->ScheduleAndDispatchTasks();
    }
  } else {
    // Register the new driver.
    RAY_CHECK(pid >= 0);
    worker->SetProcess(Process::FromPid(pid));
    // Compute a dummy driver task id from a given driver.
    const TaskID driver_task_id = TaskID::ComputeDriverTaskId(worker_id);
    worker->AssignTaskId(driver_task_id);
    rpc::JobConfig job_config;
    job_config.ParseFromString(message->serialized_job_config()->str());
    Status status = worker_pool_.RegisterDriver(worker, job_config, send_reply_callback);
    if (status.ok()) {
      auto job_data_ptr =
          gcs::CreateJobTableData(job_id, /*is_dead*/ false, std::time(nullptr),
                                  worker_ip_address, pid, job_config);
      RAY_CHECK_OK(gcs_client_->Jobs().AsyncAdd(job_data_ptr, nullptr));
    }
  }
}

void NodeManager::ProcessAnnounceWorkerPortMessage(
    const std::shared_ptr<ClientConnection> &client, const uint8_t *message_data) {
  bool is_worker = true;
  std::shared_ptr<WorkerInterface> worker = worker_pool_.GetRegisteredWorker(client);
  if (worker == nullptr) {
    is_worker = false;
    worker = worker_pool_.GetRegisteredDriver(client);
  }
  RAY_CHECK(worker != nullptr) << "No worker exists for CoreWorker with client: "
                               << client->DebugString();

  auto message = flatbuffers::GetRoot<protocol::AnnounceWorkerPort>(message_data);
  int port = message->port();
  worker->Connect(port);
  if (is_worker) {
    worker_pool_.OnWorkerStarted(worker);
    HandleWorkerAvailable(worker->Connection());
  }
}

void NodeManager::HandleWorkerAvailable(const std::shared_ptr<ClientConnection> &client) {
  std::shared_ptr<WorkerInterface> worker = worker_pool_.GetRegisteredWorker(client);
  HandleWorkerAvailable(worker);
}

void NodeManager::HandleWorkerAvailable(const std::shared_ptr<WorkerInterface> &worker) {
  RAY_CHECK(worker);

  if (worker->GetWorkerType() == rpc::WorkerType::SPILL_WORKER) {
    // Return the worker to the idle pool.
    worker_pool_.PushSpillWorker(worker);
    return;
  }

  if (worker->GetWorkerType() == rpc::WorkerType::RESTORE_WORKER) {
    // Return the worker to the idle pool.
    worker_pool_.PushRestoreWorker(worker);
    return;
  }

  bool worker_idle = true;

  // If the worker was assigned a task, mark it as finished.
  if (!worker->GetAssignedTaskId().IsNil()) {
    worker_idle = FinishAssignedTask(worker);
  }

  if (worker_idle) {
    // Return the worker to the idle pool.
    worker_pool_.PushWorker(worker);
  }

  cluster_task_manager_->ScheduleAndDispatchTasks();
}

void NodeManager::DisconnectClient(
    const std::shared_ptr<ClientConnection> &client, rpc::WorkerExitType disconnect_type,
    const std::shared_ptr<rpc::RayException> &creation_task_exception) {
  RAY_LOG(INFO) << "NodeManager::DisconnectClient, disconnect_type=" << disconnect_type
                << ", has creation task exception = "
                << (creation_task_exception != nullptr);
  std::shared_ptr<WorkerInterface> worker = worker_pool_.GetRegisteredWorker(client);
  bool is_worker = false, is_driver = false;
  if (worker) {
    // The client is a worker.
    is_worker = true;
  } else {
    worker = worker_pool_.GetRegisteredDriver(client);
    if (worker) {
      // The client is a driver.
      is_driver = true;
    } else {
      RAY_LOG(INFO) << "Ignoring client disconnect because the client has already "
                    << "been disconnected.";
      return;
    }
  }
  RAY_CHECK(!(is_worker && is_driver));
  // If the client has any blocked tasks, mark them as unblocked. In
  // particular, we are no longer waiting for their dependencies.
  if (is_worker && worker->IsDead()) {
    // If the worker was killed by us because the driver exited,
    // treat it as intentionally disconnected.
    // Don't need to unblock the client if it's a worker and is already dead.
    // Because in this case, its task is already cleaned up.
    RAY_LOG(DEBUG) << "Skip unblocking worker because it's already dead.";
  } else {
    // Clean up any open ray.wait calls that the worker made.
    dependency_manager_.CancelGetRequest(worker->WorkerId());
    dependency_manager_.CancelWaitRequest(worker->WorkerId());
  }

  // Erase any lease metadata.
  leased_workers_.erase(worker->WorkerId());

  if (creation_task_exception != nullptr) {
    RAY_LOG(INFO) << "Formatted creation task exception: "
                  << creation_task_exception->formatted_exception_string()
                  << ", worker_id: " << worker->WorkerId();
  }
  // Publish the worker failure.
  auto worker_failure_data_ptr = gcs::CreateWorkerFailureData(
      self_node_id_, worker->WorkerId(), worker->IpAddress(), worker->Port(),
      time(nullptr), disconnect_type, creation_task_exception);
  RAY_CHECK_OK(
      gcs_client_->Workers().AsyncReportWorkerFailure(worker_failure_data_ptr, nullptr));

  if (is_worker) {
    const ActorID &actor_id = worker->GetActorId();
    const TaskID &task_id = worker->GetAssignedTaskId();
    // If the worker was running a task or actor, clean up the task and push an
    // error to the driver, unless the worker is already dead.
    if ((!task_id.IsNil() || !actor_id.IsNil()) && !worker->IsDead()) {
      // If the worker was an actor, it'll be cleaned by GCS.
      if (actor_id.IsNil()) {
        // Return the resources that were being used by this worker.
        Task task;
        cluster_task_manager_->TaskFinished(worker, &task);
      }

      if (worker->IsDetachedActor()) {
        runtime_env_manager_.RemoveUriReference(actor_id.Hex());
      }

      if (disconnect_type == rpc::WorkerExitType::SYSTEM_ERROR_EXIT) {
        // Push the error to driver.
        const JobID &job_id = worker->GetAssignedJobId();
        // TODO(rkn): Define this constant somewhere else.
        std::string type = "worker_died";
        std::ostringstream error_message;
        error_message << "A worker died or was killed while executing task " << task_id
                      << ".";
        auto error_data_ptr = gcs::CreateErrorTableData(type, error_message.str(),
                                                        current_time_ms(), job_id);
        RAY_CHECK_OK(gcs_client_->Errors().AsyncReportJobError(error_data_ptr, nullptr));
      }
    }

    // Remove the dead client from the pool and stop listening for messages.
    worker_pool_.DisconnectWorker(worker, disconnect_type);

    // Return the resources that were being used by this worker.
    cluster_task_manager_->ReleaseWorkerResources(worker);

    // Since some resources may have been released, we can try to dispatch more tasks. YYY
    cluster_task_manager_->ScheduleAndDispatchTasks();
  } else if (is_driver) {
    // The client is a driver.
    const auto job_id = worker->GetAssignedJobId();
    RAY_CHECK(!job_id.IsNil());
    RAY_CHECK_OK(gcs_client_->Jobs().AsyncMarkFinished(job_id, nullptr));
    worker_pool_.DisconnectDriver(worker);

    RAY_LOG(INFO) << "Driver (pid=" << worker->GetProcess().GetId()
                  << ") is disconnected. "
                  << "job_id: " << worker->GetAssignedJobId();
  }

  client->Close();

  // TODO(rkn): Tell the object manager that this client has disconnected so
  // that it can clean up the wait requests for this client. Currently I think
  // these can be leaked.
}

void NodeManager::DeleteLocalURI(const std::string &uri, std::function<void(bool)> cb) {
  auto resource_path = boost::filesystem::path(initial_config_.resource_dir);
  // Format of URI must be: scheme://path
  std::string sep = "://";
  auto pos = uri.find(sep);
  if (pos == std::string::npos || pos + sep.size() == uri.size()) {
    RAY_LOG(ERROR) << "Invalid uri: " << uri;
    cb(true);
  }

  auto from_path = resource_path / boost::filesystem::path(uri.substr(pos + sep.size()));
  if (!boost::filesystem::exists(from_path)) {
    RAY_LOG(ERROR) << uri << " doesn't exist locally: " << from_path;
    cb(true);
  }
  std::string deleting_suffix(".deleting");
  auto to_path = from_path;
  to_path += deleting_suffix;
  int suffix_num = 0;
  // This is for a rare case, where one request is under processing,
  // but get a new one here.
  while (boost::filesystem::exists(to_path)) {
    to_path = from_path;
    to_path += deleting_suffix;
    to_path += "." + std::to_string(suffix_num);
    ++suffix_num;
  }
  boost::system::error_code ec;
  boost::filesystem::rename(from_path, to_path, ec);
  if (ec.value() != 0) {
    RAY_LOG(ERROR) << "Failed to move file from " << from_path << " to " << to_path
                   << " because of error " << ec.message();
    cb(false);
  }

  std::string to_path_str = to_path.string();
  // We put actual deleting job in a worker is because deleting big file
  // will block the thread for a while.
  worker_pool_.PopUtilWorker(
      [this, to_path_str, cb](std::shared_ptr<WorkerInterface> io_worker) {
        rpc::RunOnUtilWorkerRequest req;
        // TODO(yic): Move this to another file to make it formal
        req.set_request("DEL_FILE");
        *req.add_args() = to_path_str;
        io_worker->rpc_client()->RunOnUtilWorker(
            req, [this, io_worker, cb](const ray::Status &status,
                                       const rpc::RunOnUtilWorkerReply &) {
              worker_pool_.PushUtilWorker(io_worker);
              if (!status.ok()) {
                RAY_LOG(ERROR) << "Failed to execute job in io_worker " << status;
              }
              cb(status.ok());
            });
      });
}

void NodeManager::ProcessDisconnectClientMessage(
    const std::shared_ptr<ClientConnection> &client, const uint8_t *message_data) {
  auto message = flatbuffers::GetRoot<protocol::DisconnectClient>(message_data);
  auto disconnect_type = static_cast<rpc::WorkerExitType>(message->disconnect_type());
  const flatbuffers::Vector<uint8_t> *exception_pb =
      message->creation_task_exception_pb();

  std::shared_ptr<rpc::RayException> creation_task_exception = nullptr;
  if (exception_pb != nullptr) {
    creation_task_exception = std::make_shared<rpc::RayException>();
    creation_task_exception->ParseFromString(std::string(
        reinterpret_cast<const char *>(exception_pb->data()), exception_pb->size()));
  }
  DisconnectClient(client, disconnect_type, creation_task_exception);
}

void NodeManager::ProcessFetchOrReconstructMessage(
    const std::shared_ptr<ClientConnection> &client, const uint8_t *message_data) {
  auto message = flatbuffers::GetRoot<protocol::FetchOrReconstruct>(message_data);
  const auto refs =
      FlatbufferToObjectReference(*message->object_ids(), *message->owner_addresses());
  if (message->fetch_only()) {
    std::shared_ptr<WorkerInterface> worker = worker_pool_.GetRegisteredWorker(client);
    if (!worker) {
      worker = worker_pool_.GetRegisteredDriver(client);
    }
    if (worker) {
      // This will start a fetch for the objects that gets canceled once the
      // objects are local, or if the worker dies.
      dependency_manager_.StartOrUpdateWaitRequest(worker->WorkerId(), refs);
    }
  } else {
    // The values are needed. Add all requested objects to the list to
    // subscribe to in the task dependency manager. These objects will be
    // pulled from remote node managers. If an object's owner dies, an error
    // will be stored as the object's value.
    const TaskID task_id = from_flatbuf<TaskID>(*message->task_id());
    AsyncResolveObjects(client, refs, task_id, /*ray_get=*/true,
                        /*mark_worker_blocked*/ message->mark_worker_blocked());
  }
}

void NodeManager::ProcessDirectCallTaskBlocked(
    const std::shared_ptr<ClientConnection> &client, const uint8_t *message_data) {
  auto message =
      flatbuffers::GetRoot<protocol::NotifyDirectCallTaskBlocked>(message_data);
  bool release_resources = message->release_resources();
  std::shared_ptr<WorkerInterface> worker = worker_pool_.GetRegisteredWorker(client);
  HandleDirectCallTaskBlocked(worker, release_resources);
}

void NodeManager::ProcessWaitRequestMessage(
    const std::shared_ptr<ClientConnection> &client, const uint8_t *message_data) {
  // Read the data.
  auto message = flatbuffers::GetRoot<protocol::WaitRequest>(message_data);
  std::vector<ObjectID> object_ids = from_flatbuf<ObjectID>(*message->object_ids());
  const auto refs =
      FlatbufferToObjectReference(*message->object_ids(), *message->owner_addresses());
  std::unordered_map<ObjectID, rpc::Address> owner_addresses;
  for (const auto &ref : refs) {
    owner_addresses.emplace(ObjectID::FromBinary(ref.object_id()), ref.owner_address());
  }

  bool resolve_objects = false;
  for (auto const &object_id : object_ids) {
    if (!dependency_manager_.CheckObjectLocal(object_id)) {
      // At least one object requires resolution.
      resolve_objects = true;
    }
  }

  const TaskID &current_task_id = from_flatbuf<TaskID>(*message->task_id());
  bool was_blocked = message->mark_worker_blocked();
  if (resolve_objects) {
    // Resolve any missing objects. This is a no-op for any objects that are
    // already local. Missing objects will be pulled from remote node managers.
    // If an object's owner dies, an error will be stored as the object's
    // value.
    AsyncResolveObjects(client, refs, current_task_id, /*ray_get=*/false,
                        /*mark_worker_blocked*/ was_blocked);
  }
  int64_t wait_ms = message->timeout();
  uint64_t num_required_objects = static_cast<uint64_t>(message->num_ready_objects());
  // TODO Remove in the future since it should have already be done in other place
  ray::Status status = object_manager_.Wait(
      object_ids, owner_addresses, wait_ms, num_required_objects,
      [this, resolve_objects, was_blocked, client, current_task_id](
          std::vector<ObjectID> found, std::vector<ObjectID> remaining) {
        // Write the data.
        flatbuffers::FlatBufferBuilder fbb;
        flatbuffers::Offset<protocol::WaitReply> wait_reply = protocol::CreateWaitReply(
            fbb, to_flatbuf(fbb, found), to_flatbuf(fbb, remaining));
        fbb.Finish(wait_reply);

        auto status =
            client->WriteMessage(static_cast<int64_t>(protocol::MessageType::WaitReply),
                                 fbb.GetSize(), fbb.GetBufferPointer());
        if (status.ok()) {
          // The client is unblocked now because the wait call has returned.
          if (resolve_objects) {
            AsyncResolveObjectsFinish(client, current_task_id, was_blocked);
          }
        } else {
          // We failed to write to the client, so disconnect the client.
          DisconnectClient(client);
        }
      });
  RAY_CHECK_OK(status);
}

void NodeManager::ProcessWaitForDirectActorCallArgsRequestMessage(
    const std::shared_ptr<ClientConnection> &client, const uint8_t *message_data) {
  // Read the data.
  auto message =
      flatbuffers::GetRoot<protocol::WaitForDirectActorCallArgsRequest>(message_data);
  std::vector<ObjectID> object_ids = from_flatbuf<ObjectID>(*message->object_ids());
  int64_t tag = message->tag();
  // Resolve any missing objects. This will pull the objects from remote node
  // managers or store an error if the objects have failed.
  const auto refs =
      FlatbufferToObjectReference(*message->object_ids(), *message->owner_addresses());
  std::unordered_map<ObjectID, rpc::Address> owner_addresses;
  for (const auto &ref : refs) {
    owner_addresses.emplace(ObjectID::FromBinary(ref.object_id()), ref.owner_address());
  }
  AsyncResolveObjects(client, refs, TaskID::Nil(), /*ray_get=*/false,
                      /*mark_worker_blocked*/ false);
  // Reply to the client once a location has been found for all arguments.
  // NOTE(swang): ObjectManager::Wait currently returns as soon as any location
  // has been found, so the object may still be on a remote node when the
  // client receives the reply.
  ray::Status status = object_manager_.Wait(
      object_ids, owner_addresses, -1, object_ids.size(),
      [this, client, tag](std::vector<ObjectID> found, std::vector<ObjectID> remaining) {
        RAY_CHECK(remaining.empty());
        std::shared_ptr<WorkerInterface> worker =
            worker_pool_.GetRegisteredWorker(client);
        if (!worker) {
          RAY_LOG(ERROR) << "Lost worker for wait request " << client;
        } else {
          worker->DirectActorCallArgWaitComplete(tag);
        }
      });
  RAY_CHECK_OK(status);
}

void NodeManager::ProcessPushErrorRequestMessage(const uint8_t *message_data) {
  auto message = flatbuffers::GetRoot<protocol::PushErrorRequest>(message_data);

  auto const &type = string_from_flatbuf(*message->type());
  auto const &error_message = string_from_flatbuf(*message->error_message());
  double timestamp = message->timestamp();
  JobID job_id = from_flatbuf<JobID>(*message->job_id());
  auto error_data_ptr = gcs::CreateErrorTableData(type, error_message, timestamp, job_id);
  RAY_CHECK_OK(gcs_client_->Errors().AsyncReportJobError(error_data_ptr, nullptr));
}

void NodeManager::HandleRequestResourceReport(
    const rpc::RequestResourceReportRequest &request,
    rpc::RequestResourceReportReply *reply, rpc::SendReplyCallback send_reply_callback) {
  // RAY_LOG(ERROR) << "Resource report requested";
  auto resources_data = reply->mutable_resources();
  FillResourceReport(*resources_data);

  send_reply_callback(Status::OK(), nullptr, nullptr);
}

void NodeManager::HandleRequestWorkerLease(const rpc::RequestWorkerLeaseRequest &request,
                                           rpc::RequestWorkerLeaseReply *reply,
                                           rpc::SendReplyCallback send_reply_callback) {
  rpc::Task task_message;
  task_message.mutable_task_spec()->CopyFrom(request.resource_spec());
  auto backlog_size = -1;
  if (RayConfig::instance().report_worker_backlog()) {
    backlog_size = request.backlog_size();
  }
  Task task(task_message, backlog_size);
  bool is_actor_creation_task = task.GetTaskSpecification().IsActorCreationTask();
  ActorID actor_id = ActorID::Nil();
  metrics_num_task_scheduled_ += 1;

  if (is_actor_creation_task) {
    actor_id = task.GetTaskSpecification().ActorCreationId();

    // Save the actor creation task spec to GCS, which is needed to
    // reconstruct the actor when raylet detect it dies.
    std::shared_ptr<rpc::TaskTableData> data = std::make_shared<rpc::TaskTableData>();
    data->mutable_task()->mutable_task_spec()->CopyFrom(
        task.GetTaskSpecification().GetMessage());
    RAY_CHECK_OK(gcs_client_->Tasks().AsyncAdd(data, nullptr));
  }

  if (RayConfig::instance().enable_worker_prestart()) {
    auto task_spec = task.GetTaskSpecification();
    worker_pool_.PrestartWorkers(task_spec, request.backlog_size());
  }

  cluster_task_manager_->QueueAndScheduleTask(task, reply, send_reply_callback);
}

void NodeManager::HandlePrepareBundleResources(
    const rpc::PrepareBundleResourcesRequest &request,
    rpc::PrepareBundleResourcesReply *reply, rpc::SendReplyCallback send_reply_callback) {
  auto bundle_spec = BundleSpecification(request.bundle_spec());
  RAY_LOG(DEBUG) << "Request to prepare bundle resources is received, "
                 << bundle_spec.DebugString();

  auto prepared = placement_group_resource_manager_->PrepareBundle(bundle_spec);
  reply->set_success(prepared);
  send_reply_callback(Status::OK(), nullptr, nullptr);
}

void NodeManager::HandleCommitBundleResources(
    const rpc::CommitBundleResourcesRequest &request,
    rpc::CommitBundleResourcesReply *reply, rpc::SendReplyCallback send_reply_callback) {
  auto bundle_spec = BundleSpecification(request.bundle_spec());
  RAY_LOG(DEBUG) << "Request to commit bundle resources is received, "
                 << bundle_spec.DebugString();
  placement_group_resource_manager_->CommitBundle(bundle_spec);
  send_reply_callback(Status::OK(), nullptr, nullptr);

  cluster_task_manager_->ScheduleInfeasibleTasks();
  cluster_task_manager_->ScheduleAndDispatchTasks();
}

void NodeManager::HandleCancelResourceReserve(
    const rpc::CancelResourceReserveRequest &request,
    rpc::CancelResourceReserveReply *reply, rpc::SendReplyCallback send_reply_callback) {
  auto bundle_spec = BundleSpecification(request.bundle_spec());
  RAY_LOG(INFO) << "Request to cancel reserved resource is received, "
                << bundle_spec.DebugString();

  // Kill all workers that are currently associated with the placement group.
  // NOTE: We can't traverse directly with `leased_workers_`, because `DestroyWorker` will
  // delete the element of `leased_workers_`. So we need to filter out
  // `workers_associated_with_pg` separately.
  std::vector<std::shared_ptr<WorkerInterface>> workers_associated_with_pg;
  for (const auto &worker_it : leased_workers_) {
    auto &worker = worker_it.second;
    if (worker->GetBundleId().first == bundle_spec.PlacementGroupId()) {
      workers_associated_with_pg.emplace_back(worker);
    }
  }
  for (const auto &worker : workers_associated_with_pg) {
    RAY_LOG(DEBUG)
        << "Destroying worker since its placement group was removed. Placement group id: "
        << worker->GetBundleId().first
        << ", bundle index: " << bundle_spec.BundleId().second
        << ", task id: " << worker->GetAssignedTaskId()
        << ", actor id: " << worker->GetActorId()
        << ", worker id: " << worker->WorkerId();
    DestroyWorker(worker, rpc::WorkerExitType::PLACEMENT_GROUP_REMOVED);
  }

  // Return bundle resources.
  placement_group_resource_manager_->ReturnBundle(bundle_spec);
  cluster_task_manager_->ScheduleInfeasibleTasks();
  cluster_task_manager_->ScheduleAndDispatchTasks();
  send_reply_callback(Status::OK(), nullptr, nullptr);
}

void NodeManager::HandleReturnWorker(const rpc::ReturnWorkerRequest &request,
                                     rpc::ReturnWorkerReply *reply,
                                     rpc::SendReplyCallback send_reply_callback) {
  // Read the resource spec submitted by the client.
  auto worker_id = WorkerID::FromBinary(request.worker_id());
  std::shared_ptr<WorkerInterface> worker = leased_workers_[worker_id];

  Status status;
  leased_workers_.erase(worker_id);

  if (worker) {
    if (request.disconnect_worker()) {
      DisconnectClient(worker->Connection());
    } else {
      // Handle the edge case where the worker was returned before we got the
      // unblock RPC by unblocking it immediately (unblock is idempotent).
      if (worker->IsBlocked()) {
        HandleDirectCallTaskUnblocked(worker);
      }
      cluster_task_manager_->ReturnWorkerResources(worker);
      HandleWorkerAvailable(worker);
    }
  } else {
    status = Status::Invalid("Returned worker does not exist any more");
  }
  send_reply_callback(status, nullptr, nullptr);
}

void NodeManager::HandleReleaseUnusedWorkers(
    const rpc::ReleaseUnusedWorkersRequest &request,
    rpc::ReleaseUnusedWorkersReply *reply, rpc::SendReplyCallback send_reply_callback) {
  std::unordered_set<WorkerID> in_use_worker_ids;
  for (int index = 0; index < request.worker_ids_in_use_size(); ++index) {
    auto worker_id = WorkerID::FromBinary(request.worker_ids_in_use(index));
    in_use_worker_ids.emplace(worker_id);
  }

  std::vector<WorkerID> unused_worker_ids;
  for (auto &iter : leased_workers_) {
    // We need to exclude workers used by common tasks.
    // Because they are not used by GCS.
    if (!iter.second->GetActorId().IsNil() && !in_use_worker_ids.count(iter.first)) {
      unused_worker_ids.emplace_back(iter.first);
    }
  }

  for (auto &iter : unused_worker_ids) {
    leased_workers_.erase(iter);
  }

  send_reply_callback(Status::OK(), nullptr, nullptr);
}

void NodeManager::HandleCancelWorkerLease(const rpc::CancelWorkerLeaseRequest &request,
                                          rpc::CancelWorkerLeaseReply *reply,
                                          rpc::SendReplyCallback send_reply_callback) {
  const TaskID task_id = TaskID::FromBinary(request.task_id());
  bool canceled = cluster_task_manager_->CancelTask(task_id);
  // The task cancellation failed if we did not have the task queued, since
  // this means that we may not have received the task request yet. It is
  // successful if we did have the task queued, since we have now replied to
  // the client that requested the lease.
  reply->set_success(canceled);
  send_reply_callback(Status::OK(), nullptr, nullptr);
}

void NodeManager::MarkObjectsAsFailed(
    const ErrorType &error_type, const std::vector<rpc::ObjectReference> objects_to_fail,
    const JobID &job_id) {
  const std::string meta = std::to_string(static_cast<int>(error_type));
  for (const auto &ref : objects_to_fail) {
    ObjectID object_id = ObjectID::FromBinary(ref.object_id());
    std::shared_ptr<Buffer> data;
    Status status;
    status = store_client_.TryCreateImmediately(
        object_id, ref.owner_address(), 0,
        reinterpret_cast<const uint8_t *>(meta.c_str()), meta.length(), &data);
    if (status.ok()) {
      status = store_client_.Seal(object_id);
    }
    if (!status.ok() && !status.IsObjectExists()) {
      RAY_LOG(INFO) << "Marking plasma object failed " << object_id;
      // If we failed to save the error code, log a warning and push an error message
      // to the driver.
      std::ostringstream stream;
      stream << "A plasma error (" << status.ToString() << ") occurred while saving"
             << " error code to object " << object_id << ". Anyone who's getting this"
             << " object may hang forever.";
      std::string error_message = stream.str();
      RAY_LOG(ERROR) << error_message;
      auto error_data_ptr =
          gcs::CreateErrorTableData("task", error_message, current_time_ms(), job_id);
      RAY_CHECK_OK(gcs_client_->Errors().AsyncReportJobError(error_data_ptr, nullptr));
    }
  }
}

void NodeManager::HandleDirectCallTaskBlocked(
    const std::shared_ptr<WorkerInterface> &worker, bool release_resources) {
  if (!worker || worker->IsBlocked() || worker->GetAssignedTaskId().IsNil() ||
      !release_resources) {
    return;  // The worker may have died or is no longer processing the task.
  }

  if (cluster_task_manager_->ReleaseCpuResourcesFromUnblockedWorker(worker)) {
    worker->MarkBlocked();
  }
  cluster_task_manager_->ScheduleAndDispatchTasks();
}

void NodeManager::HandleDirectCallTaskUnblocked(
    const std::shared_ptr<WorkerInterface> &worker) {
  if (!worker || worker->GetAssignedTaskId().IsNil()) {
    return;  // The worker may have died or is no longer processing the task.
  }

  // First, always release task dependencies. This ensures we don't leak resources even
  // if we don't need to unblock the worker below.
  dependency_manager_.CancelGetRequest(worker->WorkerId());

  if (worker->IsBlocked()) {
    if (cluster_task_manager_->ReturnCpuResourcesToBlockedWorker(worker)) {
      worker->MarkUnblocked();
    }
    cluster_task_manager_->ScheduleAndDispatchTasks();
  }
}

void NodeManager::AsyncResolveObjects(
    const std::shared_ptr<ClientConnection> &client,
    const std::vector<rpc::ObjectReference> &required_object_refs,
    const TaskID &current_task_id, bool ray_get, bool mark_worker_blocked) {
  std::shared_ptr<WorkerInterface> worker = worker_pool_.GetRegisteredWorker(client);
  if (!worker) {
    // The client is a driver. Drivers do not hold resources, so we simply mark
    // the task as blocked.
    worker = worker_pool_.GetRegisteredDriver(client);
  }

  RAY_CHECK(worker);
  // Subscribe to the objects required by the task. These objects will be
  // fetched and/or restarted as necessary, until the objects become local
  // or are unsubscribed.
  if (ray_get) {
    dependency_manager_.StartOrUpdateGetRequest(worker->WorkerId(), required_object_refs);
  } else {
    dependency_manager_.StartOrUpdateWaitRequest(worker->WorkerId(),
                                                 required_object_refs);
  }
}

void NodeManager::AsyncResolveObjectsFinish(
    const std::shared_ptr<ClientConnection> &client, const TaskID &current_task_id,
    bool was_blocked) {
  std::shared_ptr<WorkerInterface> worker = worker_pool_.GetRegisteredWorker(client);
  if (!worker) {
    // The client is a driver. Drivers do not hold resources, so we simply
    // mark the driver as unblocked.
    worker = worker_pool_.GetRegisteredDriver(client);
  }

  RAY_CHECK(worker);
  // Unsubscribe from any `ray.get` objects that the task was blocked on.  Any
  // fetch or reconstruction operations to make the objects local are canceled.
  // `ray.wait` calls will stay active until the objects become local, or the
  // task/actor that called `ray.wait` exits.
  dependency_manager_.CancelGetRequest(worker->WorkerId());
  // Mark the task as unblocked.
  if (was_blocked) {
    worker->RemoveBlockedTaskId(current_task_id);
  }
}

bool NodeManager::FinishAssignedTask(const std::shared_ptr<WorkerInterface> &worker_ptr) {
  // TODO (Alex): We should standardize to pass
  // std::shared_ptr<WorkerInterface> instead of refs.
  auto &worker = *worker_ptr;
  TaskID task_id = worker.GetAssignedTaskId();
  RAY_LOG(DEBUG) << "Finished task " << task_id;

  Task task;
  cluster_task_manager_->TaskFinished(worker_ptr, &task);

  const auto &spec = task.GetTaskSpecification();  //
  if ((spec.IsActorCreationTask())) {
    // If this was an actor or actor creation task, handle the actor's new
    // state.
    FinishAssignedActorCreationTask(worker, task);
  } else {
    // If this was a non-actor task, then cancel any ray.wait calls that were
    // made during the task execution.
    dependency_manager_.CancelWaitRequest(worker.WorkerId());
  }

  // Notify the task dependency manager that this task has finished execution.
  dependency_manager_.CancelGetRequest(worker.WorkerId());

  if (!spec.IsActorCreationTask()) {
    // Unset the worker's assigned task. We keep the assigned task ID for
    // direct actor creation calls because this ID is used later if the actor
    // requires objects from plasma.
    worker.AssignTaskId(TaskID::Nil());
    worker.SetOwnerAddress(rpc::Address());
  }
  // Direct actors will be assigned tasks via the core worker and therefore are
  // not idle.
  return !spec.IsActorCreationTask();
}

void NodeManager::FinishAssignedActorCreationTask(WorkerInterface &worker,
                                                  const Task &task) {
  RAY_LOG(DEBUG) << "Finishing assigned actor creation task";
  const TaskSpecification task_spec = task.GetTaskSpecification();
  ActorID actor_id = task_spec.ActorCreationId();

  // This was an actor creation task. Convert the worker to an actor.
  worker.AssignActorId(actor_id);

  if (task_spec.IsDetachedActor()) {
    worker.MarkDetachedActor();
    auto job_id = task.GetTaskSpecification().JobId();
    auto job_config = worker_pool_.GetJobConfig(job_id);
    RAY_CHECK(job_config);
    runtime_env_manager_.AddUriReference(actor_id.Hex(), job_config->runtime_env());
    ;
  }
}

void NodeManager::HandleObjectLocal(const ObjectID &object_id) {
  // Notify the task dependency manager that this object is local.
  const auto ready_task_ids = dependency_manager_.HandleObjectLocal(object_id);
  RAY_LOG(DEBUG) << "Object local " << object_id << ", "
                 << " on " << self_node_id_ << ", " << ready_task_ids.size()
                 << " tasks ready";
  cluster_task_manager_->TasksUnblocked(ready_task_ids);
}

bool NodeManager::IsActorCreationTask(const TaskID &task_id) {
  auto actor_id = task_id.ActorId();
  if (!actor_id.IsNil() && task_id == TaskID::ForActorCreationTask(actor_id)) {
    // This task ID corresponds to an actor creation task.
    return true;
  }

  return false;
}

void NodeManager::HandleObjectMissing(const ObjectID &object_id) {
  // Notify the task dependency manager that this object is no longer local.
  const auto waiting_task_ids = dependency_manager_.HandleObjectMissing(object_id);
  std::stringstream result;
  result << "Object missing " << object_id << ", "
         << " on " << self_node_id_ << ", " << waiting_task_ids.size()
         << " tasks waiting";
  if (waiting_task_ids.size() > 0) {
    result << ", tasks: ";
    for (const auto &task_id : waiting_task_ids) {
      result << task_id << "  ";
    }
  }
  RAY_LOG(DEBUG) << result.str();
}

void NodeManager::ProcessSubscribePlasmaReady(
    const std::shared_ptr<ClientConnection> &client, const uint8_t *message_data) {
  std::shared_ptr<WorkerInterface> associated_worker =
      worker_pool_.GetRegisteredWorker(client);
  if (associated_worker == nullptr) {
    associated_worker = worker_pool_.GetRegisteredDriver(client);
  }
  RAY_CHECK(associated_worker != nullptr)
      << "No worker exists for CoreWorker with client: " << client->DebugString();

  auto message = flatbuffers::GetRoot<protocol::SubscribePlasmaReady>(message_data);
  ObjectID id = from_flatbuf<ObjectID>(*message->object_id());

  if (dependency_manager_.CheckObjectLocal(id)) {
    // Object is already local, so we directly fire the callback to tell the core worker
    // that the plasma object is ready.
    rpc::PlasmaObjectReadyRequest request;
    request.set_object_id(id.Binary());

    RAY_LOG(DEBUG) << "Object " << id << " is already local, firing callback directly.";
    associated_worker->rpc_client()->PlasmaObjectReady(
        request, [](Status status, const rpc::PlasmaObjectReadyReply &reply) {
          if (!status.ok()) {
            RAY_LOG(INFO) << "Problem with telling worker that plasma object is ready"
                          << status.ToString();
          }
        });
  } else {
    // The object is not local, so we are subscribing to pull and wait for the objects.
    std::vector<rpc::ObjectReference> refs = {FlatbufferToSingleObjectReference(
        *message->object_id(), *message->owner_address())};

    // NOTE(simon): This call will issue a pull request to remote workers and make sure
    // the object will be local.
    // 1. We currently do not allow user to cancel this call. The object will be pulled
    //    even if the `await object_ref` is cancelled.
    // 2. We currently do not handle edge cases with object eviction where the object
    //    is local at this time but when the core worker was notified, the object is
    //    is evicted. The core worker should be able to handle evicted object in this
    //    case.
    dependency_manager_.StartOrUpdateWaitRequest(associated_worker->WorkerId(), refs);

    // Add this worker to the listeners for the object ID.
    {
      absl::MutexLock guard(&plasma_object_notification_lock_);
      async_plasma_objects_notification_[id].insert(associated_worker);
    }
  }
}

ray::Status NodeManager::SetupPlasmaSubscription() {
  return object_manager_.SubscribeObjAdded(
      [this](const object_manager::protocol::ObjectInfoT &object_info) {
        ObjectID object_id = ObjectID::FromBinary(object_info.object_id);
        auto waiting_workers = absl::flat_hash_set<std::shared_ptr<WorkerInterface>>();
        {
          absl::MutexLock guard(&plasma_object_notification_lock_);
          auto waiting = this->async_plasma_objects_notification_.extract(object_id);
          if (!waiting.empty()) {
            waiting_workers.swap(waiting.mapped());
          }
        }
        rpc::PlasmaObjectReadyRequest request;
        request.set_object_id(object_id.Binary());

        for (auto worker : waiting_workers) {
          worker->rpc_client()->PlasmaObjectReady(
              request, [](Status status, const rpc::PlasmaObjectReadyReply &reply) {
                if (!status.ok()) {
                  RAY_LOG(INFO)
                      << "Problem with telling worker that plasma object is ready"
                      << status.ToString();
                }
              });
        }
      });
}

void NodeManager::DumpDebugState() const {
  std::fstream fs;
  fs.open(initial_config_.session_dir + "/debug_state.txt",
          std::fstream::out | std::fstream::trunc);
  fs << DebugString();
  fs.close();
}

const NodeManagerConfig &NodeManager::GetInitialConfig() const { return initial_config_; }

std::string NodeManager::DebugString() const {
  std::stringstream result;
  uint64_t now_ms = current_time_ms();
  result << "NodeManager:";
  result << "\nInitialConfigResources: " << initial_config_.resource_config.ToString();
  if (cluster_task_manager_ != nullptr) {
    result << "\nClusterTaskManager:\n";
    result << cluster_task_manager_->DebugStr();
  }
  result << "\nClusterResources:";
  result << "\n" << local_object_manager_.DebugString();
  result << "\n" << object_manager_.DebugString();
  result << "\n" << gcs_client_->DebugString();
  result << "\n" << worker_pool_.DebugString();
  result << "\n" << dependency_manager_.DebugString();
  {
    absl::MutexLock guard(&plasma_object_notification_lock_);
    result << "\nnum async plasma notifications: "
           << async_plasma_objects_notification_.size();
  }

  result << "\nRemote node managers: ";
  for (const auto &entry : remote_node_manager_addresses_) {
    result << "\n" << entry.first;
  }

  // Event loop stats.
  result << "\nEvent loop stats:" << io_service_.StatsString();

  result << "\nDebugString() time ms: " << (current_time_ms() - now_ms);
  return result.str();
}

// Summarizes a Census view and tag values into a compact string, e.g.,
// "Tag1:Value1,Tag2:Value2,Tag3:Value3".
std::string compact_tag_string(const opencensus::stats::ViewDescriptor &view,
                               const std::vector<std::string> &values) {
  std::stringstream result;
  const auto &keys = view.columns();
  for (size_t i = 0; i < values.size(); i++) {
    result << keys[i].name() << ":" << values[i];
    if (i < values.size() - 1) {
      result << ",";
    }
  }
  return result.str();
}

bool NodeManager::GetObjectsFromPlasma(const std::vector<ObjectID> &object_ids,
                                       std::vector<std::unique_ptr<RayObject>> *results) {
  // Pin the objects in plasma by getting them and holding a reference to
  // the returned buffer.
  // NOTE: the caller must ensure that the objects already exist in plasma before
  // sending a PinObjectIDs request.
  std::vector<plasma::ObjectBuffer> plasma_results;
  // TODO(swang): This `Get` has a timeout of 0, so the plasma store will not
  // block when serving the request. However, if the plasma store is under
  // heavy load, then this request can still block the NodeManager event loop
  // since we must wait for the plasma store's reply. We should consider using
  // an `AsyncGet` instead.
  if (!store_client_
           .Get(object_ids, /*timeout_ms=*/0, &plasma_results, /*is_from_worker=*/false)
           .ok()) {
    return false;
  }

  for (const auto &plasma_result : plasma_results) {
    if (plasma_result.data == nullptr) {
      results->push_back(nullptr);
    } else {
      results->emplace_back(std::unique_ptr<RayObject>(
          new RayObject(plasma_result.data, plasma_result.metadata, {})));
    }
  }
  return true;
}

void NodeManager::HandlePinObjectIDs(const rpc::PinObjectIDsRequest &request,
                                     rpc::PinObjectIDsReply *reply,
                                     rpc::SendReplyCallback send_reply_callback) {
  std::vector<ObjectID> object_ids;
  object_ids.reserve(request.object_ids_size());
  const auto &owner_address = request.owner_address();
  for (const auto &object_id_binary : request.object_ids()) {
    object_ids.push_back(ObjectID::FromBinary(object_id_binary));
  }
  std::vector<std::unique_ptr<RayObject>> results;
  if (!GetObjectsFromPlasma(object_ids, &results)) {
    RAY_LOG(WARNING)
        << "Failed to get objects that should have been in the object store. These "
           "objects may have been evicted while there are still references in scope.";
    // TODO(suquark): Maybe "Status::ObjectNotFound" is more accurate here.
    send_reply_callback(Status::Invalid("Failed to get objects."), nullptr, nullptr);
    return;
  }
  local_object_manager_.PinObjects(object_ids, std::move(results), owner_address);
  // Wait for the object to be freed by the owner, which keeps the ref count.
  local_object_manager_.WaitForObjectFree(owner_address, object_ids);
  send_reply_callback(Status::OK(), nullptr, nullptr);
}

void NodeManager::HandleGetSystemConfig(const rpc::GetSystemConfigRequest &request,
                                        rpc::GetSystemConfigReply *reply,
                                        rpc::SendReplyCallback send_reply_callback) {
  reply->set_system_config(initial_config_.raylet_config);
  send_reply_callback(Status::OK(), nullptr, nullptr);
}

void NodeManager::HandleGetNodeStats(const rpc::GetNodeStatsRequest &node_stats_request,
                                     rpc::GetNodeStatsReply *reply,
                                     rpc::SendReplyCallback send_reply_callback) {
  cluster_task_manager_->FillPendingActorInfo(reply);
  // Report object spilling stats.
  local_object_manager_.FillObjectSpillingStats(reply);
  // Report object store stats.
  object_manager_.FillObjectStoreStats(reply);
  // Ensure we never report an empty set of metrics.
  if (!recorded_metrics_) {
    RecordMetrics();
    RAY_CHECK(recorded_metrics_);
  }
  for (const auto &view : opencensus::stats::StatsExporter::GetViewData()) {
    auto view_data = reply->add_view_data();
    view_data->set_view_name(view.first.name());
    if (view.second.type() == opencensus::stats::ViewData::Type::kInt64) {
      for (const auto &measure : view.second.int_data()) {
        auto measure_data = view_data->add_measures();
        measure_data->set_tags(compact_tag_string(view.first, measure.first));
        measure_data->set_int_value(measure.second);
      }
    } else if (view.second.type() == opencensus::stats::ViewData::Type::kDouble) {
      for (const auto &measure : view.second.double_data()) {
        auto measure_data = view_data->add_measures();
        measure_data->set_tags(compact_tag_string(view.first, measure.first));
        measure_data->set_double_value(measure.second);
      }
    } else {
      RAY_CHECK(view.second.type() == opencensus::stats::ViewData::Type::kDistribution);
      for (const auto &measure : view.second.distribution_data()) {
        auto measure_data = view_data->add_measures();
        measure_data->set_tags(compact_tag_string(view.first, measure.first));
        measure_data->set_distribution_min(measure.second.min());
        measure_data->set_distribution_mean(measure.second.mean());
        measure_data->set_distribution_max(measure.second.max());
        measure_data->set_distribution_count(measure.second.count());
        for (const auto &bound : measure.second.bucket_boundaries().lower_boundaries()) {
          measure_data->add_distribution_bucket_boundaries(bound);
        }
        for (const auto &count : measure.second.bucket_counts()) {
          measure_data->add_distribution_bucket_counts(count);
        }
      }
    }
  }
  // As a result of the HandleGetNodeStats, we are collecting information from all
  // workers on this node. This is done by calling GetCoreWorkerStats on each worker. In
  // order to send up-to-date information back, we wait until all workers have replied,
  // and return the information from HandleNodesStatsRequest. The caller of
  // HandleGetNodeStats should set a timeout so that the rpc finishes even if not all
  // workers have replied.
  auto all_workers = worker_pool_.GetAllRegisteredWorkers(/* filter_dead_worker */ true);
  absl::flat_hash_set<WorkerID> driver_ids;
  for (auto driver :
       worker_pool_.GetAllRegisteredDrivers(/* filter_dead_driver */ true)) {
    all_workers.push_back(driver);
    driver_ids.insert(driver->WorkerId());
  }
  if (all_workers.empty()) {
    send_reply_callback(Status::OK(), nullptr, nullptr);
    return;
  }
  for (const auto &worker : all_workers) {
    if (worker->IsDead()) {
      continue;
    }
    rpc::GetCoreWorkerStatsRequest request;
    request.set_intended_worker_id(worker->WorkerId().Binary());
    request.set_include_memory_info(node_stats_request.include_memory_info());
    worker->rpc_client()->GetCoreWorkerStats(
        request, [reply, worker, all_workers, driver_ids, send_reply_callback](
                     const ray::Status &status, const rpc::GetCoreWorkerStatsReply &r) {
          reply->add_core_workers_stats()->MergeFrom(r.core_worker_stats());
          reply->set_num_workers(reply->num_workers() + 1);
          if (reply->num_workers() == all_workers.size()) {
            send_reply_callback(Status::OK(), nullptr, nullptr);
          }
        });
  }
}

rpc::ObjectStoreStats AccumulateStoreStats(
    std::vector<rpc::GetNodeStatsReply> node_stats) {
  rpc::ObjectStoreStats store_stats;
  for (const auto &reply : node_stats) {
    auto cur_store = reply.store_stats();
    // Use max aggregation for time, since the nodes are spilling concurrently.
    store_stats.set_spill_time_total_s(
        std::max(store_stats.spill_time_total_s(), cur_store.spill_time_total_s()));
    store_stats.set_restore_time_total_s(
        std::max(store_stats.restore_time_total_s(), cur_store.restore_time_total_s()));
    // Use sum aggregation for the rest of the metrics.
    store_stats.set_spilled_bytes_total(store_stats.spilled_bytes_total() +
                                        cur_store.spilled_bytes_total());
    store_stats.set_spilled_objects_total(store_stats.spilled_objects_total() +
                                          cur_store.spilled_objects_total());
    store_stats.set_restored_bytes_total(store_stats.restored_bytes_total() +
                                         cur_store.restored_bytes_total());
    store_stats.set_restored_objects_total(store_stats.restored_objects_total() +
                                           cur_store.restored_objects_total());
    store_stats.set_object_store_bytes_used(store_stats.object_store_bytes_used() +
                                            cur_store.object_store_bytes_used());
    store_stats.set_object_store_bytes_avail(store_stats.object_store_bytes_avail() +
                                             cur_store.object_store_bytes_avail());
    store_stats.set_num_local_objects(store_stats.num_local_objects() +
                                      cur_store.num_local_objects());
    store_stats.set_consumed_bytes(store_stats.consumed_bytes() +
                                   cur_store.consumed_bytes());
  }
  return store_stats;
}

std::string FormatMemoryInfo(std::vector<rpc::GetNodeStatsReply> node_stats) {
  // First pass to compute object sizes.
  absl::flat_hash_map<ObjectID, int64_t> object_sizes;
  for (const auto &reply : node_stats) {
    for (const auto &core_worker_stats : reply.core_workers_stats()) {
      for (const auto &object_ref : core_worker_stats.object_refs()) {
        auto obj_id = ObjectID::FromBinary(object_ref.object_id());
        if (object_ref.object_size() > 0) {
          object_sizes[obj_id] = object_ref.object_size();
        }
      }
    }
  }

  std::ostringstream builder;
  builder
      << "----------------------------------------------------------------------------"
         "-----------------------------------------\n";
  builder
      << " Object ID                                                Reference Type    "
         "   Object Size  "
         " Reference Creation Site\n";
  builder
      << "============================================================================"
         "=========================================\n";

  // Second pass builds the summary string for each node.
  for (const auto &reply : node_stats) {
    for (const auto &core_worker_stats : reply.core_workers_stats()) {
      bool pid_printed = false;
      for (const auto &object_ref : core_worker_stats.object_refs()) {
        auto obj_id = ObjectID::FromBinary(object_ref.object_id());
        if (!object_ref.pinned_in_memory() && object_ref.local_ref_count() == 0 &&
            object_ref.submitted_task_ref_count() == 0 &&
            object_ref.contained_in_owned_size() == 0) {
          continue;
        }
        if (obj_id.IsNil()) {
          continue;
        }
        if (!pid_printed) {
          if (core_worker_stats.worker_type() == rpc::WorkerType::DRIVER) {
            builder << "; driver pid=" << core_worker_stats.pid() << "\n";
          } else {
            builder << "; worker pid=" << core_worker_stats.pid() << "\n";
          }
          pid_printed = true;
        }
        builder << obj_id.Hex() << "  ";
        // TODO(ekl) we could convey more information about the reference status.
        if (object_ref.pinned_in_memory()) {
          builder << "PINNED_IN_MEMORY     ";
        } else if (object_ref.submitted_task_ref_count() > 0) {
          builder << "USED_BY_PENDING_TASK ";
        } else if (object_ref.local_ref_count() > 0) {
          builder << "LOCAL_REFERENCE      ";
        } else if (object_ref.contained_in_owned_size() > 0) {
          builder << "CAPTURED_IN_OBJECT   ";
        } else {
          builder << "UNKNOWN_STATUS       ";
        }
        builder << std::right << std::setfill(' ') << std::setw(11);
        if (object_sizes.contains(obj_id)) {
          builder << object_sizes[obj_id];
        } else {
          builder << "          ?";
        }
        builder << "   " << object_ref.call_site();
        builder << "\n";
      }
    }
  }
  builder
      << "----------------------------------------------------------------------------"
         "-----------------------------------------\n";

  return builder.str();
}

void NodeManager::HandleFormatGlobalMemoryInfo(
    const rpc::FormatGlobalMemoryInfoRequest &request,
    rpc::FormatGlobalMemoryInfoReply *reply, rpc::SendReplyCallback send_reply_callback) {
  auto replies = std::make_shared<std::vector<rpc::GetNodeStatsReply>>();
  auto local_request = std::make_shared<rpc::GetNodeStatsRequest>();
  auto local_reply = std::make_shared<rpc::GetNodeStatsReply>();
  bool include_memory_info = request.include_memory_info();
  local_request->set_include_memory_info(include_memory_info);

  unsigned int num_nodes = remote_node_manager_addresses_.size() + 1;
  rpc::GetNodeStatsRequest stats_req;
  stats_req.set_include_memory_info(include_memory_info);

  auto store_reply = [replies, reply, num_nodes, send_reply_callback,
                      include_memory_info](const rpc::GetNodeStatsReply &local_reply) {
    replies->push_back(local_reply);
    if (replies->size() >= num_nodes) {
      if (include_memory_info) {
        reply->set_memory_summary(FormatMemoryInfo(*replies));
      }
      reply->mutable_store_stats()->CopyFrom(AccumulateStoreStats(*replies));
      send_reply_callback(Status::OK(), nullptr, nullptr);
    }
  };

  // Fetch from remote nodes.
  for (const auto &entry : remote_node_manager_addresses_) {
    auto client = std::make_unique<rpc::NodeManagerClient>(
        entry.second.first, entry.second.second, client_call_manager_);
    client->GetNodeStats(
        stats_req, [replies, store_reply](const ray::Status &status,
                                          const rpc::GetNodeStatsReply &r) {
          if (!status.ok()) {
            RAY_LOG(ERROR) << "Failed to get remote node stats: " << status.ToString();
          }
          store_reply(r);
        });
  }

  // Fetch from the local node.
  HandleGetNodeStats(
      stats_req, local_reply.get(),
      [local_reply, store_reply](Status status, std::function<void()> success,
                                 std::function<void()> failure) mutable {
        store_reply(*local_reply);
      });
}

void NodeManager::HandleGlobalGC(const rpc::GlobalGCRequest &request,
                                 rpc::GlobalGCReply *reply,
                                 rpc::SendReplyCallback send_reply_callback) {
  TriggerGlobalGC();
}

void NodeManager::TriggerGlobalGC() {
  should_global_gc_ = true;
  // We won't see our own request, so trigger local GC in the next heartbeat.
  should_local_gc_ = true;
}

void NodeManager::Stop() {
  if (heartbeat_sender_) {
    heartbeat_sender_.reset();
  }
}

void NodeManager::RecordMetrics() {
  recorded_metrics_ = true;
  if (stats::StatsConfig::instance().IsStatsDisabled()) {
    return;
  }
  // Last recorded time will be reset in the caller side.
  uint64_t current_time = current_time_ms();
  uint64_t duration_ms = current_time - last_metrics_recorded_at_ms_;

  // Record average number of tasks information per second.
  stats::AvgNumScheduledTasks.Record((double)metrics_num_task_scheduled_ *
                                     (1000.0 / (double)duration_ms));
  metrics_num_task_scheduled_ = 0;
  stats::AvgNumExecutedTasks.Record((double)metrics_num_task_executed_ *
                                    (1000.0 / (double)duration_ms));
  metrics_num_task_executed_ = 0;
  stats::AvgNumSpilledBackTasks.Record((double)metrics_num_task_spilled_back_ *
                                       (1000.0 / (double)duration_ms));
  metrics_num_task_spilled_back_ = 0;

  object_directory_->RecordMetrics(duration_ms);
  object_manager_.RecordMetrics();
  local_object_manager_.RecordObjectSpillingStats();

  last_metrics_recorded_at_ms_ = current_time;
}

void NodeManager::PublishInfeasibleTaskError(const Task &task) const {
  bool suppress_warning = false;

  if (!task.GetTaskSpecification().PlacementGroupBundleId().first.IsNil()) {
    // If the task is part of a placement group, do nothing. If necessary, the infeasible
    // warning should come from the placement group scheduling, not the task scheduling.
    suppress_warning = true;
  }

  // Push a warning to the task's driver that this task is currently infeasible.
  if (!suppress_warning) {
    // TODO(rkn): Define this constant somewhere else.
    std::string type = "infeasible_task";
    std::ostringstream error_message;
    error_message
        << "The actor or task with ID " << task.GetTaskSpecification().TaskId()
        << " cannot be scheduled right now. It requires "
        << task.GetTaskSpecification().GetRequiredPlacementResources().ToString()
        << " for placement, however the cluster currently cannot provide the requested "
           "resources. The required resources may be added as autoscaling takes place "
           "or placement groups are scheduled. Otherwise, consider reducing the "
           "resource requirements of the task.";
    auto error_data_ptr =
        gcs::CreateErrorTableData(type, error_message.str(), current_time_ms(),
                                  task.GetTaskSpecification().JobId());
    RAY_CHECK_OK(gcs_client_->Errors().AsyncReportJobError(error_data_ptr, nullptr));
  }
}

}  // namespace raylet

}  // namespace ray<|MERGE_RESOLUTION|>--- conflicted
+++ resolved
@@ -199,12 +199,8 @@
       client_call_manager_(io_service),
       worker_rpc_pool_(client_call_manager_),
       local_object_manager_(
-<<<<<<< HEAD
-          self_node_id_, RayConfig::instance().free_objects_batch_size(),
-=======
           self_node_id_, config.node_manager_address, config.node_manager_port,
           RayConfig::instance().free_objects_batch_size(),
->>>>>>> 005cff00
           RayConfig::instance().free_objects_period_milliseconds(), worker_pool_,
           gcs_client_->Objects(), worker_rpc_pool_,
           /* automatic_object_deletion_enabled */
@@ -213,23 +209,16 @@
           /*min_spilling_size*/ config.min_spilling_size,
           /*is_external_storage_type_fs*/
           RayConfig::instance().is_external_storage_type_fs(),
-<<<<<<< HEAD
           /*max_fused_object_count*/ RayConfig::instance().max_fused_object_count(),
-=======
->>>>>>> 005cff00
           /*on_objects_freed*/
           [this](const std::vector<ObjectID> &object_ids) {
             object_manager_.FreeObjects(object_ids,
                                         /*local_only=*/false);
           },
-<<<<<<< HEAD
-          is_plasma_object_spillable),
-=======
           is_plasma_object_spillable,
           /*core_worker_subscriber_=*/
           std::make_shared<Subscriber>(self_node_id_, config.node_manager_address,
                                        config.node_manager_port, worker_rpc_pool_)),
->>>>>>> 005cff00
       last_local_gc_ns_(absl::GetCurrentTimeNanos()),
       local_gc_interval_ns_(RayConfig::instance().local_gc_interval_s() * 1e9),
       local_gc_min_interval_ns_(RayConfig::instance().local_gc_min_interval_s() * 1e9),
