// Copyright 2017 The Ray Authors.
//
// Licensed under the Apache License, Version 2.0 (the "License");
// you may not use this file except in compliance with the License.
// You may obtain a copy of the License at
//
//  http://www.apache.org/licenses/LICENSE-2.0
//
// Unless required by applicable law or agreed to in writing, software
// distributed under the License is distributed on an "AS IS" BASIS,
// WITHOUT WARRANTIES OR CONDITIONS OF ANY KIND, either express or implied.
// See the License for the specific language governing permissions and
// limitations under the License.

#include "ray/raylet/reconstruction_policy.h"

#include "ray/stats/stats.h"

namespace ray {

namespace raylet {

ReconstructionPolicy::ReconstructionPolicy(
    boost::asio::io_service &io_service,
    std::function<void(const TaskID &, const ObjectID &)> reconstruction_handler,
    int64_t initial_reconstruction_timeout_ms, const NodeID &node_id,
    std::shared_ptr<gcs::GcsClient> gcs_client,
    std::shared_ptr<ObjectDirectoryInterface> object_directory)
    : io_service_(io_service),
      reconstruction_handler_(reconstruction_handler),
      initial_reconstruction_timeout_ms_(initial_reconstruction_timeout_ms),
      node_id_(node_id),
      gcs_client_(gcs_client),
      object_directory_(std::move(object_directory)) {}

void ReconstructionPolicy::SetTaskTimeout(
    std::unordered_map<TaskID, ReconstructionTask>::iterator task_it,
    int64_t timeout_ms) {
  task_it->second.expires_at = current_time_ms() + timeout_ms;
  auto timeout = boost::posix_time::milliseconds(timeout_ms);
  task_it->second.reconstruction_timer->expires_from_now(timeout);
  const TaskID task_id = task_it->first;
  task_it->second.reconstruction_timer->async_wait(
      [this, task_id](const boost::system::error_code &error) {
        if (!error) {
          auto it = listening_tasks_.find(task_id);
          if (it == listening_tasks_.end()) {
            return;
          }
          if (it->second.subscribed) {
            // If the timer expired and we were subscribed to notifications,
            // then this means that we did not receive a task lease
            // notification within the lease period. Otherwise, the timer
            // would have been reset when the most recent notification was
            // received. The current lease is now considered expired.
            HandleTaskLeaseExpired(task_id);
          } else {
            const auto task_lease_notification_callback =
                [this](const TaskID &task_id,
                       const boost::optional<rpc::TaskLeaseData> &task_lease) {
                  OnTaskLeaseNotification(task_id, task_lease);
                };
            // This task is still required, so subscribe to task lease
            // notifications.  Reconstruction will be triggered if the current
            // task lease expires, or if no one has acquired the task lease.
            // NOTE(swang): When reconstruction for a task is first requested,
            // we do not initially subscribe to task lease notifications, which
            // requires at least one GCS operation. This is in case the objects
            // required by the task are no longer needed soon after.  If the
            // task is still required after this initial period, then we now
            // subscribe to task lease notifications.
            RAY_CHECK_OK(gcs_client_->Tasks().AsyncSubscribeTaskLease(
                task_id, task_lease_notification_callback, /*done*/ nullptr));
            it->second.subscribed = true;
          }
        } else {
          // Check that the error was due to the timer being canceled.
          RAY_CHECK(error == boost::asio::error::operation_aborted);
        }
      });
}

void ReconstructionPolicy::OnTaskLeaseNotification(
    const TaskID &task_id, const boost::optional<rpc::TaskLeaseData> &task_lease) {
  if (!task_lease) {
    // Task lease not exist.
    HandleTaskLeaseNotification(task_id, 0);
    return;
  }

  const NodeID node_manager_id = NodeID::FromBinary(task_lease->node_manager_id());
  if (gcs_client_->Nodes().IsRemoved(node_manager_id)) {
    // The node manager that added the task lease is already removed. The
    // lease is considered inactive.
    HandleTaskLeaseNotification(task_id, 0);
  } else {
    // NOTE(swang): The task_lease.timeout is an overestimate of the
    // lease's expiration period since the entry may have been in the GCS
    // for some time already. For a more accurate estimate, the age of the
    // entry in the GCS should be subtracted from task_lease.timeout.
    HandleTaskLeaseNotification(task_id, task_lease->timeout());
  }
}

void ReconstructionPolicy::HandleReconstructionLogAppend(
    const TaskID &task_id, const ObjectID &required_object_id, bool success) {
  auto it = listening_tasks_.find(task_id);
  if (it == listening_tasks_.end()) {
    return;
  }

  // Reset the timer to wait for task lease notifications again. NOTE(swang):
  // The timer should already be set here, but we extend it to give some time
  // for the reconstructed task to propagate notifications.
  SetTaskTimeout(it, initial_reconstruction_timeout_ms_);

  if (success) {
    reconstruction_handler_(task_id, required_object_id);
  }
}

void ReconstructionPolicy::AttemptReconstruction(const TaskID &task_id,
                                                 const ObjectID &required_object_id,
                                                 int reconstruction_attempt) {
  // If we are no longer listening for objects created by this task, give up.
  auto it = listening_tasks_.find(task_id);
  if (it == listening_tasks_.end()) {
    return;
  }

  // If the object is no longer required, give up.
  if (it->second.created_objects.count(required_object_id) == 0) {
    return;
  }

  // Suppress duplicate reconstructions of the same task. This can happen if,
  // for example, a task creates two different objects that both require
  // reconstruction.
  if (reconstruction_attempt != it->second.reconstruction_attempt) {
    // Through some other path, reconstruction was already attempted more than
    // reconstruction_attempt many times.
    return;
  }

  // Attempt to reconstruct the task by inserting an entry into the task
  // reconstruction log. This will fail if another node has already inserted
  // an entry for this reconstruction.
  auto reconstruction_entry = std::make_shared<TaskReconstructionData>();
  reconstruction_entry->set_task_id(task_id.Binary());
  reconstruction_entry->set_num_reconstructions(reconstruction_attempt);
  reconstruction_entry->set_node_manager_id(node_id_.Binary());
  RAY_CHECK_OK(gcs_client_->Tasks().AttemptTaskReconstruction(
      reconstruction_entry,
      /*done=*/
      [this, task_id, required_object_id](Status status) {
        if (status.ok()) {
          HandleReconstructionLogAppend(task_id, required_object_id, /*success=*/true);
        } else {
          HandleReconstructionLogAppend(task_id, required_object_id, /*success=*/false);
        }
      }));

  // Increment the number of times reconstruction has been attempted. This is
  // used to suppress duplicate reconstructions of the same task. If
  // reconstruction is attempted again, the next attempt will try to insert a
  // task reconstruction entry at the next index in the log.
  it->second.reconstruction_attempt++;
}

void ReconstructionPolicy::HandleTaskLeaseExpired(const TaskID &task_id) {
  auto it = listening_tasks_.find(task_id);
  RAY_CHECK(it != listening_tasks_.end());
  int reconstruction_attempt = it->second.reconstruction_attempt;
  // Lookup the objects created by this task in the object directory. If any
  // objects no longer exist on any live nodes, then reconstruction will be
  // attempted asynchronously.
  for (const auto &created_object_id : it->second.created_objects) {
    RAY_CHECK_OK(object_directory_->LookupLocations(
        created_object_id, it->second.owner_addresses[created_object_id],
        [this, task_id, reconstruction_attempt](
            const ray::ObjectID &object_id, const std::unordered_set<ray::NodeID> &nodes,
<<<<<<< HEAD
            const std::string &spilled_url, const ray::NodeID &spilled_node_id) {
=======
            const std::string &spilled_url, size_t object_size) {
>>>>>>> 00c14ce4
          if (nodes.empty() && spilled_url.empty()) {
            // The required object no longer exists on any live nodes. Attempt
            // reconstruction.
            AttemptReconstruction(task_id, object_id, reconstruction_attempt);
          }
        }));
  }
  // Reset the timer to wait for task lease notifications again.
  SetTaskTimeout(it, initial_reconstruction_timeout_ms_);
}

void ReconstructionPolicy::HandleTaskLeaseNotification(const TaskID &task_id,
                                                       int64_t lease_timeout_ms) {
  auto it = listening_tasks_.find(task_id);
  if (it == listening_tasks_.end()) {
    // We are no longer listening for this task, so ignore the notification.
    return;
  }

  if (lease_timeout_ms == 0) {
    HandleTaskLeaseExpired(task_id);
  } else if ((current_time_ms() + lease_timeout_ms) > it->second.expires_at) {
    // The current lease is longer than the timer's current expiration time.
    // Reset the timer according to the current lease.
    SetTaskTimeout(it, lease_timeout_ms);
  }
}

void ReconstructionPolicy::ListenAndMaybeReconstruct(const ObjectID &object_id,
                                                     const rpc::Address &owner_address) {
  RAY_LOG(DEBUG) << "Listening and maybe reconstructing object " << object_id;
  TaskID task_id = object_id.TaskId();
  auto it = listening_tasks_.find(task_id);
  // Add this object to the list of objects created by the same task.
  if (it == listening_tasks_.end()) {
    auto inserted = listening_tasks_.emplace(task_id, ReconstructionTask(io_service_));
    it = inserted.first;
    // Set a timer for the task that created the object. If the lease for that
    // task expires, then reconstruction of that task will be triggered.
    SetTaskTimeout(it, initial_reconstruction_timeout_ms_);
  }
  it->second.created_objects.insert(object_id);
  it->second.owner_addresses.emplace(object_id, owner_address);
}

void ReconstructionPolicy::Cancel(const ObjectID &object_id) {
  RAY_LOG(DEBUG) << "Reconstruction for object " << object_id << " canceled";
  TaskID task_id = object_id.TaskId();
  auto it = listening_tasks_.find(task_id);
  if (it == listening_tasks_.end()) {
    // We already stopped listening for this task.
    return;
  }

  it->second.created_objects.erase(object_id);
  // If there are no more needed objects created by this task, stop listening
  // for notifications.
  if (it->second.created_objects.empty()) {
    // Cancel notifications for the task lease if we were subscribed to them.
    if (it->second.subscribed) {
      RAY_CHECK_OK(gcs_client_->Tasks().AsyncUnsubscribeTaskLease(task_id));
    }
    listening_tasks_.erase(it);
  }
}

std::string ReconstructionPolicy::DebugString() const {
  std::stringstream result;
  result << "ReconstructionPolicy:";
  result << "\n- num reconstructing: " << listening_tasks_.size();
  return result.str();
}

}  // namespace raylet

}  // end namespace ray<|MERGE_RESOLUTION|>--- conflicted
+++ resolved
@@ -179,11 +179,7 @@
         created_object_id, it->second.owner_addresses[created_object_id],
         [this, task_id, reconstruction_attempt](
             const ray::ObjectID &object_id, const std::unordered_set<ray::NodeID> &nodes,
-<<<<<<< HEAD
-            const std::string &spilled_url, const ray::NodeID &spilled_node_id) {
-=======
-            const std::string &spilled_url, size_t object_size) {
->>>>>>> 00c14ce4
+            const std::string &spilled_url, const ray::NodeID &spilled_node_id, size_t object_size) {
           if (nodes.empty() && spilled_url.empty()) {
             // The required object no longer exists on any live nodes. Attempt
             // reconstruction.
