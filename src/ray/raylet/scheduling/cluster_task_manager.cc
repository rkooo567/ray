--- conflicted
+++ resolved
@@ -19,13 +19,10 @@
       fulfills_dependencies_func_(fulfills_dependencies_func),
       is_owner_alive_(is_owner_alive),
       get_node_info_(get_node_info),
-<<<<<<< HEAD
-      announce_infeasible_task_(announce_infeasible_task) {}
-=======
+      announce_infeasible_task_(announce_infeasible_task),
       max_resource_shapes_per_load_report_(
           RayConfig::instance().max_resource_shapes_per_load_report()),
       report_worker_backlog_(RayConfig::instance().report_worker_backlog()) {}
->>>>>>> 35f7d84d
 
 bool ClusterTaskManager::SchedulePendingTasks() {
   // Always try to schedule infeasible tasks in case they are now feasible.
@@ -385,10 +382,6 @@
 
       // Add to `resource_load_by_shape`.
       (*by_shape_entry->mutable_shape())[label] = quantity;
-<<<<<<< HEAD
-      // TODO (Alex): Technically being on `tasks_to_schedule` could also mean
-      // that the entire cluster is utilized.
-=======
     }
 
     // If a task is not feasible on the local node it will not be feasible on any other
@@ -404,7 +397,6 @@
     auto backlog_it = backlog_tracker_.find(scheduling_class);
     if (backlog_it != backlog_tracker_.end()) {
       by_shape_entry->set_backlog_size(backlog_it->second);
->>>>>>> 35f7d84d
     }
   }
 
