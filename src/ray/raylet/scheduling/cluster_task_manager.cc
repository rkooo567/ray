--- conflicted
+++ resolved
@@ -264,13 +264,6 @@
 void ClusterTaskManager::DispatchScheduledTasksToWorkers(
     WorkerPoolInterface &worker_pool,
     std::unordered_map<WorkerID, std::shared_ptr<WorkerInterface>> &leased_workers) {
-<<<<<<< HEAD
-  if (num_tasks_waiting_for_dispatch_ == 0) {
-    return;
-  }
-
-=======
->>>>>>> fd438d56
   // Check every task in task_to_dispatch queue to see
   // whether it can be dispatched and ran. This avoids head-of-line
   // blocking where a task which cannot be dispatched because
