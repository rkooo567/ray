--- conflicted
+++ resolved
@@ -64,11 +64,8 @@
         max_active_workers_(max_io_workers),
         is_plasma_object_spillable_(is_plasma_object_spillable),
         is_external_storage_type_fs_(is_external_storage_type_fs),
-<<<<<<< HEAD
-        max_fused_object_count_(max_fused_object_count) {}
-=======
+        max_fused_object_count_(max_fused_object_count),
         core_worker_subscriber_(core_worker_subscriber) {}
->>>>>>> 005cff00
 
   /// Pin objects.
   ///
@@ -287,14 +284,12 @@
   /// directly from the external storage.
   bool is_external_storage_type_fs_;
 
-<<<<<<< HEAD
   /// Maximum number of objects that can be fused into a single file.
   int64_t max_fused_object_count_;
-=======
+
   /// The raylet client to initiate the pubsub to core workers (owners).
   /// It is used to subscribe objects to evict.
   std::shared_ptr<SubscriberInterface> core_worker_subscriber_;
->>>>>>> 005cff00
 
   ///
   /// Stats
