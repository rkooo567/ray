--- conflicted
+++ resolved
@@ -45,14 +45,8 @@
       bool automatic_object_deletion_enabled, int max_io_workers,
       int64_t min_spilling_size, bool is_external_storage_type_fs,
       std::function<void(const std::vector<ObjectID> &)> on_objects_freed,
-<<<<<<< HEAD
       std::function<bool(const ray::ObjectID &)> is_plasma_object_spillable,
-      std::function<void(const ObjectID &, const std::string &, const NodeID &)>
-          restore_object_from_remote_node,
       std::shared_ptr<SubscriberInterface> core_worker_subscriber)
-=======
-      std::function<bool(const ray::ObjectID &)> is_plasma_object_spillable)
->>>>>>> 374d166f
       : self_node_id_(node_id),
         self_node_address_(self_node_address),
         self_node_port_(self_node_port),
@@ -68,13 +62,8 @@
         num_active_workers_(0),
         max_active_workers_(max_io_workers),
         is_plasma_object_spillable_(is_plasma_object_spillable),
-<<<<<<< HEAD
-        restore_object_from_remote_node_(restore_object_from_remote_node),
         is_external_storage_type_fs_(is_external_storage_type_fs),
         core_worker_subscriber_(core_worker_subscriber) {}
-=======
-        is_external_storage_type_fs_(is_external_storage_type_fs) {}
->>>>>>> 374d166f
 
   /// Pin objects.
   ///
@@ -286,10 +275,6 @@
   /// Return true if unpinned, meaning we can safely spill the object. False otherwise.
   std::function<bool(const ray::ObjectID &)> is_plasma_object_spillable_;
 
-  /// Callback to restore object of object id from a remote node of node id.
-  std::function<void(const ObjectID &, const std::string &, const NodeID &)>
-      restore_object_from_remote_node_;
-
   /// Used to decide spilling protocol.
   /// If it is "filesystem", it restores spilled objects only from an owner node.
   /// If it is not (meaning it is distributed backend), it always restores objects
