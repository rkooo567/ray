// Copyright 2017 The Ray Authors.
//
// Licensed under the Apache License, Version 2.0 (the "License");
// you may not use this file except in compliance with the License.
// You may obtain a copy of the License at
//
//  http://www.apache.org/licenses/LICENSE-2.0
//
// Unless required by applicable law or agreed to in writing, software
// distributed under the License is distributed on an "AS IS" BASIS,
// WITHOUT WARRANTIES OR CONDITIONS OF ANY KIND, either express or implied.
// See the License for the specific language governing permissions and
// limitations under the License.

syntax = "proto3";
option cc_enable_arenas = true;

package ray.rpc;

import "src/ray/protobuf/common.proto";
import "src/ray/protobuf/gcs.proto";

message WorkerBacklogReport {
  // TaskSpec indicating the scheduling class.
  // Cannot send scheduling class directly
  // since it's local to each process.
  TaskSpec resource_spec = 1;
  // Size of the backlog for the above scheduling class.
  int64 backlog_size = 2;
}

message ReportWorkerBacklogRequest {
  // Unique id of the worker that's reporting the backlog
  bytes worker_id = 1;
  // Backlog report per scheduling class
  repeated WorkerBacklogReport backlog_reports = 2;
}

message ReportWorkerBacklogReply {}

// Request a worker from the raylet with the specified resources.
message RequestWorkerLeaseRequest {
  // TaskSpec containing the requested resources.
  TaskSpec resource_spec = 1;
  // Worker's backlog size for this spec's shape.
  int64 backlog_size = 2;
  // If it's true, either grant the lease if the task is
  // locally schedulable or reject the request.
  // Else, the raylet may return another raylet at which to retry the request.
  bool grant_or_reject = 3;
  // If it's true, then the current raylet is selected
  // due to the locality of task arguments.
  bool is_selected_based_on_locality = 4;
}

message RequestWorkerLeaseReply {
  enum SchedulingFailureType {
    // The default failure type is "not failed".
    NOT_FAILED = 0;
    // Scheduling is failed on this node.
    SCHEDULING_FAILED = 1;
    // Scheduling is cancelled because task/actor's placement is removed.
    SCHEDULING_CANCELLED_PLACEMENT_GROUP_REMOVED = 2;
    // Scheduling is cancelled because task/actor's runtime environment setup is failed
    SCHEDULING_CANCELLED_RUNTIME_ENV_SETUP_FAILED = 3;
    // Scheduling is cancelled because task/actor is intentionally cancelled. E.g.,
    // ray.kill or ray.cancel
    SCHEDULING_CANCELLED_INTENDED = 4;
    // Scheduling is cancelled because the task/actor is no longer schedulable.
    SCHEDULING_CANCELLED_UNSCHEDULABLE = 5;
  }

  // Address of the leased worker. If this is empty, then the request should be
  // retried at the provided raylet address.
  Address worker_address = 1;
  // Address of the raylet to spill back to, if any.
  Address retry_at_raylet_address = 2;
  // Resource mapping ids acquired by the leased worker.
  repeated ResourceMapEntry resource_mapping = 3;
  // Whether this lease request was canceled.
  bool canceled = 4;
  // PID of the worker process.
  uint32 worker_pid = 6;
  // Whether the request was rejected because of insufficient resources.
  bool rejected = 7;
  // The (normal task) resources data to be carried by the Reply.
  ResourcesData resources_data = 8;
  // Scheduling failure type.
  // Must be set only when canceled is set.
  SchedulingFailureType failure_type = 9;
  // The error message explaining why scheduling has failed.
  // Must be an empty string if failure_type is `NOT_FAILED`.
  string scheduling_failure_message = 10;
}

message PrepareBundleResourcesRequest {
  // Bundles that containing the requested resources.
  repeated Bundle bundle_specs = 1;
}

message PrepareBundleResourcesReply {
  // The status if prepare request was successful.
  bool success = 1;
}

message CommitBundleResourcesRequest {
  // Bundles containing the requested resources.
  repeated Bundle bundle_specs = 1;
}

message CommitBundleResourcesReply {
}

message CancelResourceReserveRequest {
  // Bundle containing the requested resources.
  Bundle bundle_spec = 1;
}

message CancelResourceReserveReply {
}

// Release a worker back to its raylet.
message ReturnWorkerRequest {
  // Port of the leased worker that we are now returning.
  int32 worker_port = 1;
  // Unique id of the leased worker we are now returning.
  bytes worker_id = 2;
  // If true, there was some unrecoverable error and the raylet should
  // disconnect the worker.
  bool disconnect_worker = 3;
  // Whether the worker is exiting and cannot be reused.
  bool worker_exiting = 4;
}

message ReturnWorkerReply {
}

message ReleaseUnusedWorkersRequest {
  repeated bytes worker_ids_in_use = 1;
}

message ReleaseUnusedWorkersReply {
}

message ShutdownRayletRequest {
  /// Whether the shutdown request is graceful or not.
  bool graceful = 1;
}

message ShutdownRayletReply {}

message CancelWorkerLeaseRequest {
  // The task to cancel.
  bytes task_id = 1;
}

message CancelWorkerLeaseReply {
  // Whether the cancellation request was successful. Cancellation
  // succeeds if the node manager has the task queued upon receiving
  // the cancellation request, and the node manager has not yet
  // granted the lease.
  bool success = 1;
}

message PinObjectIDsRequest {
  // Address of the owner to ask when to unpin the objects.
  Address owner_address = 1;
  // ObjectIDs to pin.
  repeated bytes object_ids = 2;
}

message PinObjectIDsReply {
}

message GetNodeStatsRequest {
  // Whether to include memory stats. This could be large since it includes
  // metadata for all live object references.
  bool include_memory_info = 1;
}

// Object store stats, which may be reported per-node or aggregated across
// multiple nodes in the cluster (values are additive).
message ObjectStoreStats {
  // The amount of wall time total where spilling was happening.
  double spill_time_total_s = 1;
  // The number of bytes spilled total.
  int64 spilled_bytes_total = 2;
  // The number of objects spilled total.
  int64 spilled_objects_total = 3;
  // The amount of wall time total where object restore was happening.
  double restore_time_total_s = 4;
  // The number of bytes restored total.
  int64 restored_bytes_total = 5;
  // The number of objects restored total.
  int64 restored_objects_total = 6;
  // The current usage of the object store.
  int64 object_store_bytes_used = 7;
  // The max capacity of the object store.
  int64 object_store_bytes_avail = 8;
  // The number of bytes pinned as the primary copy of objects.
  int64 object_store_bytes_primary_copy = 9;
  // The number of bytes allocated from the filesystem (fallback allocs).
  int64 object_store_bytes_fallback = 10;
  // The number of local objects total.
  int64 num_local_objects = 11;
  // The number of plasma object bytes that are consumed by core workers.
  int64 consumed_bytes = 12;
  // Whether this node has object pulls queued. This can happen if
  // the node has more pull requests than available object store
  // memory.
  bool object_pulls_queued = 13;
}

message GetNodeStatsReply {
  repeated CoreWorkerStats core_workers_stats = 1;
  repeated ViewData view_data = 2;
  uint32 num_workers = 3;
  repeated TaskSpec infeasible_tasks = 4;
  repeated TaskSpec ready_tasks = 5;
  ObjectStoreStats store_stats = 6;
}

message GlobalGCRequest {
}

message GlobalGCReply {
}

// Accumulates memory info across all nodes. To access per-node memory info,
// use GetNodeStats() calls instead.
message FormatGlobalMemoryInfoRequest {
  // Whether or not the reply should include memory summary.
  // If it is true, it will add extra overhead to the system
  // because getting memory info requires to ping every core worker
  // in the cluster.
  bool include_memory_info = 1;
}

message FormatGlobalMemoryInfoReply {
  // A tabular summary of the memory stats. To get this data in structured form,
  // you can instead use GetNodeStats() directly.
  string memory_summary = 1;
  // Aggregate store stats across all nodes. To get the individual node data,
  // you can instead use GetNodeStats() directly.
  ObjectStoreStats store_stats = 2;
}

message RequestObjectSpillageRequest {
  // ObjectID to spill.
  bytes object_id = 1;
}

message RequestObjectSpillageReply {
  // Whether the object spilling was successful or not.
  bool success = 1;
  // Object URL where the object is spilled.
  string object_url = 2;
  // The node id of a node where the object is spilled.
  bytes spilled_node_id = 3;
}

message ReleaseUnusedBundlesRequest {
  repeated Bundle bundles_in_use = 1;
}

message ReleaseUnusedBundlesReply {
}

message GetSystemConfigRequest {
}

message GetSystemConfigReply {
  string system_config = 1;
}

message RequestResourceReportRequest {
}

message RequestResourceReportReply {
  ResourcesData resources = 1;
}

message UpdateResourceUsageRequest {
  // This is a serialized version of ResourceUsageBatchData. This extra layer of
  // serialization allows the sender to cache the expensive operation of serializing a
  // `ResourceUsageBatchData` when sending this request to all nodes.
  bytes serialized_resource_usage_batch = 1;
}

message UpdateResourceUsageReply {
}

message GetGcsServerAddressRequest {
}

message GetGcsServerAddressReply {
  string ip = 1;
  int32 port = 2;
}

message GetTasksInfoRequest {}

message GetTasksInfoReply {
  repeated TaskInfoEntry task_info_entries = 1;
}

message GetObjectsInfoRequest {}

message GetObjectsInfoReply {
  repeated CoreWorkerStats core_workers_stats = 1;
}

<<<<<<< HEAD
message TaskResourceUsage {
  // Function descriptor for the task
  FunctionDescriptor function_descriptor = 1;
  // The programming language this task runs in
  Language language = 2;
  // Whether or not this task was an actor creation task
  bool is_actor = 3;
  // The logical resources that this task has consumed
  map<string, double> resource_usage = 4;
}

message GetResourceUsageByTaskRequest {
}

message GetResourceUsageByTaskReply {
  repeated TaskResourceUsage task_resource_usage = 1;
=======
message GetResourceLoadRequest {}

message GetResourceLoadReply {
  ResourcesData resources = 1;
>>>>>>> 6d09244a
}

// Service for inter-node-manager communication.
service NodeManagerService {
  // Update the node's view of the cluster resource usage.
  rpc UpdateResourceUsage(UpdateResourceUsageRequest) returns (UpdateResourceUsageReply);
  // Get the resource load of the raylet.
  rpc GetResourceLoad(GetResourceLoadRequest) returns (GetResourceLoadReply);
  // Request the current resource usage from this raylet
  rpc RequestResourceReport(RequestResourceReportRequest)
      returns (RequestResourceReportReply);
  // Request a worker from the raylet.
  rpc RequestWorkerLease(RequestWorkerLeaseRequest) returns (RequestWorkerLeaseReply);
  // Report task backlog information from a worker to the raylet
  rpc ReportWorkerBacklog(ReportWorkerBacklogRequest) returns (ReportWorkerBacklogReply);
  // Release a worker back to its raylet.
  rpc ReturnWorker(ReturnWorkerRequest) returns (ReturnWorkerReply);
  // This method is only used by GCS, and the purpose is to release leased workers
  // that may be leaked. When GCS restarts, it doesn't know which workers it has leased
  // in the previous lifecycle. In this case, GCS will send a list of worker ids that
  // are still needed. And Raylet will release other leased workers.
  rpc ReleaseUnusedWorkers(ReleaseUnusedWorkersRequest)
      returns (ReleaseUnusedWorkersReply);
  /// Shutdown the raylet (node manager) gracefully.
  rpc ShutdownRaylet(ShutdownRayletRequest) returns (ShutdownRayletReply);
  // Request a raylet to lock resources for a bundle.
  // This is the first phase of 2PC protocol for atomic placement group creation.
  rpc PrepareBundleResources(PrepareBundleResourcesRequest)
      returns (PrepareBundleResourcesReply);
  // Commit bundle resources to a raylet.
  // This is the second phase of 2PC protocol for atomic placement group creation.
  rpc CommitBundleResources(CommitBundleResourcesRequest)
      returns (CommitBundleResourcesReply);
  // Return resource for the raylet.
  rpc CancelResourceReserve(CancelResourceReserveRequest)
      returns (CancelResourceReserveReply);
  // Cancel a pending lease request. This only returns success if the
  // lease request was not yet granted.
  rpc CancelWorkerLease(CancelWorkerLeaseRequest) returns (CancelWorkerLeaseReply);
  // Pin the provided object IDs.
  rpc PinObjectIDs(PinObjectIDsRequest) returns (PinObjectIDsReply);
  // Get the current node stats.
  rpc GetNodeStats(GetNodeStatsRequest) returns (GetNodeStatsReply);
  // Trigger garbage collection in all workers across the cluster.
  rpc GlobalGC(GlobalGCRequest) returns (GlobalGCReply);
  // Get global object reference stats in formatted form.
  rpc FormatGlobalMemoryInfo(FormatGlobalMemoryInfoRequest)
      returns (FormatGlobalMemoryInfoReply);
  // Ask the raylet to spill an object to external storage.
  rpc RequestObjectSpillage(RequestObjectSpillageRequest)
      returns (RequestObjectSpillageReply);
  // This method is only used by GCS, and the purpose is to release bundles
  // that may be leaked. When GCS restarts, it doesn't know which bundles it has leased
  // in the previous lifecycle. In this case, GCS will send a list of bundles that
  // are still needed. And Raylet will release other bundles.
  rpc ReleaseUnusedBundles(ReleaseUnusedBundlesRequest)
      returns (ReleaseUnusedBundlesReply);
  // Get the system config.
  rpc GetSystemConfig(GetSystemConfigRequest) returns (GetSystemConfigReply);
  // Get gcs server address.
  rpc GetGcsServerAddress(GetGcsServerAddressRequest) returns (GetGcsServerAddressReply);
  // [State API] Get the all task information of the node.
  rpc GetTasksInfo(GetTasksInfoRequest) returns (GetTasksInfoReply);
  // [State API] Get the all object information of the node.
  rpc GetObjectsInfo(GetObjectsInfoRequest) returns (GetObjectsInfoReply);
  // Get the resource usage per task on this node
  rpc GetResourceUsageByTask(GetResourceUsageByTaskRequest) returns (GetResourceUsageByTaskReply);
}<|MERGE_RESOLUTION|>--- conflicted
+++ resolved
@@ -310,7 +310,11 @@
   repeated CoreWorkerStats core_workers_stats = 1;
 }
 
-<<<<<<< HEAD
+message GetResourceLoadRequest {}
+
+message GetResourceLoadReply {
+  ResourcesData resources = 1;
+
 message TaskResourceUsage {
   // Function descriptor for the task
   FunctionDescriptor function_descriptor = 1;
@@ -327,12 +331,6 @@
 
 message GetResourceUsageByTaskReply {
   repeated TaskResourceUsage task_resource_usage = 1;
-=======
-message GetResourceLoadRequest {}
-
-message GetResourceLoadReply {
-  ResourcesData resources = 1;
->>>>>>> 6d09244a
 }
 
 // Service for inter-node-manager communication.
