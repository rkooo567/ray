// Copyright 2017 The Ray Authors.
//
// Licensed under the Apache License, Version 2.0 (the "License");
// you may not use this file except in compliance with the License.
// You may obtain a copy of the License at
//
//  http://www.apache.org/licenses/LICENSE-2.0
//
// Unless required by applicable law or agreed to in writing, software
// distributed under the License is distributed on an "AS IS" BASIS,
// WITHOUT WARRANTIES OR CONDITIONS OF ANY KIND, either express or implied.
// See the License for the specific language governing permissions and
// limitations under the License.

syntax = "proto3";
option cc_enable_arenas = true;

package ray.rpc;

import "src/ray/protobuf/runtime_env_common.proto";

option java_package = "io.ray.runtime.generated";

// Language of a task or worker.
enum Language {
  PYTHON = 0;
  JAVA = 1;
  CPP = 2;
}

// Type of a worker.
enum WorkerType {
  WORKER = 0;
  DRIVER = 1;
  // IO worker types.
  SPILL_WORKER = 2;
  RESTORE_WORKER = 3;
}

// Type of a task.
enum TaskType {
  // Normal task.
  NORMAL_TASK = 0;
  // Actor creation task.
  ACTOR_CREATION_TASK = 1;
  // Actor task.
  ACTOR_TASK = 2;
  // Driver task.
  DRIVER_TASK = 3;
}

message PlacementGroupSchedulingStrategy {
  // Placement group that is associated with this task.
  bytes placement_group_id = 1;
  // Placement group bundle that is associated with this task.
  int64 placement_group_bundle_index = 2;
  // Whether or not this task should capture parent's placement group automatically.
  bool placement_group_capture_child_tasks = 3;
}

message DefaultSchedulingStrategy {}

message SpreadSchedulingStrategy {}

message SchedulingStrategy {
  oneof scheduling_strategy {
    // Default hybrid scheduling strategy.
    DefaultSchedulingStrategy default_scheduling_strategy = 1;
    // Placement group based scheduling strategy.
    PlacementGroupSchedulingStrategy placement_group_scheduling_strategy = 2;
    // Best effort spread scheduling strategy.
    SpreadSchedulingStrategy spread_scheduling_strategy = 3;
  }
}

// Address of a worker or node manager.
message Address {
  bytes raylet_id = 1;
  string ip_address = 2;
  int32 port = 3;
  // Optional unique id for the worker.
  bytes worker_id = 4;
}

/// Function descriptor for Java.
message JavaFunctionDescriptor {
  string class_name = 1;
  string function_name = 2;
  string signature = 3;
}

/// Function descriptor for Python.
message PythonFunctionDescriptor {
  string module_name = 1;
  string class_name = 2;
  string function_name = 3;
  string function_hash = 4;
}

/// Function descriptor for C/C++.
message CppFunctionDescriptor {
  /// Remote function name.
  string function_name = 1;
}

// A union wrapper for various function descriptor types.
message FunctionDescriptor {
  oneof function_descriptor {
    JavaFunctionDescriptor java_function_descriptor = 1;
    PythonFunctionDescriptor python_function_descriptor = 2;
    CppFunctionDescriptor cpp_function_descriptor = 3;
  }
}

// Actor concurrency group is used to define a concurrent
// unit to indicate how some methods are performed concurrently.
message ConcurrencyGroup {
  // The name of the method concurrency group.
  string name = 1;
  // The maximum concurrency of this group.
  int32 max_concurrency = 2;
  // Function descriptors of the actor methods that will run in this concurrency group.
  repeated FunctionDescriptor function_descriptors = 3;
}

// This enum type is used as object's metadata to indicate the object's
// creating task has failed because of a certain error.
// TODO(hchen): We may want to make these errors more specific. E.g., we may
// want to distinguish between intentional and expected actor failures, and
// between worker process failure and node failure.
enum ErrorType {
  // Indicates that a task failed because the worker died unexpectedly while
  // executing it.
  WORKER_DIED = 0;
  // Indicates that a task failed because the actor died unexpectedly before
  // finishing it.
  ACTOR_DIED = 1;
  // This object was lost from distributed memory due to a node failure or
  // system error. We use this error when lineage reconstruction is enabled,
  // but this object is not reconstructable (created by actor, ray.put, or a
  // borowed ObjectRef).
  OBJECT_UNRECONSTRUCTABLE = 2;
  // Indicates that a task failed due to user code failure.
  TASK_EXECUTION_EXCEPTION = 3;
  // Indicates that the object has been placed in plasma. This error shouldn't
  // ever be exposed to user code; it is only used internally to indicate the
  // result of a direct call has been placed in plasma.
  OBJECT_IN_PLASMA = 4;
  // Indicates that an object has been cancelled.
  TASK_CANCELLED = 5;
  // Indicates that the GCS service failed to create the actor.
  ACTOR_CREATION_FAILED = 6;
  // Indicates that the runtime_env failed to be created.
  RUNTIME_ENV_SETUP_FAILED = 7;
  // This object was lost from distributed memory to a node failure or system
  // error. We use this error when lineage reconstruction is disabled.
  OBJECT_LOST = 8;
  // This object is unreachable because its owner has died.
  OWNER_DIED = 9;
  // This object is unreachable because the owner is alive but no longer has a
  // record of this object, meaning that the physical object has likely already
  // been deleted from distributed memory. This can happen in distributed
  // reference counting, due to a bug or corner case.
  OBJECT_DELETED = 10;
  // Indicates there is some error when resolving the dependence
  DEPENDENCY_RESOLUTION_FAILED = 11;
  // The object is reconstructable but we have already exceeded its maximum
  // number of task retries.
  OBJECT_UNRECONSTRUCTABLE_MAX_ATTEMPTS_EXCEEDED = 12;
  // The object is reconstructable, but its lineage was evicted due to memory
  // pressure.
  OBJECT_UNRECONSTRUCTABLE_LINEAGE_EVICTED = 13;
  // We use this error for object fetches that have timed out. This error will
  // get thrown if an object appears to be created, but the requestor is not
  // able to fetch it after the configured timeout.
  OBJECT_FETCH_TIMED_OUT = 14;
  // Indicates that a task failed because the local raylet died.
  LOCAL_RAYLET_DIED = 15;
}

/// The information per ray error type.
message RayErrorInfo {
  oneof error {
    ActorDeathCause actor_died_error = 2;
  }
}

/// The task exception encapsulates all information about task
/// execution execeptions.
message RayException {
  // Language of this exception.
  Language language = 1;
  // The serialized exception.
  bytes serialized_exception = 2;
  // The formatted exception string.
  string formatted_exception_string = 3;
}

message ActorDeathCause {
  oneof context {
<<<<<<< HEAD
    // TODO(sang): Consolidate some context to the same field.
    CreationTaskFailureContext creation_task_failure_context = 1;
    ActorDeathRuntimeEnvFailedContext runtime_env_failed_context = 2;
    ActorDeathWorkerDiedContext worker_died_context = 3;
    ActorDeathNodeDiedContext node_died_context = 4;
    ActorDeathOwnerDiedContext owner_died_context = 5;
    ActorDeathKilledByApplicationContext killed_by_app_context = 6;
    ActorDeathOutOfScopeContext out_of_scope_context = 7;
  }
}
// ---Actor death contexts start----

// Indicates that this actor is marked as DEAD due to actor creation task failure.
// TODO(sang): Refactor it to ActorInitError
message CreationTaskFailureContext {
  // The exception thrown in creation task.
  RayException creation_task_exception = 1;
}

=======
    // Indicates that this actor is marked as DEAD due to actor creation task failure.
    RayException creation_task_failure_context = 1;
    ActorDeathRuntimeEnvFailedContext runtime_env_failed_context = 2;
    ActorDiedErrorContext actor_died_error_context = 3;
  }
}
// ---Actor death contexts start----
>>>>>>> 703c1610
// Indicates that this actor is marked as DEAD due to runtime environment setup failure.
message ActorDeathRuntimeEnvFailedContext {
  // TODO(sang,lixin) Get this error message from agent.
  string error_message = 1;
}

<<<<<<< HEAD
message ActorDeathWorkerDiedContext {
  string error_message = 1;
}

message ActorDeathNodeDiedContext {
  string error_message = 1;
}

message ActorDeathOwnerDiedContext {
  // The id of the dead owner.
  bytes owner_id = 1;
  string error_message = 2;
  // The exit type of dead owner.
  WorkerExitType owner_worker_exit_type = 3;
}

message ActorDeathKilledByApplicationContext {
  string error_message = 1;
}

message ActorDeathOutOfScopeContext {
  string error_message = 1;
=======
message ActorDiedErrorContext {
  string error_message = 1;
  // The id of owner of the actor.
  bytes owner_id = 2;
  // The ip address of the owner worker.
  string owner_ip_address = 3;
  // The IP address where actor was created.
  string node_ip_address = 4;
  // The process id of this actor.
  uint32 pid = 5;
  // Name of the actor.
  string name = 6;
  // The actor's namespace. Named `ray_namespace` to avoid confusions when invoked in c++.
  string ray_namespace = 7;
  // The actor's class name.
  string class_name = 8;
  // The id of the actor
  bytes actor_id = 9;
>>>>>>> 703c1610
}
// ---Actor death contexts end----

/// The task specification encapsulates all immutable information about the
/// task. These fields are determined at submission time, converse to the
/// `TaskExecutionSpec` may change at execution time.
message TaskSpec {
  // Type of this task.
  TaskType type = 1;
  // Name of this task.
  string name = 2;
  // Language of this task.
  Language language = 3;
  // Function descriptor of this task uniquely describe the function to execute.
  FunctionDescriptor function_descriptor = 4;
  // ID of the job that this task belongs to.
  bytes job_id = 5;
  // Task ID of the task.
  bytes task_id = 6;
  // Task ID of the parent task.
  bytes parent_task_id = 7;
  // A count of the number of tasks submitted by the parent task before this one.
  uint64 parent_counter = 8;
  // Task ID of the caller. This is the same as parent_task_id for non-actors.
  // This is the actor ID (embedded in a nil task ID) for actors.
  bytes caller_id = 9;
  /// Address of the caller.
  Address caller_address = 10;
  // Task arguments.
  repeated TaskArg args = 11;
  // Number of return objects.
  uint64 num_returns = 12;
  // Quantities of the different resources required by this task.
  map<string, double> required_resources = 13;
  // The resources required for placing this task on a node. If this is empty,
  // then the placement resources are equal to the required_resources.
  map<string, double> required_placement_resources = 14;
  // Task specification for an actor creation task.
  // This field is only valid when `type == ACTOR_CREATION_TASK`.
  ActorCreationTaskSpec actor_creation_task_spec = 15;
  // Task specification for an actor task.
  // This field is only valid when `type == ACTOR_TASK`.
  ActorTaskSpec actor_task_spec = 16;
  // Number of times this task may be retried on worker failure.
  int32 max_retries = 17;
  // Whether or not to skip the execution of this task. When it's true,
  // the receiver will not execute the task. This field is used by async actors
  // to guarantee task submission order after restart.
  bool skip_execution = 21;
  // Breakpoint if this task should drop into the debugger when it starts executing
  // and "" if the task should not drop into the debugger.
  bytes debugger_breakpoint = 22;
  // Runtime environment for this task.
  RuntimeEnvInfo runtime_env_info = 23;
  // The concurrency group name in which this task will be performed.
  string concurrency_group_name = 24;
  // Whether application-level errors (exceptions) should be retried.
  bool retry_exceptions = 25;
  // The depth of the task. The driver has depth 0, anything it calls has depth
  // 1, etc.
  int64 depth = 26;
  // Strategy about how to schedule this task.
  SchedulingStrategy scheduling_strategy = 27;
}

message Bundle {
  message BundleIdentifier {
    bytes placement_group_id = 1;
    int32 bundle_index = 2;
  }
  BundleIdentifier bundle_id = 1;
  map<string, double> unit_resources = 2;
  // The location of this bundle.
  bytes node_id = 3;
}

message PlacementGroupSpec {
  // ID of the PlacementGroup.
  bytes placement_group_id = 1;
  // The name of the placement group.
  string name = 2;
  // The array of the bundle in Placement Group.
  repeated Bundle bundles = 3;
  // The schedule strategy of this Placement Group.
  PlacementStrategy strategy = 4;
  // The job id that created this placement group.
  bytes creator_job_id = 5;
  // The actor id that created this placement group.
  bytes creator_actor_id = 6;
  // Whether or not if the creator job is dead.
  bool creator_job_dead = 7;
  // Whether or not if the creator actor is dead.
  bool creator_actor_dead = 8;
  // Whether the placement group is persistent.
  bool is_detached = 9;
}

message ObjectReference {
  // ObjectID that the worker has a reference to.
  bytes object_id = 1;
  // The address of the object's owner.
  Address owner_address = 2;
  // Language call site of the object reference (i.e., file and line number).
  // Used to print debugging information if there is an error retrieving the
  // object.
  string call_site = 3;
}

message ObjectReferenceCount {
  // The reference that the worker has or had a reference to.
  ObjectReference reference = 1;
  // Whether the worker is still using the ObjectID locally. This means that
  // it has a copy of the ObjectID in the language frontend, has a pending task
  // that depends on the object, and/or owns an ObjectID that is in scope and
  // that contains the ObjectID.
  bool has_local_ref = 2;
  // Any other borrowers that the worker created (by passing the ID on to them).
  repeated Address borrowers = 3;
  // The borrower may have returned the object ID nested inside the return
  // value of a task that it executed. This list contains all task returns that
  // were owned by a process other than the borrower. Then, the process that
  // owns the task's return value is also a borrower for as long as it has the
  // task return ID in scope. Note that only the object ID and owner address
  // are used for elements in this list.
  repeated ObjectReference stored_in_objects = 4;
  // The borrowed object ID that contained this object, if any. This is used
  // for nested object IDs.
  repeated bytes contained_in_borrowed_ids = 5;
  // The object IDs that this object contains, if any. This is used for nested
  // object IDs.
  repeated bytes contains = 6;
}

// Argument in the task.
message TaskArg {
  // A pass-by-ref argument.
  ObjectReference object_ref = 1;
  // Data for pass-by-value arguments.
  bytes data = 2;
  // Metadata for pass-by-value arguments.
  bytes metadata = 3;
  // ObjectIDs that were nested in the inlined arguments of the data field.
  repeated ObjectReference nested_inlined_refs = 4;
}

// Task spec of an actor creation task.
message ActorCreationTaskSpec {
  // ID of the actor that will be created by this task.
  bytes actor_id = 2;
  // The max number of times this actor should be restarted.
  // If this number is 0 the actor won't be restarted.
  // If this number is -1 the actor will be restarted indefinitely.
  int64 max_actor_restarts = 3;
  // The max number of times tasks submitted on this actor should be retried
  // if the actor fails and is restarted.
  // If this number is 0 the tasks won't be resubmitted.
  // If this number is -1 the tasks will be resubmitted indefinitely.
  int64 max_task_retries = 4;
  // The dynamic options used in the worker command when starting a worker process for
  // an actor creation task. If the list isn't empty, the options will be used to replace
  // the placeholder string `RAY_WORKER_DYNAMIC_OPTION_PLACEHOLDER` in the worker command.
  repeated string dynamic_worker_options = 5;
  // The max number of concurrent calls for default concurrency group of this actor.
  int32 max_concurrency = 6;
  // Whether the actor is persistent.
  bool is_detached = 7;
  // Globally-unique name of the actor. Should only be populated when is_detached is true.
  string name = 8;
  // The namespace of the actor. Should only be populated when is_detached is true.
  string ray_namespace = 9;
  // Whether the actor use async actor calls.
  bool is_asyncio = 10;
  // Field used for storing application-level extensions to the actor definition.
  string extension_data = 11;
  // Serialized bytes of the Handle to the actor that will be created by this task.
  bytes serialized_actor_handle = 12;
  // The concurrency groups of this actor.
  repeated ConcurrencyGroup concurrency_groups = 13;
  // Whether to enable out of order execution.
  bool execute_out_of_order = 14;
  // The max number of pending actor calls.
  int32 max_pending_calls = 15;
}

// Task spec of an actor task.
message ActorTaskSpec {
  // Actor ID of the actor that this task is executed on.
  bytes actor_id = 2;
  // The dummy object ID of the actor creation task.
  bytes actor_creation_dummy_object_id = 4;
  // Number of tasks that have been submitted to this actor so far.
  uint64 actor_counter = 5;
  // The dummy object ID of the previous actor task.
  bytes previous_actor_task_dummy_object_id = 7;
}

// The task execution specification encapsulates all mutable information about
// the task. These fields may change at execution time, converse to the
// `TaskSpec` is determined at submission time.
message TaskExecutionSpec {
  // The last time this task was received for scheduling.
  double last_timestamp = 1;
  // The number of times this task was spilled back by raylets.
  uint64 num_forwards = 2;
}

// Represents a task, including task spec, and task execution spec.
message Task {
  TaskSpec task_spec = 1;
  TaskExecutionSpec task_execution_spec = 2;
}

// Represents a resource id.
message ResourceId {
  // The index of the resource (i.e., CPU #3).
  int64 index = 1;
  // The quantity of the resource assigned (i.e., 0.5 CPU).
  double quantity = 2;
}

// Represents a set of resource ids.
message ResourceMapEntry {
  // The name of the resource (i.e., "CPU").
  string name = 1;
  // The set of resource ids assigned.
  repeated ResourceId resource_ids = 2;
}

message ViewData {
  message Measure {
    // A short string that describes the tags for this mesaure, e.g.,
    // "Tag1:Value1,Tag2:Value2,Tag3:Value3"
    string tags = 1;
    // Int64 type value (if present).
    int64 int_value = 2;
    // Double type value (if present).
    double double_value = 3;
    // Distribution type value (if present).
    double distribution_min = 4;
    double distribution_mean = 5;
    double distribution_max = 6;
    double distribution_count = 7;
    repeated double distribution_bucket_boundaries = 8;
    repeated double distribution_bucket_counts = 9;
  }

  // The name of this Census view.
  string view_name = 1;
  // The list of measures recorded under this view.
  repeated Measure measures = 2;
}

// Debug info for a referenced object.
message ObjectRefInfo {
  // Object id that is referenced.
  bytes object_id = 1;
  // Language call site of the object reference (i.e., file and line number).
  string call_site = 2;
  // Size of the object if this core worker is the owner, otherwise -1.
  int64 object_size = 3;
  // Number of local references to the object.
  int64 local_ref_count = 4;
  // Number of references in submitted tasks.
  int64 submitted_task_ref_count = 5;
  // Object ids that contain this object.
  repeated bytes contained_in_owned = 6;
  // True if this object is pinned in memory by the current process.
  bool pinned_in_memory = 7;
}

// Details about the allocation of a given resource. Some resources
// (e.g., GPUs) have individually allocatable units that are represented
// as "slots" here.
message ResourceAllocations {
  message ResourceSlot {
    int64 slot = 1;
    double allocation = 2;
  }
  repeated ResourceSlot resource_slots = 1;
}

// Debug info returned from the core worker.
message CoreWorkerStats {
  // Debug string of the currently executing task.
  string current_task_desc = 1;
  // Number of pending normal and actor tasks.
  int32 num_pending_tasks = 2;
  // Number of object refs in local scope.
  int32 num_object_refs_in_scope = 3;
  // Name of the currently executing task.
  string current_task_name = 4;
  // String representation of the function descriptor of the currently executing task.
  string current_task_func_desc = 5;
  // IP address of the core worker.
  string ip_address = 7;
  // Port of the core worker.
  int64 port = 8;
  // Actor ID.
  bytes actor_id = 9;
  // A map from the resource name (e.g. "CPU") to its allocation.
  map<string, ResourceAllocations> used_resources = 10;
  // A string displayed on Dashboard.
  map<string, string> webui_display = 11;
  // Number of objects that are IN_PLASMA_ERROR in the local memory store.
  int32 num_in_plasma = 12;
  // Number of objects stored in local memory.
  int32 num_local_objects = 13;
  // Used local object store memory.
  int64 used_object_store_memory = 14;
  // Length of the task queue.
  int32 task_queue_length = 15;
  // Number of executed tasks.
  int32 num_executed_tasks = 16;
  // Actor constructor.
  string actor_title = 17;
  // Local reference table.
  repeated ObjectRefInfo object_refs = 18;
  // Job ID.
  bytes job_id = 19;
  // Worker id of core worker.
  bytes worker_id = 20;
  // Language
  Language language = 21;
  // PID of the worker process.
  uint32 pid = 22;
  // The worker type.
  WorkerType worker_type = 23;
}

message MetricPoint {
  // Name of the metric.
  string metric_name = 1;
  // Timestamp when metric is exported.
  int64 timestamp = 2;
  // Value of the metric point.
  double value = 3;
  // Tags of the metric.
  map<string, string> tags = 4;
  // [Optional] Description of the metric.
  string description = 5;
  // [Optional] Unit of the metric.
  string units = 6;
}

// Type of a worker exit.
enum WorkerExitType {
  // Worker exit due to system level failures (i.e. worker crash).
  SYSTEM_ERROR_EXIT = 0;
  // Intended, initiated worker exit via raylet API.
  INTENDED_EXIT = 1;
  // Worker exit due to resource bundle release.
  UNUSED_RESOURCE_RELEASED = 2;
  // Worker exit due to placement group removal.
  PLACEMENT_GROUP_REMOVED = 3;
  // Worker exit due to exceptions in creation task.
  CREATION_TASK_ERROR = 4;
  // Worker killed by raylet if it has been idle for too long.
  IDLE_EXIT = 5;
  // Worker killed because its node is dead.
  NODE_DIED = 6;
}

///////////////////////////////////////////////////////////////////////////////
/* Please do not modify/remove/change the following enum to maintain
backwards compatibility in autoscaler. This is necessary to make sure we can
run autoscaler with any version of ray. For example, the K8s operator runs
autoscaler in a separate pod, if the user upgrades the ray version on the head
pod autoscaler can crash (if the newer version of ray modified the messages
below). */

// Type of placement group strategy.
enum PlacementStrategy {
  // Packs Bundles into as few nodes as possible.
  PACK = 0;
  // Places Bundles across distinct nodes or processes as even as possible.
  SPREAD = 1;
  // Packs Bundles within one node. The group is not allowed to span multiple nodes.
  STRICT_PACK = 2;
  // Places Bundles across distinct nodes.
  // The group is not allowed to deploy more than one bundle on a node.
  STRICT_SPREAD = 3;
}
///////////////////////////////////////////////////////////////////////////////

// Info about a named actor.
message NamedActorInfo {
  string ray_namespace = 1;
  string name = 2;
}<|MERGE_RESOLUTION|>--- conflicted
+++ resolved
@@ -198,27 +198,6 @@
 
 message ActorDeathCause {
   oneof context {
-<<<<<<< HEAD
-    // TODO(sang): Consolidate some context to the same field.
-    CreationTaskFailureContext creation_task_failure_context = 1;
-    ActorDeathRuntimeEnvFailedContext runtime_env_failed_context = 2;
-    ActorDeathWorkerDiedContext worker_died_context = 3;
-    ActorDeathNodeDiedContext node_died_context = 4;
-    ActorDeathOwnerDiedContext owner_died_context = 5;
-    ActorDeathKilledByApplicationContext killed_by_app_context = 6;
-    ActorDeathOutOfScopeContext out_of_scope_context = 7;
-  }
-}
-// ---Actor death contexts start----
-
-// Indicates that this actor is marked as DEAD due to actor creation task failure.
-// TODO(sang): Refactor it to ActorInitError
-message CreationTaskFailureContext {
-  // The exception thrown in creation task.
-  RayException creation_task_exception = 1;
-}
-
-=======
     // Indicates that this actor is marked as DEAD due to actor creation task failure.
     RayException creation_task_failure_context = 1;
     ActorDeathRuntimeEnvFailedContext runtime_env_failed_context = 2;
@@ -226,37 +205,12 @@
   }
 }
 // ---Actor death contexts start----
->>>>>>> 703c1610
 // Indicates that this actor is marked as DEAD due to runtime environment setup failure.
 message ActorDeathRuntimeEnvFailedContext {
   // TODO(sang,lixin) Get this error message from agent.
   string error_message = 1;
 }
 
-<<<<<<< HEAD
-message ActorDeathWorkerDiedContext {
-  string error_message = 1;
-}
-
-message ActorDeathNodeDiedContext {
-  string error_message = 1;
-}
-
-message ActorDeathOwnerDiedContext {
-  // The id of the dead owner.
-  bytes owner_id = 1;
-  string error_message = 2;
-  // The exit type of dead owner.
-  WorkerExitType owner_worker_exit_type = 3;
-}
-
-message ActorDeathKilledByApplicationContext {
-  string error_message = 1;
-}
-
-message ActorDeathOutOfScopeContext {
-  string error_message = 1;
-=======
 message ActorDiedErrorContext {
   string error_message = 1;
   // The id of owner of the actor.
@@ -275,7 +229,6 @@
   string class_name = 8;
   // The id of the actor
   bytes actor_id = 9;
->>>>>>> 703c1610
 }
 // ---Actor death contexts end----
 
