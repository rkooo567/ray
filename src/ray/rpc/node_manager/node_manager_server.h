--- conflicted
+++ resolved
@@ -44,12 +44,9 @@
   RPC_SERVICE_HANDLER(NodeManagerService, GetSystemConfig, -1)        \
   RPC_SERVICE_HANDLER(NodeManagerService, GetGcsServerAddress, -1)    \
   RPC_SERVICE_HANDLER(NodeManagerService, ShutdownRaylet, -1)         \
-<<<<<<< HEAD
+  RPC_SERVICE_HANDLER(NodeManagerService, GetTasksInfo, -1)           \
+  RPC_SERVICE_HANDLER(NodeManagerService, GetObjectsInfo, -1)         \
   RPC_SERVICE_HANDLER(NodeManagerService, GetResourceUsageByTask, -1)
-=======
-  RPC_SERVICE_HANDLER(NodeManagerService, GetTasksInfo, -1)           \
-  RPC_SERVICE_HANDLER(NodeManagerService, GetObjectsInfo, -1)
->>>>>>> 30ab5458
 
 /// Interface of the `NodeManagerService`, see `src/ray/protobuf/node_manager.proto`.
 class NodeManagerServiceHandler {
@@ -144,19 +141,18 @@
   virtual void HandleGetGcsServerAddress(const GetGcsServerAddressRequest &request,
                                          GetGcsServerAddressReply *reply,
                                          SendReplyCallback send_reply_callback) = 0;
-<<<<<<< HEAD
 
+  virtual void HandleGetTasksInfo(const GetTasksInfoRequest &request,
+                                  GetTasksInfoReply *reply,
+                                  SendReplyCallback send_reply_callback) = 0;
+
+  virtual void HandleGetObjectsInfo(const GetObjectsInfoRequest &request,
+                                    GetObjectsInfoReply *reply,
+                                    SendReplyCallback send_reply_callback) = 0;
+                                    
   virtual void HandleGetResourceUsageByTask(const GetResourceUsageByTaskRequest &request,
                                             GetResourceUsageByTaskReply *reply,
                                             SendReplyCallback send_reply_callback) = 0;
-=======
-  virtual void HandleGetTasksInfo(const GetTasksInfoRequest &request,
-                                  GetTasksInfoReply *reply,
-                                  SendReplyCallback send_reply_callback) = 0;
-  virtual void HandleGetObjectsInfo(const GetObjectsInfoRequest &request,
-                                    GetObjectsInfoReply *reply,
-                                    SendReplyCallback send_reply_callback) = 0;
->>>>>>> 30ab5458
 };
 
 /// The `GrpcService` for `NodeManagerService`.
