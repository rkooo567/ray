// Copyright 2017 The Ray Authors.
//
// Licensed under the Apache License, Version 2.0 (the "License");
// you may not use this file except in compliance with the License.
// You may obtain a copy of the License at
//
//  http://www.apache.org/licenses/LICENSE-2.0
//
// Unless required by applicable law or agreed to in writing, software
// distributed under the License is distributed on an "AS IS" BASIS,
// WITHOUT WARRANTIES OR CONDITIONS OF ANY KIND, either express or implied.
// See the License for the specific language governing permissions and
// limitations under the License.

#include "ray/pubsub/subscriber.h"
#include "ray/common/asio/instrumented_io_context.h"

#include "gmock/gmock.h"
#include "gtest/gtest.h"

namespace ray {

<<<<<<< HEAD
#define EMPTY_FAILURE_CALLBACK [](const std::string &key_id) {}

class MockWorkerClient : public rpc::CoreWorkerClientInterface {
=======
class MockWorkerClient : public pubsub::SubscriberClientInterface {
>>>>>>> 696334ff
 public:
  void PubsubLongPolling(
      const rpc::PubsubLongPollingRequest &request,
      const rpc::ClientCallback<rpc::PubsubLongPollingReply> &callback) override {
    long_polling_callbacks.push_back(callback);
  }

  void PubsubCommandBatch(
      const rpc::PubsubCommandBatchRequest &request,
      const rpc::ClientCallback<rpc::PubsubCommandBatchReply> &callback) override {
    requests_.push(request);
    command_batch_callbacks.push_back(callback);
  }

  std::shared_ptr<rpc::PubsubCommandBatchRequest> ReplyCommandBatch(
      Status status = Status::OK()) {
    RAY_CHECK(command_batch_callbacks.size() == requests_.size());
    if (command_batch_callbacks.empty()) {
      return nullptr;
    }
    auto callback = command_batch_callbacks.front();
    auto reply = rpc::PubsubCommandBatchReply();
    callback(status, reply);
    command_batch_callbacks.pop_front();
    auto r = std::make_shared<rpc::PubsubCommandBatchRequest>(requests_.front());
    requests_.pop();
    return r;
  }

  bool ReplyLongPolling(rpc::ChannelType channel_type, std::vector<ObjectID> &object_ids,
                        Status status = Status::OK()) {
    if (long_polling_callbacks.empty()) {
      return false;
    }
    auto callback = long_polling_callbacks.front();
    auto reply = rpc::PubsubLongPollingReply();

    for (const auto &object_id : object_ids) {
      auto *new_pub_message = reply.add_pub_messages();
      new_pub_message->set_key_id(object_id.Binary());
      new_pub_message->set_channel_type(channel_type);
    }
    callback(status, reply);
    long_polling_callbacks.pop_front();
    return true;
  }

  bool FailureMessagePublished(rpc::ChannelType channel_type,
                               std::vector<ObjectID> &object_ids) {
    if (long_polling_callbacks.empty()) {
      return false;
    }

    auto callback = long_polling_callbacks.front();
    auto reply = rpc::PubsubLongPollingReply();

    for (const auto &object_id : object_ids) {
      auto new_pub_message = reply.add_pub_messages();
      new_pub_message->set_key_id(object_id.Binary());
      new_pub_message->set_channel_type(channel_type);
      new_pub_message->mutable_failure_message();
    }
    callback(Status::OK(), reply);
    long_polling_callbacks.pop_front();
    return true;
  }

  int GetNumberOfInFlightLongPollingRequests() { return long_polling_callbacks.size(); }

  ~MockWorkerClient(){};

  std::deque<rpc::ClientCallback<rpc::PubsubLongPollingReply>> long_polling_callbacks;
  std::deque<rpc::ClientCallback<rpc::PubsubCommandBatchReply>> command_batch_callbacks;
  std::queue<rpc::PubsubCommandBatchRequest> requests_;
};

namespace pubsub {

class SubscriberTest : public ::testing::Test {
 public:
  SubscriberTest()
      : self_node_id_(NodeID::FromRandom()),
        self_node_address_("address"),
        self_node_port_(1234),
        owner_client(std::make_shared<MockWorkerClient>()),
        client_pool([&](const rpc::Address &addr) {
          std::shared_ptr<SubscriberClientInterface> t = owner_client;
          return owner_client;
        }),
        channel(rpc::ChannelType::WORKER_OBJECT_EVICTION) {}
  ~SubscriberTest() {}

  void SetUp() {
    object_subscribed_.clear();
    object_failed_to_subscribe_.clear();
    subscriber_ = std::make_shared<Subscriber>(
        self_node_id_, self_node_address_, self_node_port_,
        /*max_command_batch_size*/ 3, client_pool, &callback_service_);
  }

  const rpc::Address GenerateOwnerAddress(
      const std::string node_id = NodeID::FromRandom().Binary(),
      const std::string worker_id = WorkerID::FromRandom().Binary(),
      const std::string address = "abc", const int port = 1234) {
    rpc::Address addr;
    addr.set_raylet_id(node_id);
    addr.set_ip_address(address);
    addr.set_port(port);
    addr.set_worker_id(worker_id);
    return addr;
  }

  std::unique_ptr<rpc::SubMessage> GenerateSubMessage(const ObjectID &object_id) {
    auto sub_message = std::make_unique<rpc::SubMessage>();
    auto *object_eviction_msg = sub_message->mutable_worker_object_eviction_message();
    object_eviction_msg->set_object_id(object_id.Binary());
    return sub_message;
  }

  bool ReplyLongPolling(rpc::ChannelType channel_type, std::vector<ObjectID> &object_ids,
                        Status status = Status::OK()) {
    auto success = owner_client->ReplyLongPolling(channel_type, object_ids, status);
    // Need to call this to invoke callback when the reply comes.
    // The io service basically executes the queued handler in a blocking manner, and
    // reset should be called in order to run the poll_one again.
    callback_service_.poll();
    callback_service_.reset();
    return success;
  }

  void TearDown() {}

  instrumented_io_context callback_service_;
  const NodeID self_node_id_;
  const std::string self_node_address_;
  const int self_node_port_;
  std::shared_ptr<MockWorkerClient> owner_client;
  std::function<std::shared_ptr<SubscriberClientInterface>(const rpc::Address &)>
      client_pool;
  std::shared_ptr<Subscriber> subscriber_;
  std::unordered_set<ObjectID> object_subscribed_;
  std::unordered_set<ObjectID> object_failed_to_subscribe_;
  rpc::ChannelType channel;
};

TEST_F(SubscriberTest, TestBasicSubscription) {
  auto subscription_callback = [this](const rpc::PubMessage &msg) {
    object_subscribed_.emplace(ObjectID::FromBinary(msg.key_id()));
  };
  auto failure_callback = EMPTY_FAILURE_CALLBACK;

  const auto owner_addr = GenerateOwnerAddress();
  const auto object_id = ObjectID::FromRandom();
  ASSERT_FALSE(subscriber_->Unsubscribe(channel, owner_addr, object_id.Binary()));
  ASSERT_TRUE(owner_client->ReplyCommandBatch());
  subscriber_->Subscribe(GenerateSubMessage(object_id), channel, owner_addr,
                         object_id.Binary(), subscription_callback, failure_callback);
  ASSERT_TRUE(owner_client->ReplyCommandBatch());

  std::vector<ObjectID> objects_batched;
  objects_batched.push_back(object_id);
  ASSERT_TRUE(ReplyLongPolling(channel, objects_batched));
  ASSERT_TRUE(subscriber_->Unsubscribe(channel, owner_addr, object_id.Binary()));
  ASSERT_TRUE(owner_client->ReplyCommandBatch());

  // Make sure the long polling batch works as expected.
  for (const auto &object_id : objects_batched) {
    ASSERT_TRUE(object_subscribed_.count(object_id) > 0);
  }

  // Here, once the long polling request is replied, the metadata is cleaned up.
  ASSERT_TRUE(ReplyLongPolling(channel, objects_batched));
  ASSERT_TRUE(subscriber_->CheckNoLeaks());
}

TEST_F(SubscriberTest, TestSingleLongPollingWithMultipleSubscriptions) {
  ///
  /// Make sure long polling is called only once with multiple subscription.
  ///

  auto subscription_callback = [this](const rpc::PubMessage &msg) {
    object_subscribed_.emplace(ObjectID::FromBinary(msg.key_id()));
  };
  auto failure_callback = EMPTY_FAILURE_CALLBACK;

  const auto owner_addr = GenerateOwnerAddress();
  std::vector<ObjectID> object_ids;
  std::vector<ObjectID> objects_batched;
  for (int i = 0; i < 5; i++) {
    const auto object_id = ObjectID::FromRandom();
    object_ids.push_back(object_id);
    subscriber_->Subscribe(GenerateSubMessage(object_id), channel, owner_addr,
                           object_id.Binary(), subscription_callback, failure_callback);
    ASSERT_TRUE(owner_client->ReplyCommandBatch());
    objects_batched.push_back(object_id);
  }

  ASSERT_EQ(owner_client->GetNumberOfInFlightLongPollingRequests(), 1);
  ASSERT_TRUE(ReplyLongPolling(channel, objects_batched));
  ASSERT_EQ(owner_client->GetNumberOfInFlightLongPollingRequests(), 1);

  // Make sure the long polling batch works as expected.
  for (const auto &object_id : objects_batched) {
    // RAY_LOG(ERROR) << "haha " << object_subscribed_.count(object_id);
    ASSERT_TRUE(object_subscribed_.count(object_id) > 0);
  }
}

TEST_F(SubscriberTest, TestMultiLongPollingWithTheSameSubscription) {
  ///
  /// Make sure long polling will keep working as long as subscription is not removed.
  ///

  auto subscription_callback = [this](const rpc::PubMessage &msg) {
    object_subscribed_.emplace(ObjectID::FromBinary(msg.key_id()));
  };
  auto failure_callback = EMPTY_FAILURE_CALLBACK;

  const auto owner_addr = GenerateOwnerAddress();
  const auto object_id = ObjectID::FromRandom();
  subscriber_->Subscribe(GenerateSubMessage(object_id), channel, owner_addr,
                         object_id.Binary(), subscription_callback, failure_callback);
  ASSERT_TRUE(owner_client->ReplyCommandBatch());
  ASSERT_EQ(owner_client->GetNumberOfInFlightLongPollingRequests(), 1);

  // The object information is published.
  std::vector<ObjectID> objects_batched;
  objects_batched.push_back(object_id);
  ASSERT_TRUE(ReplyLongPolling(channel, objects_batched));
  ASSERT_TRUE(object_subscribed_.count(object_id) > 0);
  objects_batched.clear();
  object_subscribed_.clear();

  // New long polling should be made because the subscription is still alive.
  ASSERT_EQ(owner_client->GetNumberOfInFlightLongPollingRequests(), 1);
  objects_batched.push_back(object_id);
  ASSERT_TRUE(ReplyLongPolling(channel, objects_batched));
  ASSERT_TRUE(object_subscribed_.count(object_id) > 0);
}

TEST_F(SubscriberTest, TestCallbackNotInvokedForNonSubscribedObject) {
  ///
  /// Make sure the non-subscribed object's subscription callback is not called.
  ///

  auto subscription_callback = [this](const rpc::PubMessage &msg) {
    object_subscribed_.emplace(ObjectID::FromBinary(msg.key_id()));
  };
  auto failure_callback = EMPTY_FAILURE_CALLBACK;

  const auto owner_addr = GenerateOwnerAddress();
  const auto object_id = ObjectID::FromRandom();
  const auto object_id_not_subscribed = ObjectID::FromRandom();
  subscriber_->Subscribe(GenerateSubMessage(object_id), channel, owner_addr,
                         object_id.Binary(), subscription_callback, failure_callback);
  ASSERT_TRUE(owner_client->ReplyCommandBatch());

  // The object information is published.
  std::vector<ObjectID> objects_batched;
  objects_batched.push_back(object_id_not_subscribed);
  ASSERT_TRUE(ReplyLongPolling(channel, objects_batched));
  ASSERT_EQ(object_subscribed_.count(object_id), 0);
  // Since this object id wasn't subscribed, the callback shouldn't be called.
  ASSERT_EQ(object_subscribed_.count(object_id_not_subscribed), 0);
}

TEST_F(SubscriberTest, TestIgnoreBatchAfterUnsubscription) {
  ///
  /// Make sure long polling is ignored after unsubscription.
  ///

  auto subscription_callback = [this](const rpc::PubMessage &msg) {
    object_subscribed_.emplace(ObjectID::FromBinary(msg.key_id()));
  };
  auto failure_callback = EMPTY_FAILURE_CALLBACK;

  const auto owner_addr = GenerateOwnerAddress();
  const auto object_id = ObjectID::FromRandom();
  subscriber_->Subscribe(GenerateSubMessage(object_id), channel, owner_addr,
                         object_id.Binary(), subscription_callback, failure_callback);
  ASSERT_TRUE(owner_client->ReplyCommandBatch());
  ASSERT_TRUE(subscriber_->Unsubscribe(channel, owner_addr, object_id.Binary()));
  ASSERT_TRUE(owner_client->ReplyCommandBatch());
  std::vector<ObjectID> objects_batched;
  objects_batched.push_back(object_id);
  ASSERT_TRUE(ReplyLongPolling(channel, objects_batched));
  // Make sure the batched object won't invoke the callback since it is already
  // unsubscribed before long polling is replied.
  ASSERT_EQ(object_subscribed_.count(object_id), 0);
  // Make sure the long polling is not invoked since there's no more subscribed object to
  // this owner.
  ASSERT_EQ(owner_client->GetNumberOfInFlightLongPollingRequests(), 0);
  ASSERT_TRUE(subscriber_->CheckNoLeaks());
}

TEST_F(SubscriberTest, TestLongPollingFailure) {
  auto subscription_callback = [this](const rpc::PubMessage &msg) {
    object_subscribed_.emplace(ObjectID::FromBinary(msg.key_id()));
  };

  const auto owner_addr = GenerateOwnerAddress();
  const auto object_id = ObjectID::FromRandom();
  auto failure_callback = [this, object_id](const std::string &key_id) {
    object_failed_to_subscribe_.emplace(object_id);
  };
  subscriber_->Subscribe(GenerateSubMessage(object_id), channel, owner_addr,
                         object_id.Binary(), subscription_callback, failure_callback);
  ASSERT_TRUE(owner_client->ReplyCommandBatch());

  // Long polling failed.
  std::vector<ObjectID> objects_batched;
  ASSERT_TRUE(ReplyLongPolling(channel, objects_batched, Status::NotFound("")));
  // Callback is not invoked.
  ASSERT_EQ(object_subscribed_.count(object_id), 0);
  // Failure callback is invoked.
  ASSERT_EQ(object_failed_to_subscribe_.count(object_id), 1);
  // Since the long polling is failed due to the publisher failure, we shouldn't have any
  // outstanding long polling request.
  ASSERT_EQ(owner_client->GetNumberOfInFlightLongPollingRequests(), 0);
}

TEST_F(SubscriberTest, TestUnsubscribeInSubscriptionCallback) {
  const auto owner_addr = GenerateOwnerAddress();
  const auto object_id = ObjectID::FromRandom();
  // Test unsubscription call inside the subscription callback doesn't break raylet.
  auto subscription_callback = [this, owner_addr](const rpc::PubMessage &msg) {
    const auto object_id = ObjectID::FromBinary(msg.key_id());
    subscriber_->Unsubscribe(channel, owner_addr, object_id.Binary());
    ASSERT_TRUE(owner_client->ReplyCommandBatch());
    object_subscribed_.emplace(object_id);
  };
  auto failure_callback = [](const std::string &key_id) {
    // This shouldn't be invoked in this test.
    ASSERT_TRUE(false);
  };

  subscriber_->Subscribe(GenerateSubMessage(object_id), channel, owner_addr,
                         object_id.Binary(), subscription_callback, failure_callback);
  ASSERT_TRUE(owner_client->ReplyCommandBatch());

  std::vector<ObjectID> objects_batched;
  objects_batched.push_back(object_id);
  ASSERT_TRUE(ReplyLongPolling(channel, objects_batched));

  // Since we unsubscribe the object in the subscription callback, there shouldn't be any
  // long polling request in flight.
  // NOTE(sang): Since the callback is called asynchronously, the long polling request is
  // sent "one more time" before unsubscribe API is called. To ensure it is unsubscribed,
  // one more long polling request should be replied.
  ASSERT_TRUE(ReplyLongPolling(channel, objects_batched));
  ASSERT_EQ(owner_client->GetNumberOfInFlightLongPollingRequests(), 0);
  ASSERT_TRUE(subscriber_->CheckNoLeaks());
}

TEST_F(SubscriberTest, TestSubUnsubCommandBatchSingleEntry) {
  ///
  /// Verify the command batch works as expected when there's a single publisher.
  ///
  auto subscription_callback = [](const rpc::PubMessage &msg) {};
  auto failure_callback = EMPTY_FAILURE_CALLBACK;

  const auto owner_addr = GenerateOwnerAddress();
  const auto object_id = ObjectID::FromRandom();
  subscriber_->Subscribe(GenerateSubMessage(object_id), channel, owner_addr,
                         object_id.Binary(), subscription_callback, failure_callback);
  auto r = owner_client->ReplyCommandBatch();
  auto commands = r->commands();

  // Only a single command was batched.
  ASSERT_EQ(commands.size(), 1);
  for (const auto &command : commands) {
    ASSERT_EQ(command.channel_type(), channel);
    ASSERT_EQ(command.key_id(), object_id.Binary());
    ASSERT_EQ(command.subscribe_message().worker_object_eviction_message().object_id(),
              object_id.Binary());
  }
  // No more request.
  ASSERT_EQ(owner_client->ReplyCommandBatch(), nullptr);

  std::vector<ObjectID> objects_batched;
  ASSERT_TRUE(ReplyLongPolling(channel, objects_batched));
  // Regardless of the long polling request, there's no more command batch.
  // Note that the long polling request here is independent from the
  // command batch request.
  ASSERT_EQ(owner_client->ReplyCommandBatch(), nullptr);
  ASSERT_FALSE(owner_client->ReplyCommandBatch());
}

TEST_F(SubscriberTest, TestSubUnsubCommandBatchMultiEntries) {
  ///
  /// Verify the command batch works when there are multiple entries in the FIFO order.
  ///
  auto subscription_callback = [](const rpc::PubMessage &msg) {};
  auto failure_callback = EMPTY_FAILURE_CALLBACK;

  const auto owner_addr = GenerateOwnerAddress();
  const auto object_id = ObjectID::FromRandom();
  const auto object_id_2 = ObjectID::FromRandom();
  // The first batch is always processed right away.
  subscriber_->Subscribe(GenerateSubMessage(object_id), channel, owner_addr,
                         object_id.Binary(), subscription_callback, failure_callback);

  // Test multiple entries in the batch before new reply is coming.
  subscriber_->Unsubscribe(channel, owner_addr, object_id.Binary());
  subscriber_->Subscribe(GenerateSubMessage(object_id), channel, owner_addr,
                         object_id.Binary(), subscription_callback, failure_callback);
  subscriber_->Subscribe(GenerateSubMessage(object_id_2), channel, owner_addr,
                         object_id_2.Binary(), subscription_callback, failure_callback);

  // The long polling request is replied. New batch will be sent.
  std::vector<ObjectID> objects_batched;
  ASSERT_TRUE(ReplyLongPolling(channel, objects_batched));

  // The first batch is always processed right away.
  auto first_batch = owner_client->ReplyCommandBatch();
  auto first_batch_command = first_batch->commands();
  ASSERT_EQ(first_batch_command.size(), 1);

  auto r = owner_client->ReplyCommandBatch();
  auto commands = r->commands();

  // There are total 3 commands batched.
  ASSERT_EQ(commands.size(), 3);

  // First entry unsubscribe.
  ASSERT_EQ(commands[0].channel_type(), channel);
  ASSERT_EQ(commands[0].key_id(), object_id.Binary());
  ASSERT_TRUE(commands[0].has_unsubscribe_message());

  // Second entry subscribe object 1.
  ASSERT_EQ(commands[1].channel_type(), channel);
  ASSERT_EQ(commands[1].key_id(), object_id.Binary());
  ASSERT_TRUE(commands[1].has_subscribe_message());
  ASSERT_EQ(commands[1].subscribe_message().worker_object_eviction_message().object_id(),
            object_id.Binary());

  // Third entry subscribe object 2.
  ASSERT_EQ(commands[2].channel_type(), channel);
  ASSERT_EQ(commands[2].key_id(), object_id_2.Binary());
  ASSERT_TRUE(commands[2].has_subscribe_message());
  ASSERT_EQ(commands[2].subscribe_message().worker_object_eviction_message().object_id(),
            object_id_2.Binary());

  // No more request after that.
  ASSERT_EQ(owner_client->ReplyCommandBatch(), nullptr);
}

TEST_F(SubscriberTest, TestSubUnsubCommandBatchMultiBatch) {
  ///
  /// Verify when there are multi batches, they are sent properly.
  ///
  auto subscription_callback = [](const rpc::PubMessage &msg) {};
  auto failure_callback = EMPTY_FAILURE_CALLBACK;

  const auto owner_addr = GenerateOwnerAddress();
  const auto object_id = ObjectID::FromRandom();
  const auto object_id_2 = ObjectID::FromRandom();
  // The first batch is always processed right away.
  subscriber_->Unsubscribe(channel, owner_addr, object_id.Binary());

  // The first 3 will be in the first batch.
  subscriber_->Unsubscribe(channel, owner_addr, object_id.Binary());
  subscriber_->Subscribe(GenerateSubMessage(object_id), channel, owner_addr,
                         object_id.Binary(), subscription_callback, failure_callback);
  subscriber_->Unsubscribe(channel, owner_addr, object_id.Binary());
  // Note that this request will be batched in the second batch.
  subscriber_->Subscribe(GenerateSubMessage(object_id_2), channel, owner_addr,
                         object_id_2.Binary(), subscription_callback, failure_callback);

  // The long polling request is replied.
  std::vector<ObjectID> objects_batched;
  ASSERT_TRUE(ReplyLongPolling(channel, objects_batched));

  // The first batch is always processed right away.
  ASSERT_EQ(owner_client->ReplyCommandBatch()->commands().size(), 1);

  // There are total 3 commands batched. The last batch will be sent.
  auto r = owner_client->ReplyCommandBatch();
  auto commands = r->commands();
  ASSERT_EQ(commands.size(), 3);

  // Long polling is replied again.
  ASSERT_TRUE(ReplyLongPolling(channel, objects_batched));
  r = owner_client->ReplyCommandBatch();
  commands = r->commands();
  ASSERT_EQ(commands.size(), 1);

  ASSERT_EQ(commands[0].channel_type(), channel);
  ASSERT_EQ(commands[0].key_id(), object_id_2.Binary());
  ASSERT_TRUE(commands[0].has_subscribe_message());
  ASSERT_EQ(commands[0].subscribe_message().worker_object_eviction_message().object_id(),
            object_id_2.Binary());

  // No more request after that.
  ASSERT_FALSE(owner_client->ReplyCommandBatch());
}

TEST_F(SubscriberTest, TestOnlyOneInFlightCommandBatch) {
  ///
  /// In order to guarantee the command ordering, we only allow to have
  /// 1 in-flight command batch RPC at a time.
  ///
  auto subscription_callback = [](const rpc::PubMessage &msg) {};
  auto failure_callback = EMPTY_FAILURE_CALLBACK;

  const auto owner_addr = GenerateOwnerAddress();
  const auto object_id = ObjectID::FromRandom();
  // The first batch is sent right away. There should be no more in flight request until
  // is is replied.
  subscriber_->Subscribe(GenerateSubMessage(object_id), channel, owner_addr,
                         object_id.Binary(), subscription_callback, failure_callback);

  // These two subscribe requests are sent in the next batch.
  for (int i = 0; i < 2; i++) {
    const auto object_id = ObjectID::FromRandom();
    subscriber_->Subscribe(GenerateSubMessage(object_id), channel, owner_addr,
                           object_id.Binary(), subscription_callback, failure_callback);
  }

  // The first batch is replied. The second batch should be sent.
  auto r = owner_client->ReplyCommandBatch();
  auto commands = r->commands();
  // Only a single command was batched.
  ASSERT_EQ(commands.size(), 1);

  // The second batch is replied.
  r = owner_client->ReplyCommandBatch();
  commands = r->commands();
  ASSERT_EQ(commands.size(), 2);
  // No more request.
  ASSERT_FALSE(owner_client->ReplyCommandBatch());
}

TEST_F(SubscriberTest, TestCommandsCleanedUponPublishFailure) {
  ///
  /// Commands are queued per publisher until they are sent from the command batch RPC.
  /// If the publisher is failed, the queue should be cleaned up.
  ///
  auto subscription_callback = [](const rpc::PubMessage &msg) {};
  auto failure_callback = EMPTY_FAILURE_CALLBACK;

  const auto owner_addr = GenerateOwnerAddress();
  const auto object_id = ObjectID::FromRandom();
  subscriber_->Subscribe(GenerateSubMessage(object_id), channel, owner_addr,
                         object_id.Binary(), subscription_callback, failure_callback);

  // These two subscribe requests are sent to the next batch.
  for (int i = 0; i < 2; i++) {
    const auto object_id = ObjectID::FromRandom();
    subscriber_->Subscribe(GenerateSubMessage(object_id), channel, owner_addr,
                           object_id.Binary(), subscription_callback, failure_callback);
  }

  std::vector<ObjectID> objects_batched;
  // The publisher failed. In this case, the queue should be cleaned up.
  ASSERT_TRUE(ReplyLongPolling(channel, objects_batched, Status::Invalid("")));
  // The reply from the first batch.
  ASSERT_TRUE(owner_client->ReplyCommandBatch());
  // We shouldn't have the second batch request because the publisher is already dead and
  // the queue is cleaned up.
  ASSERT_FALSE(owner_client->ReplyCommandBatch());
  // Make sure entries are cleaned up.
  ASSERT_TRUE(subscriber_->CheckNoLeaks());
}

TEST_F(SubscriberTest, TestFailureMessagePublished) {
  ///
  /// The publisher can publish the failure message to indicate that
  /// the key id is not available. This test ensures that the failure callback
  /// is properly called in this scenario.
  ///
  auto subscription_callback = [this](const rpc::PubMessage &msg) {
    object_subscribed_.emplace(ObjectID::FromBinary(msg.key_id()));
  };

  const auto owner_addr = GenerateOwnerAddress();
  const auto object_id = ObjectID::FromRandom();
  auto failure_callback = [this, object_id](const std::string &key_id) {
    object_failed_to_subscribe_.emplace(object_id);
  };
  subscriber_->Subscribe(GenerateSubMessage(object_id), channel, owner_addr,
                         object_id.Binary(), subscription_callback, failure_callback);
  ASSERT_TRUE(owner_client->ReplyCommandBatch());

  // Failure message is published.
  std::vector<ObjectID> objects_batched;
  objects_batched.push_back(object_id);
  ASSERT_TRUE(owner_client->FailureMessagePublished(channel, objects_batched));
  // Callback is not invoked.
  ASSERT_EQ(object_subscribed_.count(object_id), 0);
  // Failure callback is invoked.
  ASSERT_EQ(object_failed_to_subscribe_.count(object_id), 1);
  // Since the long polling is failed due to the publisher failure, we shouldn't have any
  // outstanding long polling request.
  ASSERT_EQ(owner_client->GetNumberOfInFlightLongPollingRequests(), 0);
}

// TODO(sang): Need to add a network failure test once we support network failure
// properly.

}  // namespace pubsub

}  // namespace ray

int main(int argc, char **argv) {
  ::testing::InitGoogleTest(&argc, argv);
  return RUN_ALL_TESTS();
}<|MERGE_RESOLUTION|>--- conflicted
+++ resolved
@@ -20,13 +20,9 @@
 
 namespace ray {
 
-<<<<<<< HEAD
 #define EMPTY_FAILURE_CALLBACK [](const std::string &key_id) {}
 
-class MockWorkerClient : public rpc::CoreWorkerClientInterface {
-=======
 class MockWorkerClient : public pubsub::SubscriberClientInterface {
->>>>>>> 696334ff
  public:
   void PubsubLongPolling(
       const rpc::PubsubLongPollingRequest &request,
