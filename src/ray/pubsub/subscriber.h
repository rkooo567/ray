// Copyright 2017 The Ray Authors.
//
// Licensed under the Apache License, Version 2.0 (the "License");
// you may not use this file except in compliance with the License.
// You may obtain a copy of the License at
//
//  http://www.apache.org/licenses/LICENSE-2.0
//
// Unless required by applicable law or agreed to in writing, software
// distributed under the License is distributed on an "AS IS" BASIS,
// WITHOUT WARRANTIES OR CONDITIONS OF ANY KIND, either express or implied.
// See the License for the specific language governing permissions and
// limitations under the License.

#pragma once

#include <grpcpp/grpcpp.h>
#include <gtest/gtest_prod.h>
#include <boost/any.hpp>
#include <queue>

#include "absl/container/flat_hash_map.h"
#include "absl/container/flat_hash_set.h"

#include "ray/common/asio/instrumented_io_context.h"
#include "ray/common/id.h"
#include "ray/rpc/client_call.h"
#include "src/ray/protobuf/common.pb.h"
#include "src/ray/protobuf/pubsub.pb.h"

namespace ray {

namespace pubsub {

using SubscriberID = UniqueID;
using PublisherID = UniqueID;
using SubscriptionCallback = std::function<void(const rpc::PubMessage &)>;
using SubscriptionFailureCallback = std::function<void(const std::string &)>;

///////////////////////////////////////////////////////////////////////////////
/// SubscriberChannel Abstraction
///////////////////////////////////////////////////////////////////////////////

/// Subscription info stores metadata that is needed for subscription.
template <typename KeyIdType>
struct SubscriptionInfo {
  SubscriptionInfo() {}

  // Message ID -> subscription_callback
  absl::flat_hash_map<const KeyIdType,
                      std::pair<SubscriptionCallback, SubscriptionFailureCallback>>
      subscription_callback_map;
};

/// Subscriber channel is an abstraction for each channel.
/// Through the channel interface, components can subscribe data that belongs to each
/// channel. NOTE: channel is not supposed to be exposed.
class SubscribeChannelInterface {
 public:
  virtual ~SubscribeChannelInterface(){};

  /// Subscribe to the object.
  ///
  /// \param publisher_address Address of the publisher to subscribe the object.
  /// \param message id The message id to subscribe from the publisher.
  /// \param subscription_callback A callback that is invoked whenever the given object
  /// information is published.
  /// \param subscription_failure_callback A callback that is
  /// invoked whenever the publisher is dead (or failed).
  virtual void Subscribe(const rpc::Address &publisher_address,
                         const std::string &key_id_binary,
                         SubscriptionCallback subscription_callback,
                         SubscriptionFailureCallback subscription_failure_callback) = 0;

  /// Unsubscribe the object.
  /// NOTE: Calling this method inside subscription_failure_callback is not allowed.
  ///
  /// \param publisher_address The publisher address that it will unsubscribe to.
  /// \param key_id The message id to unsubscribe.
  /// \return True if the publisher is unsubscribed.
  virtual bool Unsubscribe(const rpc::Address &publisher_address,
                           const std::string &key_id_binary) = 0;

  /// Get a subscription callback that corresponds to a pub message.
  ///
  /// \param publisher_address The address of the publisher.
  /// \param pub_message The message to handle from the publisher.
  /// \return the subscription callback registered. nullptr otherwise.
  virtual SubscriptionCallback GetCallbackForPubMessage(
      const rpc::Address &publisher_address,
      const rpc::PubMessage &pub_message) const = 0;

  /// Handle the failure of the given publisher.
  ///
  /// \param publisher_address The address of the publisher.
  /// \param pub_message The message to handle from the publisher.
  virtual void HandlePublisherFailure(const rpc::Address &publisher_address) = 0;

  /// Return true if the subscription exists for a given publisher id.
  virtual bool SubscriptionExists(const PublisherID &publisher_id) = 0;

  /// Return the channel type of this subscribe channel.
  virtual const rpc::ChannelType GetChannelType() const = 0;

  /// Return true if there's no metadata leak.
  virtual bool CheckNoLeaks() const = 0;

  /// Return the statistics of the specific channel.
  virtual std::string DebugString() const = 0;
};

template <typename KeyIdType>
class SubscriberChannel : public SubscribeChannelInterface {
 public:
  SubscriberChannel() {}
  ~SubscriberChannel() = default;

  void Subscribe(const rpc::Address &publisher_address, const std::string &key_id,
                 SubscriptionCallback subscription_callback,
                 SubscriptionFailureCallback subscription_failure_callback) override;

  bool Unsubscribe(const rpc::Address &publisher_address,
                   const std::string &key_id) override;

  bool CheckNoLeaks() const override;

  SubscriptionCallback GetCallbackForPubMessage(
      const rpc::Address &publisher_address,
      const rpc::PubMessage &pub_message) const override;

  void HandlePublisherFailure(const rpc::Address &publisher_address) override;

  bool SubscriptionExists(const PublisherID &publisher_id) override {
    return subscription_map_.count(publisher_id);
  }

  const rpc::ChannelType GetChannelType() const override { return channel_type_; }

  std::string DebugString() const override;

 protected:
  rpc::ChannelType channel_type_;

  /// Returns a subscription callback; Returns a nullopt if the object id is not
  /// subscribed.
  absl::optional<SubscriptionCallback> GetSubscriptionCallback(
      const rpc::Address &publisher_address, const KeyIdType &key_id) const {
    const auto publisher_id = PublisherID::FromBinary(publisher_address.worker_id());
    auto subscription_it = subscription_map_.find(publisher_id);
    if (subscription_it == subscription_map_.end()) {
      return absl::nullopt;
    }
    auto callback_it = subscription_it->second.subscription_callback_map.find(key_id);
    bool exist = callback_it != subscription_it->second.subscription_callback_map.end();
    if (!exist) {
      return absl::nullopt;
    }
    return absl::optional<SubscriptionCallback>{callback_it->second.first};
  }

  /// Returns a publisher failure callback; Returns a nullopt if the object id is not
  /// subscribed.
  absl::optional<SubscriptionFailureCallback> GetFailureCallback(
      const rpc::Address &publisher_address, const KeyIdType &key_id) const {
    const auto publisher_id = PublisherID::FromBinary(publisher_address.worker_id());
    auto subscription_it = subscription_map_.find(publisher_id);
    if (subscription_it == subscription_map_.end()) {
      return absl::nullopt;
    }
    auto callback_it = subscription_it->second.subscription_callback_map.find(key_id);
    bool exist = callback_it != subscription_it->second.subscription_callback_map.end();
    if (!exist) {
      return absl::nullopt;
    }
    return absl::optional<SubscriptionFailureCallback>{callback_it->second.second};
  }

  /// Mapping of the publisher ID -> subscription info.
  absl::flat_hash_map<PublisherID, SubscriptionInfo<KeyIdType>> subscription_map_;

  ///
  /// Statistics attributes.
  ///
  uint64_t cum_subscribe_requests_ = 0;
  uint64_t cum_unsubscribe_requests_ = 0;
  mutable uint64_t cum_published_messages_ = 0;
  mutable uint64_t cum_processed_messages_ = 0;
};

/// The below defines the list of channel implementation.

class WaitForObjectEvictionChannel : public SubscriberChannel<ObjectID> {
 public:
  WaitForObjectEvictionChannel() : SubscriberChannel() {
    channel_type_ = rpc::ChannelType::WORKER_OBJECT_EVICTION;
  }
  ~WaitForObjectEvictionChannel() = default;
};

class WaitForRefRemovedChannel : public SubscriberChannel<ObjectID> {
 public:
  WaitForRefRemovedChannel() : SubscriberChannel() {
    channel_type_ = rpc::ChannelType::WORKER_REF_REMOVED_CHANNEL;
  }
  ~WaitForRefRemovedChannel() = default;
};

class ObjectLocationsChannel : public SubscriberChannel<ObjectID> {
 public:
  ObjectLocationsChannel() : SubscriberChannel() {
    channel_type_ = rpc::ChannelType::WORKER_OBJECT_LOCATIONS_CHANNEL;
  }
  ~ObjectLocationsChannel() = default;
};

///////////////////////////////////////////////////////////////////////////////
/// Subscriber Abstraction
///////////////////////////////////////////////////////////////////////////////

/// Interface for the pubsub client.
class SubscriberInterface {
 public:
  /// Subscribe to the object.
  /// NOTE(sang): All the callbacks could be executed in a different thread from a caller.
  /// For example, Subscriber executes callbacks on a passed io_service.
  ///
  /// \param sub_message The subscription message.
  /// \param channel_type The channel to subscribe to.
  /// \param publisher_address Address of the publisher to subscribe the object.
  /// \param key_id_binary The message id to subscribe from the publisher.
  /// \param subscription_callback A callback that is invoked whenever the given object
  /// information is published.
  /// \param subscription_failure_callback A callback that is
  /// invoked whenever the publisher is dead (or failed).
  virtual void Subscribe(std::unique_ptr<rpc::SubMessage> sub_message,
                         const rpc::ChannelType channel_type,
                         const rpc::Address &publisher_address,
                         const std::string &key_id_binary,
                         SubscriptionCallback subscription_callback,
                         SubscriptionFailureCallback subscription_failure_callback) = 0;

  /// Unsubscribe the object.
  /// NOTE: Calling this method inside subscription_failure_callback is not allowed.
  ///
  /// \param channel_type The channel to unsubscribe to.
  /// \param publisher_address The publisher address that it will unsubscribe to.
  /// \param key_id_binary The message id to unsubscribe.
  virtual bool Unsubscribe(const rpc::ChannelType channel_type,
                           const rpc::Address &publisher_address,
                           const std::string &key_id_binary) = 0;

  /// Return the statistics string for the subscriber.
  virtual std::string DebugString() const = 0;

  virtual ~SubscriberInterface() {}
};

/// The grpc client that the subscriber needs.
class SubscriberClientInterface {
 public:
  /// Send a long polling request to a core worker for pubsub operations.
  virtual void PubsubLongPolling(
      const rpc::PubsubLongPollingRequest &request,
      const rpc::ClientCallback<rpc::PubsubLongPollingReply> &callback) = 0;

  /// Send a pubsub command batch request to a core worker for pubsub operations.
  virtual void PubsubCommandBatch(
      const rpc::PubsubCommandBatchRequest &request,
      const rpc::ClientCallback<rpc::PubsubCommandBatchReply> &callback) = 0;

  virtual ~SubscriberClientInterface() = default;
};

/// The pubsub client implementation. The class is thread-safe.
///
/// Protocol details:
///
/// - Publisher keeps refreshing the long polling connection every subscriber_timeout_ms.
/// - Subscriber always try making reconnection as long as there are subscribed entries.
/// - If long polling request is failed (if non-OK status is returned from the RPC),
/// consider the publisher is dead.
///
/// How to extend new channels.
///
/// - Modify pubsub.proto to add a new channel and pub_message.
/// - Create a new channel implementation. Look WaitForObjectEvictionChannel as an
/// example.
/// - Define the newly created channel implementation in subscriber.cc file, so that
/// compiler can see them.
/// - Update channels_ field in the constructor.
///
class Subscriber : public SubscriberInterface {
 public:
  explicit Subscriber(
      const SubscriberID subscriber_id, const std::string subscriber_address,
      const int subscriber_port, const int64_t max_command_batch_size,
      std::function<std::shared_ptr<SubscriberClientInterface>(const rpc::Address &)>
          get_client,
      instrumented_io_context *callback_service)
      : callback_service_(callback_service),
        subscriber_id_(subscriber_id),
        subscriber_address_(subscriber_address),
        subscriber_port_(subscriber_port),
        max_command_batch_size_(max_command_batch_size),
<<<<<<< HEAD
        publisher_client_pool_(publisher_client_pool) {
    /// This is used to define new channel_type -> Channel abstraction.
    channels_.emplace(rpc::ChannelType::WORKER_OBJECT_EVICTION,
                      std::make_unique<WaitForObjectEvictionChannel>());
    channels_.emplace(rpc::ChannelType::WORKER_REF_REMOVED_CHANNEL,
                      std::make_unique<WaitForRefRemovedChannel>());
    channels_.emplace(rpc::ChannelType::WORKER_OBJECT_LOCATIONS_CHANNEL,
                      std::make_unique<ObjectLocationsChannel>());
  }
=======
        get_client_(get_client),
        wait_for_object_eviction_channel_(
            std::make_shared<WaitForObjectEvictionChannel>()),
        wait_for_ref_removed_channel_(std::make_shared<WaitForRefRemovedChannel>()),
        /// This is used to define new channel_type -> Channel abstraction.
        channels_({{rpc::ChannelType::WORKER_OBJECT_EVICTION,
                    wait_for_object_eviction_channel_},
                   {rpc::ChannelType::WORKER_REF_REMOVED_CHANNEL,
                    wait_for_ref_removed_channel_}}) {}
>>>>>>> 696334ff

  ~Subscriber() = default;

  void Subscribe(std::unique_ptr<rpc::SubMessage> sub_message,
                 const rpc::ChannelType channel_type,
                 const rpc::Address &publisher_address, const std::string &key_id_binary,
                 SubscriptionCallback subscription_callback,
                 SubscriptionFailureCallback subscription_failure_callback) override;

  bool Unsubscribe(const rpc::ChannelType channel_type,
                   const rpc::Address &publisher_address,
                   const std::string &key_id_binary) override;

  /// Return the Channel of the given channel type.
  std::unique_ptr<SubscribeChannelInterface> &Channel(const rpc::ChannelType channel_type)
      EXCLUSIVE_LOCKS_REQUIRED(mutex_) {
    const auto it = channels_.find(channel_type);
    RAY_CHECK(it != channels_.end()) << "Unknown channel: " << channel_type;
    return it->second;
  }

  std::string DebugString() const override;

 private:
  ///
  /// Testing fields
  ///

  FRIEND_TEST(SubscriberTest, TestBasicSubscription);
  FRIEND_TEST(SubscriberTest, TestSingleLongPollingWithMultipleSubscriptions);
  FRIEND_TEST(SubscriberTest, TestMultiLongPollingWithTheSameSubscription);
  FRIEND_TEST(SubscriberTest, TestCallbackNotInvokedForNonSubscribedObject);
  FRIEND_TEST(SubscriberTest, TestIgnoreBatchAfterUnsubscription);
  FRIEND_TEST(SubscriberTest, TestLongPollingFailure);
  FRIEND_TEST(SubscriberTest, TestUnsubscribeInSubscriptionCallback);
  FRIEND_TEST(SubscriberTest, TestCommandsCleanedUponPublishFailure);
  // Testing only. Check if there are leaks.
  bool CheckNoLeaks() const;

  ///
  /// Private fields
  ///

  /// Create a long polling connection to the publisher for receiving the published
  /// messages.
  /// NOTE(sang): Note that the subscriber needs to "ensure" that the long polling
  /// requests are always in flight as long as the publisher is subscribed.
  /// The publisher failure should be only detected by this RPC.
  ///
  /// \param publisher_address The address of the publisher that publishes
  /// objects.
  /// \param subscriber_address The address of the subscriber.
  void MakeLongPollingPubsubConnection(const rpc::Address &publisher_address,
                                       const rpc::Address &subscriber_address)
      EXCLUSIVE_LOCKS_REQUIRED(mutex_);

  /// Private method to handle long polling responses. Long polling responses contain the
  /// published messages.
  void HandleLongPollingResponse(const rpc::Address &publisher_address,
                                 const rpc::Address &subscriber_address,
                                 const Status &status,
                                 const rpc::PubsubLongPollingReply &reply)
      EXCLUSIVE_LOCKS_REQUIRED(mutex_);

  /// Make a long polling connection if it never made the one with this publisher for
  /// pubsub operations.
  void MakeLongPollingConnectionIfNotConnected(const rpc::Address &publisher_address)
      EXCLUSIVE_LOCKS_REQUIRED(mutex_);

  /// Send a command batch to the publisher. To ensure the FIFO order with unary GRPC
  /// requests (which don't guarantee ordering), the subscriber module only allows to have
  /// 1-flight GRPC request per the publisher. Since we batch all commands into a single
  /// request, it should have higher throughput than sending 1 RPC per command
  /// concurrently.
  /// This RPC should be independent from the long polling RPC to receive published
  /// messages.
  void SendCommandBatchIfPossible(const rpc::Address &publisher_address)
      EXCLUSIVE_LOCKS_REQUIRED(mutex_);

  /// Return true if the given publisher id has subscription to any of channel.
  bool SubscriptionExists(const PublisherID &publisher_id)
      EXCLUSIVE_LOCKS_REQUIRED(mutex_) {
    return std::any_of(channels_.begin(), channels_.end(), [publisher_id](const auto &p) {
      return p.second->SubscriptionExists(publisher_id);
    });
  }

  /// An event loop to execute RPC callbacks. This should be equivalent to the client
  /// pool's io service.
  instrumented_io_context *callback_service_;

  /// Self node's address information.
  const SubscriberID subscriber_id_;
  const std::string subscriber_address_;
  const int subscriber_port_;

  /// The command batch size for the subscriber.
  const int64_t max_command_batch_size_;

  /// Protects below fields. Since the coordinator runs in a core worker, it should be
  /// thread safe.
  mutable absl::Mutex mutex_;

  /// Commands queue. Commands are reported in FIFO order to the publisher. This
  /// guarantees the ordering of commands because they are delivered only by a single RPC
  /// (long polling request).
  using CommandQueue = std::queue<std::unique_ptr<rpc::Command>>;
  absl::flat_hash_map<PublisherID, CommandQueue> commands_ GUARDED_BY(mutex_);

  /// Gets an rpc client for connecting to the publisher.
  std::function<std::shared_ptr<SubscriberClientInterface>(const rpc::Address &)>
      get_client_;

  /// A set to cache the connected publisher ids. "Connected" means the long polling
  /// request is in flight.
  absl::flat_hash_set<PublisherID> publishers_connected_ GUARDED_BY(mutex_);

  /// A set to keep track of in-flight command batch requests
  absl::flat_hash_set<PublisherID> command_batch_sent_ GUARDED_BY(mutex_);

  /// Mapping of channel type to channels.
  absl::flat_hash_map<rpc::ChannelType, std::unique_ptr<SubscribeChannelInterface>>
      channels_ GUARDED_BY(mutex_);
};

}  // namespace pubsub

}  // namespace ray<|MERGE_RESOLUTION|>--- conflicted
+++ resolved
@@ -302,8 +302,7 @@
         subscriber_address_(subscriber_address),
         subscriber_port_(subscriber_port),
         max_command_batch_size_(max_command_batch_size),
-<<<<<<< HEAD
-        publisher_client_pool_(publisher_client_pool) {
+        get_client_(get_client) {
     /// This is used to define new channel_type -> Channel abstraction.
     channels_.emplace(rpc::ChannelType::WORKER_OBJECT_EVICTION,
                       std::make_unique<WaitForObjectEvictionChannel>());
@@ -312,17 +311,6 @@
     channels_.emplace(rpc::ChannelType::WORKER_OBJECT_LOCATIONS_CHANNEL,
                       std::make_unique<ObjectLocationsChannel>());
   }
-=======
-        get_client_(get_client),
-        wait_for_object_eviction_channel_(
-            std::make_shared<WaitForObjectEvictionChannel>()),
-        wait_for_ref_removed_channel_(std::make_shared<WaitForRefRemovedChannel>()),
-        /// This is used to define new channel_type -> Channel abstraction.
-        channels_({{rpc::ChannelType::WORKER_OBJECT_EVICTION,
-                    wait_for_object_eviction_channel_},
-                   {rpc::ChannelType::WORKER_REF_REMOVED_CHANNEL,
-                    wait_for_ref_removed_channel_}}) {}
->>>>>>> 696334ff
 
   ~Subscriber() = default;
 
