--- conflicted
+++ resolved
@@ -76,11 +76,7 @@
   /// object may no longer be on any node.
   void OnLocationChange(const ObjectID &object_id,
                         const std::unordered_set<NodeID> &client_ids,
-<<<<<<< HEAD
-                        const std::string &spilled_url, const NodeID &spilled_node_id);
-=======
-                        const std::string &spilled_url, size_t object_size);
->>>>>>> 00c14ce4
+                        const std::string &spilled_url, const NodeID &spilled_node_id, size_t object_size);
 
   /// Cancel an existing pull request.
   ///
