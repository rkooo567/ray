--- conflicted
+++ resolved
@@ -354,14 +354,9 @@
 
   /// Internally maintained random number generator.
   std::mt19937_64 gen_;
-
-<<<<<<< HEAD
-  size_t num_retries_total_ = 0;
   int64_t max_timeout_ = 0;
   ObjectID max_timeout_object_id_;
-=======
   int64_t num_retries_total_ = 0;
->>>>>>> 9b17c35b
 
   friend class PullManagerTest;
   friend class PullManagerTestWithCapacity;
