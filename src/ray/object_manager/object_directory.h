// Copyright 2017 The Ray Authors.
//
// Licensed under the Apache License, Version 2.0 (the "License");
// you may not use this file except in compliance with the License.
// You may obtain a copy of the License at
//
//  http://www.apache.org/licenses/LICENSE-2.0
//
// Unless required by applicable law or agreed to in writing, software
// distributed under the License is distributed on an "AS IS" BASIS,
// WITHOUT WARRANTIES OR CONDITIONS OF ANY KIND, either express or implied.
// See the License for the specific language governing permissions and
// limitations under the License.

#pragma once

#include <memory>
#include <mutex>
#include <unordered_map>
#include <unordered_set>
#include <vector>

#include "ray/common/id.h"
#include "ray/common/status.h"
#include "ray/gcs/gcs_client.h"
#include "ray/object_manager/format/object_manager_generated.h"

namespace ray {

/// Connection information for remote object managers.
struct RemoteConnectionInfo {
  RemoteConnectionInfo(const NodeID &id) : node_id(id) {}

  // Returns whether there is enough information to connect to the remote
  // object manager.
  bool Connected() const { return !ip.empty(); }

  NodeID node_id;
  std::string ip;
  uint16_t port;
};

/// Callback for object location notifications.
using OnLocationsFound = std::function<void(const ray::ObjectID &object_id,
                                            const std::unordered_set<ray::NodeID> &,
<<<<<<< HEAD
                                            const std::string &, const NodeID &)>;
=======
                                            const std::string &, size_t object_size)>;
>>>>>>> 00c14ce4

class ObjectDirectoryInterface {
 public:
  virtual ~ObjectDirectoryInterface() {}

  /// Lookup how to connect to a remote object manager.
  ///
  /// \param connection_info The connection information to fill out. This
  /// should be pre-populated with the requested node ID. If the directory
  /// has information about the requested node, then the rest of the fields
  /// in this struct will be populated accordingly.
  virtual void LookupRemoteConnectionInfo(
      RemoteConnectionInfo &connection_info) const = 0;

  /// Get information for all connected remote object managers.
  ///
  /// \return A vector of information for all connected remote object managers.
  virtual std::vector<RemoteConnectionInfo> LookupAllRemoteConnections() const = 0;

  /// Lookup object locations. Callback may be invoked with empty list of client ids.
  ///
  /// \param object_id The object's ObjectID.
  /// \param callback Invoked with (possibly empty) list of node ids and object_id.
  /// \return Status of whether async call to backend succeeded.
  virtual ray::Status LookupLocations(const ObjectID &object_id,
                                      const rpc::Address &owner_address,
                                      const OnLocationsFound &callback) = 0;

  /// Handle the removal of an object manager node. This updates the
  /// locations of all subscribed objects that have the removed node as a
  /// location, and fires the subscribed callbacks for those objects.
  ///
  /// \param node_id The object manager node that was removed.
  virtual void HandleNodeRemoved(const NodeID &node_id) = 0;

  /// Subscribe to be notified of locations (NodeID) of the given object.
  /// The callback will be invoked with the complete list of known locations
  /// whenever the set of locations changes. The callback will also be fired if
  /// the list of known locations is empty. The callback provided to this
  /// method may fire immediately, within the call to this method, if any other
  /// listener is subscribed to the same object: This occurs when location data
  /// for the object has already been obtained.
  ///
  /// \param callback_id The id associated with the specified callback. This is
  /// needed when UnsubscribeObjectLocations is called.
  /// \param object_id The required object's ObjectID.
  /// \param success_cb Invoked with non-empty list of node ids and object_id.
  /// \return Status of whether subscription succeeded.
  virtual ray::Status SubscribeObjectLocations(const UniqueID &callback_id,
                                               const ObjectID &object_id,
                                               const rpc::Address &owner_address,
                                               const OnLocationsFound &callback) = 0;

  /// Unsubscribe to object location notifications.
  ///
  /// \param callback_id The id associated with a callback. This was given
  /// at subscription time, and unsubscribes the corresponding callback from
  /// further notifications about the given object's location.
  /// \param object_id The object id invoked with Subscribe.
  /// \return Status of unsubscribing from object location notifications.
  virtual ray::Status UnsubscribeObjectLocations(const UniqueID &callback_id,
                                                 const ObjectID &object_id) = 0;

  /// Report objects added to this node's store to the object directory.
  ///
  /// \param object_id The object id that was put into the store.
  /// \param node_id The node id corresponding to this node.
  /// \param object_info Additional information about the object.
  /// \return Status of whether this method succeeded.
  virtual ray::Status ReportObjectAdded(
      const ObjectID &object_id, const NodeID &node_id,
      const object_manager::protocol::ObjectInfoT &object_info) = 0;

  /// Report objects removed from this node's store to the object directory.
  ///
  /// \param object_id The object id that was removed from the store.
  /// \param node_id The node id corresponding to this node.
  /// \param object_info Additional information about the object.
  /// \return Status of whether this method succeeded.
  virtual ray::Status ReportObjectRemoved(
      const ObjectID &object_id, const NodeID &node_id,
      const object_manager::protocol::ObjectInfoT &object_info) = 0;

  /// Returns debug string for class.
  ///
  /// \return string.
  virtual std::string DebugString() const = 0;
};

/// Ray ObjectDirectory declaration.
class ObjectDirectory : public ObjectDirectoryInterface {
 public:
  /// Create an object directory.
  ///
  /// \param io_service The event loop to dispatch callbacks to. This should
  /// usually be the same event loop that the given gcs_client runs on.
  /// \param gcs_client A Ray GCS client to request object and node
  /// information from.
  ObjectDirectory(boost::asio::io_service &io_service,
                  std::shared_ptr<gcs::GcsClient> &gcs_client);

  virtual ~ObjectDirectory() {}

  void LookupRemoteConnectionInfo(RemoteConnectionInfo &connection_info) const override;

  std::vector<RemoteConnectionInfo> LookupAllRemoteConnections() const override;

  ray::Status LookupLocations(const ObjectID &object_id,
                              const rpc::Address &owner_address,
                              const OnLocationsFound &callback) override;

  void HandleNodeRemoved(const NodeID &node_id) override;

  ray::Status SubscribeObjectLocations(const UniqueID &callback_id,
                                       const ObjectID &object_id,
                                       const rpc::Address &owner_address,
                                       const OnLocationsFound &callback) override;
  ray::Status UnsubscribeObjectLocations(const UniqueID &callback_id,
                                         const ObjectID &object_id) override;

  ray::Status ReportObjectAdded(
      const ObjectID &object_id, const NodeID &node_id,
      const object_manager::protocol::ObjectInfoT &object_info) override;
  ray::Status ReportObjectRemoved(
      const ObjectID &object_id, const NodeID &node_id,
      const object_manager::protocol::ObjectInfoT &object_info) override;

  std::string DebugString() const override;

  /// ObjectDirectory should not be copied.
  RAY_DISALLOW_COPY_AND_ASSIGN(ObjectDirectory);

 protected:
  /// Callbacks associated with a call to GetLocations.
  struct LocationListenerState {
    /// The callback to invoke when object locations are found.
    std::unordered_map<UniqueID, OnLocationsFound> callbacks;
    /// The current set of known locations of this object.
    std::unordered_set<NodeID> current_object_locations;
    /// The location where this object has been spilled, if any.
    std::string spilled_url = "";
<<<<<<< HEAD
    // The node id that spills the object to the disk.
    // It will be Nil if it uses a distributed external storage.
    NodeID spilled_node_id = NodeID::Nil();
=======
    /// The size of the object.
    size_t object_size = 0;
>>>>>>> 00c14ce4
    /// This flag will get set to true if received any notification of the object.
    /// It means current_object_locations is up-to-date with GCS. It
    /// should never go back to false once set to true. If this is true, and
    /// the current_object_locations is empty, then this means that the object
    /// does not exist on any nodes due to eviction or the object never getting created.
    bool subscribed;
  };

  /// Reference to the event loop.
  boost::asio::io_service &io_service_;
  /// Reference to the gcs client.
  std::shared_ptr<gcs::GcsClient> gcs_client_;
  /// Info about subscribers to object locations.
  std::unordered_map<ObjectID, LocationListenerState> listeners_;
};

}  // namespace ray<|MERGE_RESOLUTION|>--- conflicted
+++ resolved
@@ -43,11 +43,7 @@
 /// Callback for object location notifications.
 using OnLocationsFound = std::function<void(const ray::ObjectID &object_id,
                                             const std::unordered_set<ray::NodeID> &,
-<<<<<<< HEAD
-                                            const std::string &, const NodeID &)>;
-=======
-                                            const std::string &, size_t object_size)>;
->>>>>>> 00c14ce4
+                                            const std::string &, const NodeID &, size_t object_size)>;
 
 class ObjectDirectoryInterface {
  public:
@@ -189,14 +185,11 @@
     std::unordered_set<NodeID> current_object_locations;
     /// The location where this object has been spilled, if any.
     std::string spilled_url = "";
-<<<<<<< HEAD
     // The node id that spills the object to the disk.
     // It will be Nil if it uses a distributed external storage.
     NodeID spilled_node_id = NodeID::Nil();
-=======
     /// The size of the object.
     size_t object_size = 0;
->>>>>>> 00c14ce4
     /// This flag will get set to true if received any notification of the object.
     /// It means current_object_locations is up-to-date with GCS. It
     /// should never go back to false once set to true. If this is true, and
