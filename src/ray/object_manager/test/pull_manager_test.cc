
#include "ray/object_manager/pull_manager.h"

#include "gmock/gmock.h"
#include "gtest/gtest.h"
#include "ray/common/common_protocol.h"
#include "ray/common/test_util.h"

namespace ray {

using ::testing::ElementsAre;

class PullManagerTestWithCapacity {
 public:
  PullManagerTestWithCapacity(size_t num_available_bytes)
      : self_node_id_(NodeID::FromRandom()),
        object_is_local_(false),
        num_send_pull_request_calls_(0),
        num_restore_spilled_object_calls_(0),
        num_object_store_full_calls_(0),
        fake_time_(0),
        pull_manager_(self_node_id_,
                      [this](const ObjectID &object_id) { return object_is_local_; },
                      [this](const ObjectID &object_id, const NodeID &node_id) {
                        num_send_pull_request_calls_++;
                      },
                      [this](const ObjectID &, const NodeID &,
                             std::function<void(const ray::Status &)> callback) {
                        num_restore_spilled_object_calls_++;
                        restore_object_callback_ = callback;
                      },
                      [this]() { return fake_time_; }, 10000, num_available_bytes,
                      [this]() { num_object_store_full_calls_++; }) {}

  void AssertNoLeaks() {
    ASSERT_TRUE(pull_manager_.pull_request_bundles_.empty());
    ASSERT_TRUE(pull_manager_.object_pull_requests_.empty());
    ASSERT_TRUE(pull_manager_.active_object_pull_requests_.empty());
    // Most tests should not throw OOM.
    ASSERT_EQ(num_object_store_full_calls_, 0);
  }

  NodeID self_node_id_;
  bool object_is_local_;
  int num_send_pull_request_calls_;
  int num_restore_spilled_object_calls_;
  int num_object_store_full_calls_;
  std::function<void(const ray::Status &)> restore_object_callback_;
  double fake_time_;
  PullManager pull_manager_;
};

class PullManagerTest : public PullManagerTestWithCapacity, public ::testing::Test {
 public:
  PullManagerTest() : PullManagerTestWithCapacity(1) {}

  void AssertNumActiveRequestsEquals(size_t num_requests) {
    ASSERT_EQ(pull_manager_.object_pull_requests_.size(), num_requests);
    ASSERT_EQ(pull_manager_.active_object_pull_requests_.size(), num_requests);
  }
};

class PullManagerWithAdmissionControlTest : public PullManagerTestWithCapacity,
                                            public ::testing::Test {
 public:
  PullManagerWithAdmissionControlTest() : PullManagerTestWithCapacity(10) {}

  void AssertNumActiveRequestsEquals(size_t num_requests) {
    ASSERT_EQ(pull_manager_.active_object_pull_requests_.size(), num_requests);
  }

  bool IsUnderCapacity(size_t num_bytes_requested) {
    return num_bytes_requested <= pull_manager_.num_bytes_available_;
  }
};

std::vector<rpc::ObjectReference> CreateObjectRefs(int num_objs) {
  std::vector<rpc::ObjectReference> refs;
  for (int i = 0; i < num_objs; i++) {
    ObjectID obj = ObjectID::FromRandom();
    rpc::ObjectReference ref;
    ref.set_object_id(obj.Binary());
    refs.push_back(ref);
  }
  return refs;
}

TEST_F(PullManagerTest, TestStaleSubscription) {
  auto refs = CreateObjectRefs(1);
  auto oid = ObjectRefsToIds(refs)[0];
  AssertNumActiveRequestsEquals(0);
  std::vector<rpc::ObjectReference> objects_to_locate;
  auto req_id = pull_manager_.Pull(refs, &objects_to_locate);
  ASSERT_EQ(ObjectRefsToIds(objects_to_locate), ObjectRefsToIds(refs));

  std::unordered_set<NodeID> client_ids;
<<<<<<< HEAD
  pull_manager_.OnLocationChange(oid, client_ids, "", NodeID::Nil());
=======
  pull_manager_.OnLocationChange(oid, client_ids, "", 0);
  AssertNumActiveRequestsEquals(1);
>>>>>>> 00c14ce4

  // There are no client ids to pull from.
  ASSERT_EQ(num_send_pull_request_calls_, 0);
  ASSERT_EQ(num_restore_spilled_object_calls_, 0);

  auto objects_to_cancel = pull_manager_.CancelPull(req_id);
  ASSERT_EQ(objects_to_cancel, ObjectRefsToIds(refs));

  ASSERT_EQ(num_send_pull_request_calls_, 0);
  ASSERT_EQ(num_restore_spilled_object_calls_, 0);
  AssertNumActiveRequestsEquals(0);

  client_ids.insert(NodeID::FromRandom());
<<<<<<< HEAD
  pull_manager_.OnLocationChange(oid, client_ids, "", NodeID::Nil());
=======
  pull_manager_.OnLocationChange(oid, client_ids, "", 0);
>>>>>>> 00c14ce4

  // Now we're getting a notification about an object that was already cancelled.
  ASSERT_EQ(num_send_pull_request_calls_, 0);
  ASSERT_EQ(num_restore_spilled_object_calls_, 0);

  AssertNoLeaks();
}

TEST_F(PullManagerTest, TestRestoreSpilledObject) {
  auto refs = CreateObjectRefs(1);
  auto obj1 = ObjectRefsToIds(refs)[0];
  rpc::Address addr1;
  AssertNumActiveRequestsEquals(0);
  std::vector<rpc::ObjectReference> objects_to_locate;
  auto req_id = pull_manager_.Pull(refs, &objects_to_locate);
  ASSERT_EQ(ObjectRefsToIds(objects_to_locate), ObjectRefsToIds(refs));

  std::unordered_set<NodeID> client_ids;
<<<<<<< HEAD
  pull_manager_.OnLocationChange(obj1, client_ids, "", NodeID::Nil());
=======
  pull_manager_.OnLocationChange(obj1, client_ids, "remote_url/foo/bar", 0);
  AssertNumActiveRequestsEquals(1);
>>>>>>> 00c14ce4

  // client_ids is empty here, so there's nowhere to pull from.
  ASSERT_EQ(num_send_pull_request_calls_, 0);
  ASSERT_EQ(num_restore_spilled_object_calls_, 0);

  NodeID node_that_object_spilled = NodeID::FromRandom();
  fake_time_ += 10.;
<<<<<<< HEAD
  pull_manager_.OnLocationChange(obj1, client_ids, "remote_url/foo/bar",
                                 node_that_object_spilled);
=======
  pull_manager_.OnLocationChange(obj1, client_ids, "remote_url/foo/bar", 0);
>>>>>>> 00c14ce4

  // The behavior is supposed to be to always restore the spilled object if possible (even
  // if it exists elsewhere in the cluster).
  ASSERT_EQ(num_send_pull_request_calls_, 0);
  ASSERT_EQ(num_restore_spilled_object_calls_, 1);

  // The restore object call will ask the remote node to restore the object, and the
  // client location is updated accordingly.
  client_ids.insert(node_that_object_spilled);
  fake_time_ += 10.;
  pull_manager_.OnLocationChange(obj1, client_ids, "remote_url/foo/bar",
                                 node_that_object_spilled);

  // Now the pull requests are sent.
  ASSERT_EQ(num_send_pull_request_calls_, 1);
  ASSERT_EQ(num_restore_spilled_object_calls_, 1);

  // Don't restore an object if it's local.
  object_is_local_ = true;
  num_restore_spilled_object_calls_ = 0;
<<<<<<< HEAD
  pull_manager_.OnLocationChange(obj1, client_ids, "remote_url/foo/bar",
                                 NodeID::FromRandom());
=======
  pull_manager_.OnLocationChange(obj1, client_ids, "remote_url/foo/bar", 0);
>>>>>>> 00c14ce4
  ASSERT_EQ(num_restore_spilled_object_calls_, 0);

  auto objects_to_cancel = pull_manager_.CancelPull(req_id);
  ASSERT_EQ(objects_to_cancel, ObjectRefsToIds(refs));

  AssertNoLeaks();
}

TEST_F(PullManagerTest, TestRestoreObjectFailed) {
  auto refs = CreateObjectRefs(1);
  auto obj1 = ObjectRefsToIds(refs)[0];
  rpc::Address addr1;
  AssertNumActiveRequestsEquals(0);
  std::vector<rpc::ObjectReference> objects_to_locate;
  auto req_id = pull_manager_.Pull(refs, &objects_to_locate);
  ASSERT_EQ(ObjectRefsToIds(objects_to_locate), ObjectRefsToIds(refs));

  std::unordered_set<NodeID> client_ids;
<<<<<<< HEAD
  pull_manager_.OnLocationChange(obj1, client_ids, "", NodeID::Nil());
=======
  pull_manager_.OnLocationChange(obj1, client_ids, "remote_url/foo/bar", 0);
  AssertNumActiveRequestsEquals(1);
>>>>>>> 00c14ce4

  // client_ids is empty here, so there's nowhere to pull from.
  ASSERT_EQ(num_send_pull_request_calls_, 0);
  ASSERT_EQ(num_restore_spilled_object_calls_, 0);

  // Object is now spilled to a remote node, but the client_ids are still empty.
  const NodeID remote_node_object_spilled = NodeID::FromRandom();
  pull_manager_.OnLocationChange(obj1, client_ids, "remote_url/foo/bar",
                                 remote_node_object_spilled);

  ASSERT_EQ(num_send_pull_request_calls_, 0);
  ASSERT_EQ(num_restore_spilled_object_calls_, 1);

<<<<<<< HEAD
  restore_object_callback_(ray::Status::IOError(":("));
=======
  client_ids.insert(NodeID::FromRandom());
  pull_manager_.OnLocationChange(obj1, client_ids, "remote_url/foo/bar", 0);

  // We always assume the restore succeeded so there's only 1 restore call still.
  ASSERT_EQ(num_send_pull_request_calls_, 0);
  ASSERT_EQ(num_restore_spilled_object_calls_, 1);
>>>>>>> 00c14ce4

  // Now the restore request has failed, the remote object shouldn't have been properly
  // restored.
  fake_time_ += 10.0;
<<<<<<< HEAD
  pull_manager_.OnLocationChange(obj1, client_ids, "remote_url/foo/bar",
                                 remote_node_object_spilled);
=======
  pull_manager_.OnLocationChange(obj1, client_ids, "remote_url/foo/bar", 0);
>>>>>>> 00c14ce4

  ASSERT_EQ(num_send_pull_request_calls_, 0);
  ASSERT_EQ(num_restore_spilled_object_calls_, 2);

  restore_object_callback_(ray::Status::OK());
  // Now the remote restoration request succeeds, so we sholud be able to pull the object.
  client_ids.insert(remote_node_object_spilled);
  // Since it is the second retry, the interval gets doubled.
  fake_time_ += 20.0;
  pull_manager_.OnLocationChange(obj1, client_ids, "remote_url/foo/bar",
                                 remote_node_object_spilled);

  // Now that we've successfully sent a pull request, we need to wait for the retry period
  // before sending another one.
  ASSERT_EQ(num_send_pull_request_calls_, 1);
  ASSERT_EQ(num_restore_spilled_object_calls_, 2);
}

<<<<<<< HEAD
TEST_F(PullManagerTest, TestLoadBalancingRestorationRequest) {
  /* Make sure when the object copy is in other raylet, we pull object from there instead
   * of requesting the owner node to restore the object. */

  auto refs = CreateObjectRefs(1);
  auto obj1 = ObjectRefsToIds(refs)[0];
  rpc::Address addr1;
  ASSERT_EQ(pull_manager_.NumActiveRequests(), 0);
  std::vector<rpc::ObjectReference> objects_to_locate;
  pull_manager_.Pull(refs, &objects_to_locate);
  ASSERT_EQ(ObjectRefsToIds(objects_to_locate), ObjectRefsToIds(refs));
  ASSERT_EQ(pull_manager_.NumActiveRequests(), 1);

  std::unordered_set<NodeID> client_ids;
  const auto copy_node1 = NodeID::FromRandom();
  const auto copy_node2 = NodeID::FromRandom();
  const auto remote_node_that_spilled_object = NodeID::FromRandom();
  client_ids.insert(copy_node1);
  client_ids.insert(copy_node2);
  pull_manager_.OnLocationChange(obj1, client_ids, "remote_url/foo/bar",
                                 remote_node_that_spilled_object);
=======
  pull_manager_.OnLocationChange(obj1, client_ids, "remote_url/foo/bar", 0);
>>>>>>> 00c14ce4

  ASSERT_EQ(num_send_pull_request_calls_, 1);
<<<<<<< HEAD
  // Make sure the restore request wasn't sent since there are nodes that have a copied
  // object.
  ASSERT_EQ(num_restore_spilled_object_calls_, 0);
=======
  ASSERT_EQ(num_restore_spilled_object_calls_, 2);

  pull_manager_.CancelPull(req_id);
  AssertNoLeaks();
>>>>>>> 00c14ce4
}

TEST_F(PullManagerTest, TestManyUpdates) {
  auto refs = CreateObjectRefs(1);
  auto obj1 = ObjectRefsToIds(refs)[0];
  rpc::Address addr1;
  AssertNumActiveRequestsEquals(0);
  std::vector<rpc::ObjectReference> objects_to_locate;
  auto req_id = pull_manager_.Pull(refs, &objects_to_locate);
  ASSERT_EQ(ObjectRefsToIds(objects_to_locate), ObjectRefsToIds(refs));

  std::unordered_set<NodeID> client_ids;
  client_ids.insert(NodeID::FromRandom());

  for (int i = 0; i < 100; i++) {
<<<<<<< HEAD
    pull_manager_.OnLocationChange(obj1, client_ids, "", NodeID::Nil());
=======
    pull_manager_.OnLocationChange(obj1, client_ids, "", 0);
    AssertNumActiveRequestsEquals(1);
>>>>>>> 00c14ce4
  }

  // Since no time has passed, only send a single pull request.
  ASSERT_EQ(num_send_pull_request_calls_, 1);
  ASSERT_EQ(num_restore_spilled_object_calls_, 0);

  auto objects_to_cancel = pull_manager_.CancelPull(req_id);
  ASSERT_EQ(objects_to_cancel, ObjectRefsToIds(refs));

  AssertNoLeaks();
}

TEST_F(PullManagerTest, TestRetryTimer) {
  auto refs = CreateObjectRefs(1);
  auto obj1 = ObjectRefsToIds(refs)[0];
  rpc::Address addr1;
  AssertNumActiveRequestsEquals(0);
  std::vector<rpc::ObjectReference> objects_to_locate;
  auto req_id = pull_manager_.Pull(refs, &objects_to_locate);
  ASSERT_EQ(ObjectRefsToIds(objects_to_locate), ObjectRefsToIds(refs));

  std::unordered_set<NodeID> client_ids;
  client_ids.insert(NodeID::FromRandom());

  // We need to call OnLocationChange at least once, to population the list of nodes with
  // the object.
<<<<<<< HEAD
  pull_manager_.OnLocationChange(obj1, client_ids, "", NodeID::Nil());
=======
  pull_manager_.OnLocationChange(obj1, client_ids, "", 0);
  AssertNumActiveRequestsEquals(1);
>>>>>>> 00c14ce4
  ASSERT_EQ(num_send_pull_request_calls_, 1);
  ASSERT_EQ(num_restore_spilled_object_calls_, 0);

  for (; fake_time_ <= 7 * 10; fake_time_ += 1.) {
    pull_manager_.Tick();
  }

  // Location changes can trigger reset timer.
  for (; fake_time_ <= 120 * 10; fake_time_ += 1.) {
<<<<<<< HEAD
    pull_manager_.OnLocationChange(obj1, client_ids, "", NodeID::Nil());
=======
    pull_manager_.OnLocationChange(obj1, client_ids, "", 0);
>>>>>>> 00c14ce4
  }

  // We should make a pull request every tick (even if it's a duplicate to a node we're
  // already pulling from).
  ASSERT_EQ(num_send_pull_request_calls_, 7);
  ASSERT_EQ(num_restore_spilled_object_calls_, 0);

  // Don't retry an object if it's local.
  object_is_local_ = true;
  num_send_pull_request_calls_ = 0;
  for (; fake_time_ <= 127 * 10; fake_time_ += 1.) {
    pull_manager_.Tick();
  }
  ASSERT_EQ(num_send_pull_request_calls_, 0);

  auto objects_to_cancel = pull_manager_.CancelPull(req_id);
  ASSERT_EQ(objects_to_cancel, ObjectRefsToIds(refs));

  AssertNoLeaks();
}

TEST_F(PullManagerTest, TestBasic) {
  auto refs = CreateObjectRefs(3);
  auto oids = ObjectRefsToIds(refs);
  AssertNumActiveRequestsEquals(0);
  std::vector<rpc::ObjectReference> objects_to_locate;
  auto req_id = pull_manager_.Pull(refs, &objects_to_locate);
  ASSERT_EQ(ObjectRefsToIds(objects_to_locate), oids);

  std::unordered_set<NodeID> client_ids;
  client_ids.insert(NodeID::FromRandom());
  for (size_t i = 0; i < oids.size(); i++) {
<<<<<<< HEAD
    pull_manager_.OnLocationChange(oids[i], client_ids, "", NodeID::Nil());
    ASSERT_EQ(num_send_pull_request_calls_, i + 1);
    ASSERT_EQ(num_restore_spilled_object_calls_, 0);
=======
    pull_manager_.OnLocationChange(oids[i], client_ids, "", 0);
>>>>>>> 00c14ce4
  }
  ASSERT_EQ(num_send_pull_request_calls_, oids.size());
  ASSERT_EQ(num_restore_spilled_object_calls_, 0);
  AssertNumActiveRequestsEquals(oids.size());

  // Don't pull an object if it's local.
  object_is_local_ = true;
  num_send_pull_request_calls_ = 0;
  fake_time_ += 10;
  for (size_t i = 0; i < oids.size(); i++) {
<<<<<<< HEAD
    pull_manager_.OnLocationChange(oids[i], client_ids, "", NodeID::Nil());
=======
    pull_manager_.OnLocationChange(oids[i], client_ids, "", 0);
>>>>>>> 00c14ce4
  }
  ASSERT_EQ(num_send_pull_request_calls_, 0);

  auto objects_to_cancel = pull_manager_.CancelPull(req_id);
  ASSERT_EQ(objects_to_cancel, oids);
  AssertNumActiveRequestsEquals(0);

  // Don't pull a remote object if we've canceled.
  object_is_local_ = false;
  num_send_pull_request_calls_ = 0;
  fake_time_ += 10;
  for (size_t i = 0; i < oids.size(); i++) {
<<<<<<< HEAD
    pull_manager_.OnLocationChange(oids[i], client_ids, "", NodeID::Nil());
=======
    pull_manager_.OnLocationChange(oids[i], client_ids, "", 0);
>>>>>>> 00c14ce4
  }
  ASSERT_EQ(num_send_pull_request_calls_, 0);

  AssertNoLeaks();
}

TEST_F(PullManagerTest, TestDeduplicateBundles) {
  auto refs = CreateObjectRefs(3);
  auto oids = ObjectRefsToIds(refs);
  AssertNumActiveRequestsEquals(0);
  std::vector<rpc::ObjectReference> objects_to_locate;
  auto req_id1 = pull_manager_.Pull(refs, &objects_to_locate);
  ASSERT_EQ(ObjectRefsToIds(objects_to_locate), oids);

  objects_to_locate.clear();
  auto req_id2 = pull_manager_.Pull(refs, &objects_to_locate);
  ASSERT_TRUE(objects_to_locate.empty());

  std::unordered_set<NodeID> client_ids;
  client_ids.insert(NodeID::FromRandom());
  for (size_t i = 0; i < oids.size(); i++) {
<<<<<<< HEAD
    pull_manager_.OnLocationChange(oids[i], client_ids, "", NodeID::Nil());
    ASSERT_EQ(num_send_pull_request_calls_, i + 1);
    ASSERT_EQ(num_restore_spilled_object_calls_, 0);
=======
    pull_manager_.OnLocationChange(oids[i], client_ids, "", 0);
>>>>>>> 00c14ce4
  }
  ASSERT_EQ(num_send_pull_request_calls_, oids.size());
  ASSERT_EQ(num_restore_spilled_object_calls_, 0);
  AssertNumActiveRequestsEquals(oids.size());

  // Cancel one request.
  auto objects_to_cancel = pull_manager_.CancelPull(req_id1);
  ASSERT_TRUE(objects_to_cancel.empty());
  // Objects should still be pulled because the other request is still open.
  AssertNumActiveRequestsEquals(oids.size());
  fake_time_ += 10;
  num_send_pull_request_calls_ = 0;
  for (size_t i = 0; i < oids.size(); i++) {
<<<<<<< HEAD
    pull_manager_.OnLocationChange(oids[i], client_ids, "", NodeID::Nil());
=======
    pull_manager_.OnLocationChange(oids[i], client_ids, "", 0);
>>>>>>> 00c14ce4
    ASSERT_EQ(num_send_pull_request_calls_, i + 1);
    ASSERT_EQ(num_restore_spilled_object_calls_, 0);
  }

  // Cancel the other request.
  objects_to_cancel = pull_manager_.CancelPull(req_id2);
  ASSERT_EQ(objects_to_cancel, oids);
  AssertNumActiveRequestsEquals(0);

  // Don't pull a remote object if we've canceled.
  object_is_local_ = false;
  num_send_pull_request_calls_ = 0;
  for (size_t i = 0; i < oids.size(); i++) {
<<<<<<< HEAD
    pull_manager_.OnLocationChange(oids[i], client_ids, "", NodeID::Nil());
=======
    pull_manager_.OnLocationChange(oids[i], client_ids, "", 0);
>>>>>>> 00c14ce4
  }
  ASSERT_EQ(num_send_pull_request_calls_, 0);

  AssertNoLeaks();
}

TEST_F(PullManagerWithAdmissionControlTest, TestBasic) {
  /// Test admission control for a single pull bundle request. We should
  /// activate the request when we are under the reported capacity and
  /// deactivate it when we are over.
  auto refs = CreateObjectRefs(3);
  auto oids = ObjectRefsToIds(refs);
  size_t object_size = 2;
  AssertNumActiveRequestsEquals(0);
  std::vector<rpc::ObjectReference> objects_to_locate;
  auto req_id = pull_manager_.Pull(refs, &objects_to_locate);
  ASSERT_EQ(ObjectRefsToIds(objects_to_locate), oids);

  std::unordered_set<NodeID> client_ids;
  client_ids.insert(NodeID::FromRandom());
  for (size_t i = 0; i < oids.size(); i++) {
    pull_manager_.OnLocationChange(oids[i], client_ids, "", object_size);
  }
  ASSERT_EQ(num_send_pull_request_calls_, oids.size());
  ASSERT_EQ(num_restore_spilled_object_calls_, 0);
  AssertNumActiveRequestsEquals(oids.size());
  ASSERT_TRUE(IsUnderCapacity(oids.size() * object_size));

  // Reduce the available memory.
  ASSERT_EQ(num_object_store_full_calls_, 0);
  pull_manager_.UpdatePullsBasedOnAvailableMemory(oids.size() * object_size - 1);
  AssertNumActiveRequestsEquals(0);
  ASSERT_EQ(num_object_store_full_calls_, 1);
  // No new pull requests after the next tick.
  fake_time_ += 10;
  auto prev_pull_requests = num_send_pull_request_calls_;
  for (size_t i = 0; i < oids.size(); i++) {
    pull_manager_.OnLocationChange(oids[i], client_ids, "", object_size);
    ASSERT_EQ(num_send_pull_request_calls_, prev_pull_requests);
    ASSERT_EQ(num_restore_spilled_object_calls_, 0);
  }

  // Increase the available memory again.
  pull_manager_.UpdatePullsBasedOnAvailableMemory(oids.size() * object_size);
  AssertNumActiveRequestsEquals(oids.size());
  ASSERT_TRUE(IsUnderCapacity(oids.size() * object_size));
  ASSERT_EQ(num_send_pull_request_calls_, prev_pull_requests + oids.size());

  // OOM was not triggered a second time.
  ASSERT_EQ(num_object_store_full_calls_, 1);
  num_object_store_full_calls_ = 0;

  pull_manager_.CancelPull(req_id);
  AssertNoLeaks();
}

TEST_F(PullManagerWithAdmissionControlTest, TestQueue) {
  /// Test admission control for a queue of pull bundle requests. We should
  /// activate as many requests as we can, subject to the reported capacity.
  int object_size = 2;
  int num_oids_per_request = 2;
  int num_requests = 3;

  std::vector<std::vector<ObjectID>> bundles;
  std::vector<int64_t> req_ids;
  for (int i = 0; i < num_requests; i++) {
    auto refs = CreateObjectRefs(num_oids_per_request);
    auto oids = ObjectRefsToIds(refs);
    std::vector<rpc::ObjectReference> objects_to_locate;
    auto req_id = pull_manager_.Pull(refs, &objects_to_locate);
    ASSERT_EQ(ObjectRefsToIds(objects_to_locate), oids);

    bundles.push_back(oids);
    req_ids.push_back(req_id);
  }

  std::unordered_set<NodeID> client_ids;
  client_ids.insert(NodeID::FromRandom());
  for (auto &oids : bundles) {
    for (size_t i = 0; i < oids.size(); i++) {
      pull_manager_.OnLocationChange(oids[i], client_ids, "", object_size);
    }
  }

  for (int capacity = 0; capacity < 20; capacity++) {
    int num_requests_expected =
        std::min(num_requests, capacity / (object_size * num_oids_per_request));
    pull_manager_.UpdatePullsBasedOnAvailableMemory(capacity);

    AssertNumActiveRequestsEquals(num_requests_expected * num_oids_per_request);
    // The total requests that are active is under the specified capacity.
    ASSERT_TRUE(
        IsUnderCapacity(num_requests_expected * num_oids_per_request * object_size));
    // This is the maximum number of requests that can be served at once that
    // is under the capacity.
    if (num_requests_expected < num_requests) {
      ASSERT_FALSE(IsUnderCapacity((num_requests_expected + 1) * num_oids_per_request *
                                   object_size));
    }
    // Check that OOM was triggered.
    if (num_requests_expected == 0) {
      ASSERT_EQ(num_object_store_full_calls_, 1);
    } else {
      ASSERT_EQ(num_object_store_full_calls_, 0);
    }
    num_object_store_full_calls_ = 0;
  }

  for (auto req_id : req_ids) {
    pull_manager_.CancelPull(req_id);
  }
  AssertNoLeaks();
}

TEST_F(PullManagerWithAdmissionControlTest, TestCancel) {
  /// Test admission control while requests are cancelled out-of-order. When an
  /// active request is cancelled, we should activate another request in the
  /// queue, if there is one that satisfies the reported capacity.
  auto test_cancel = [&](std::vector<int> object_sizes, int capacity, size_t cancel_idx,
                         int num_active_requests_expected_before,
                         int num_active_requests_expected_after) {
    pull_manager_.UpdatePullsBasedOnAvailableMemory(capacity);
    auto refs = CreateObjectRefs(object_sizes.size());
    auto oids = ObjectRefsToIds(refs);
    std::vector<int64_t> req_ids;
    for (auto &ref : refs) {
      std::vector<rpc::ObjectReference> objects_to_locate;
      auto req_id = pull_manager_.Pull({ref}, &objects_to_locate);
      req_ids.push_back(req_id);
    }
    for (size_t i = 0; i < object_sizes.size(); i++) {
      pull_manager_.OnLocationChange(oids[i], {}, "", object_sizes[i]);
    }
    AssertNumActiveRequestsEquals(num_active_requests_expected_before);
    pull_manager_.CancelPull(req_ids[cancel_idx]);
    AssertNumActiveRequestsEquals(num_active_requests_expected_after);

    // Request is really canceled.
    pull_manager_.OnLocationChange(oids[cancel_idx], {NodeID::FromRandom()}, "",
                                   object_sizes[cancel_idx]);
    ASSERT_EQ(num_send_pull_request_calls_, 0);

    // The expected number of requests at the head of the queue are pulled.
    int num_active = 0;
    for (size_t i = 0; i < refs.size() && num_active < num_active_requests_expected_after;
         i++) {
      pull_manager_.OnLocationChange(oids[i], {NodeID::FromRandom()}, "",
                                     object_sizes[i]);
      if (i != cancel_idx) {
        num_active++;
      }
    }
    ASSERT_EQ(num_send_pull_request_calls_, num_active_requests_expected_after);

    // Reset state.
    for (size_t i = 0; i < req_ids.size(); i++) {
      if (i != cancel_idx) {
        pull_manager_.CancelPull(req_ids[i]);
      }
    }
    num_send_pull_request_calls_ = 0;
  };

  // The next request in the queue is infeasible. If it is canceled, the
  // request after that is activated.
  test_cancel({1, 1, 2, 1}, 3, 2, 2, 3);

  // If an activated request is canceled, the next request is activated.
  test_cancel({1, 1, 2, 1}, 3, 0, 2, 2);
  test_cancel({1, 1, 2, 1}, 3, 1, 2, 2);

  // Cancellation of requests at the end of the queue has no effect.
  test_cancel({1, 1, 2, 1, 1}, 3, 3, 2, 2);

  // As many new requests as possible are activated when one is canceled.
  test_cancel({1, 2, 1, 1, 1}, 3, 1, 2, 3);

  AssertNoLeaks();
}

}  // namespace ray

int main(int argc, char **argv) {
  ::testing::InitGoogleTest(&argc, argv);
  return RUN_ALL_TESTS();
}<|MERGE_RESOLUTION|>--- conflicted
+++ resolved
@@ -94,12 +94,8 @@
   ASSERT_EQ(ObjectRefsToIds(objects_to_locate), ObjectRefsToIds(refs));
 
   std::unordered_set<NodeID> client_ids;
-<<<<<<< HEAD
-  pull_manager_.OnLocationChange(oid, client_ids, "", NodeID::Nil());
-=======
-  pull_manager_.OnLocationChange(oid, client_ids, "", 0);
+  pull_manager_.OnLocationChange(oid, client_ids, "", NodeID::Nil(), 0);
   AssertNumActiveRequestsEquals(1);
->>>>>>> 00c14ce4
 
   // There are no client ids to pull from.
   ASSERT_EQ(num_send_pull_request_calls_, 0);
@@ -113,11 +109,7 @@
   AssertNumActiveRequestsEquals(0);
 
   client_ids.insert(NodeID::FromRandom());
-<<<<<<< HEAD
-  pull_manager_.OnLocationChange(oid, client_ids, "", NodeID::Nil());
-=======
-  pull_manager_.OnLocationChange(oid, client_ids, "", 0);
->>>>>>> 00c14ce4
+  pull_manager_.OnLocationChange(oid, client_ids, "", NodeID::Nil(), 0);
 
   // Now we're getting a notification about an object that was already cancelled.
   ASSERT_EQ(num_send_pull_request_calls_, 0);
@@ -136,12 +128,7 @@
   ASSERT_EQ(ObjectRefsToIds(objects_to_locate), ObjectRefsToIds(refs));
 
   std::unordered_set<NodeID> client_ids;
-<<<<<<< HEAD
-  pull_manager_.OnLocationChange(obj1, client_ids, "", NodeID::Nil());
-=======
-  pull_manager_.OnLocationChange(obj1, client_ids, "remote_url/foo/bar", 0);
-  AssertNumActiveRequestsEquals(1);
->>>>>>> 00c14ce4
+  pull_manager_.OnLocationChange(obj1, client_ids, "", NodeID::Nil(), 0);
 
   // client_ids is empty here, so there's nowhere to pull from.
   ASSERT_EQ(num_send_pull_request_calls_, 0);
@@ -149,12 +136,7 @@
 
   NodeID node_that_object_spilled = NodeID::FromRandom();
   fake_time_ += 10.;
-<<<<<<< HEAD
-  pull_manager_.OnLocationChange(obj1, client_ids, "remote_url/foo/bar",
-                                 node_that_object_spilled);
-=======
-  pull_manager_.OnLocationChange(obj1, client_ids, "remote_url/foo/bar", 0);
->>>>>>> 00c14ce4
+  pull_manager_.OnLocationChange(obj1, client_ids, "remote_url/foo/bar", node_that_object_spilled, 0);
 
   // The behavior is supposed to be to always restore the spilled object if possible (even
   // if it exists elsewhere in the cluster).
@@ -175,12 +157,7 @@
   // Don't restore an object if it's local.
   object_is_local_ = true;
   num_restore_spilled_object_calls_ = 0;
-<<<<<<< HEAD
-  pull_manager_.OnLocationChange(obj1, client_ids, "remote_url/foo/bar",
-                                 NodeID::FromRandom());
-=======
-  pull_manager_.OnLocationChange(obj1, client_ids, "remote_url/foo/bar", 0);
->>>>>>> 00c14ce4
+  pull_manager_.OnLocationChange(obj1, client_ids, "remote_url/foo/bar", NodeID::FromRandom(), 0);
   ASSERT_EQ(num_restore_spilled_object_calls_, 0);
 
   auto objects_to_cancel = pull_manager_.CancelPull(req_id);
@@ -199,12 +176,8 @@
   ASSERT_EQ(ObjectRefsToIds(objects_to_locate), ObjectRefsToIds(refs));
 
   std::unordered_set<NodeID> client_ids;
-<<<<<<< HEAD
-  pull_manager_.OnLocationChange(obj1, client_ids, "", NodeID::Nil());
-=======
-  pull_manager_.OnLocationChange(obj1, client_ids, "remote_url/foo/bar", 0);
+  pull_manager_.OnLocationChange(obj1, client_ids, "remote_url/foo/bar", NodeID::Nil(), 0);
   AssertNumActiveRequestsEquals(1);
->>>>>>> 00c14ce4
 
   // client_ids is empty here, so there's nowhere to pull from.
   ASSERT_EQ(num_send_pull_request_calls_, 0);
@@ -218,26 +191,14 @@
   ASSERT_EQ(num_send_pull_request_calls_, 0);
   ASSERT_EQ(num_restore_spilled_object_calls_, 1);
 
-<<<<<<< HEAD
   restore_object_callback_(ray::Status::IOError(":("));
-=======
-  client_ids.insert(NodeID::FromRandom());
-  pull_manager_.OnLocationChange(obj1, client_ids, "remote_url/foo/bar", 0);
-
-  // We always assume the restore succeeded so there's only 1 restore call still.
-  ASSERT_EQ(num_send_pull_request_calls_, 0);
-  ASSERT_EQ(num_restore_spilled_object_calls_, 1);
->>>>>>> 00c14ce4
 
   // Now the restore request has failed, the remote object shouldn't have been properly
   // restored.
   fake_time_ += 10.0;
-<<<<<<< HEAD
   pull_manager_.OnLocationChange(obj1, client_ids, "remote_url/foo/bar",
                                  remote_node_object_spilled);
-=======
-  pull_manager_.OnLocationChange(obj1, client_ids, "remote_url/foo/bar", 0);
->>>>>>> 00c14ce4
+  pull_manager_.OnLocationChange(obj1, client_ids, "remote_url/foo/bar", remote_node_object_spilled, 0);
 
   ASSERT_EQ(num_send_pull_request_calls_, 0);
   ASSERT_EQ(num_restore_spilled_object_calls_, 2);
@@ -256,7 +217,6 @@
   ASSERT_EQ(num_restore_spilled_object_calls_, 2);
 }
 
-<<<<<<< HEAD
 TEST_F(PullManagerTest, TestLoadBalancingRestorationRequest) {
   /* Make sure when the object copy is in other raylet, we pull object from there instead
    * of requesting the owner node to restore the object. */
@@ -277,22 +237,12 @@
   client_ids.insert(copy_node1);
   client_ids.insert(copy_node2);
   pull_manager_.OnLocationChange(obj1, client_ids, "remote_url/foo/bar",
-                                 remote_node_that_spilled_object);
-=======
-  pull_manager_.OnLocationChange(obj1, client_ids, "remote_url/foo/bar", 0);
->>>>>>> 00c14ce4
+                                 remote_node_that_spilled_object, 0);
 
   ASSERT_EQ(num_send_pull_request_calls_, 1);
-<<<<<<< HEAD
   // Make sure the restore request wasn't sent since there are nodes that have a copied
   // object.
   ASSERT_EQ(num_restore_spilled_object_calls_, 0);
-=======
-  ASSERT_EQ(num_restore_spilled_object_calls_, 2);
-
-  pull_manager_.CancelPull(req_id);
-  AssertNoLeaks();
->>>>>>> 00c14ce4
 }
 
 TEST_F(PullManagerTest, TestManyUpdates) {
@@ -308,12 +258,8 @@
   client_ids.insert(NodeID::FromRandom());
 
   for (int i = 0; i < 100; i++) {
-<<<<<<< HEAD
-    pull_manager_.OnLocationChange(obj1, client_ids, "", NodeID::Nil());
-=======
-    pull_manager_.OnLocationChange(obj1, client_ids, "", 0);
+    pull_manager_.OnLocationChange(obj1, client_ids, "", NodeID::Nil(), 0);
     AssertNumActiveRequestsEquals(1);
->>>>>>> 00c14ce4
   }
 
   // Since no time has passed, only send a single pull request.
@@ -340,12 +286,8 @@
 
   // We need to call OnLocationChange at least once, to population the list of nodes with
   // the object.
-<<<<<<< HEAD
-  pull_manager_.OnLocationChange(obj1, client_ids, "", NodeID::Nil());
-=======
-  pull_manager_.OnLocationChange(obj1, client_ids, "", 0);
+  pull_manager_.OnLocationChange(obj1, client_ids, "", NodeID::Nil(), 0);
   AssertNumActiveRequestsEquals(1);
->>>>>>> 00c14ce4
   ASSERT_EQ(num_send_pull_request_calls_, 1);
   ASSERT_EQ(num_restore_spilled_object_calls_, 0);
 
@@ -355,11 +297,7 @@
 
   // Location changes can trigger reset timer.
   for (; fake_time_ <= 120 * 10; fake_time_ += 1.) {
-<<<<<<< HEAD
-    pull_manager_.OnLocationChange(obj1, client_ids, "", NodeID::Nil());
-=======
-    pull_manager_.OnLocationChange(obj1, client_ids, "", 0);
->>>>>>> 00c14ce4
+    pull_manager_.OnLocationChange(obj1, client_ids, "", NodeID::Nil(), 0);
   }
 
   // We should make a pull request every tick (even if it's a duplicate to a node we're
@@ -392,13 +330,9 @@
   std::unordered_set<NodeID> client_ids;
   client_ids.insert(NodeID::FromRandom());
   for (size_t i = 0; i < oids.size(); i++) {
-<<<<<<< HEAD
-    pull_manager_.OnLocationChange(oids[i], client_ids, "", NodeID::Nil());
+    pull_manager_.OnLocationChange(oids[i], client_ids, "", NodeID::Nil(), 0);
     ASSERT_EQ(num_send_pull_request_calls_, i + 1);
     ASSERT_EQ(num_restore_spilled_object_calls_, 0);
-=======
-    pull_manager_.OnLocationChange(oids[i], client_ids, "", 0);
->>>>>>> 00c14ce4
   }
   ASSERT_EQ(num_send_pull_request_calls_, oids.size());
   ASSERT_EQ(num_restore_spilled_object_calls_, 0);
@@ -409,11 +343,7 @@
   num_send_pull_request_calls_ = 0;
   fake_time_ += 10;
   for (size_t i = 0; i < oids.size(); i++) {
-<<<<<<< HEAD
-    pull_manager_.OnLocationChange(oids[i], client_ids, "", NodeID::Nil());
-=======
-    pull_manager_.OnLocationChange(oids[i], client_ids, "", 0);
->>>>>>> 00c14ce4
+    pull_manager_.OnLocationChange(oids[i], client_ids, "", NodeID::Nil(), 0);
   }
   ASSERT_EQ(num_send_pull_request_calls_, 0);
 
@@ -426,11 +356,7 @@
   num_send_pull_request_calls_ = 0;
   fake_time_ += 10;
   for (size_t i = 0; i < oids.size(); i++) {
-<<<<<<< HEAD
-    pull_manager_.OnLocationChange(oids[i], client_ids, "", NodeID::Nil());
-=======
-    pull_manager_.OnLocationChange(oids[i], client_ids, "", 0);
->>>>>>> 00c14ce4
+    pull_manager_.OnLocationChange(oids[i], client_ids, "", NodeID::Nil(), 0);
   }
   ASSERT_EQ(num_send_pull_request_calls_, 0);
 
@@ -452,13 +378,9 @@
   std::unordered_set<NodeID> client_ids;
   client_ids.insert(NodeID::FromRandom());
   for (size_t i = 0; i < oids.size(); i++) {
-<<<<<<< HEAD
-    pull_manager_.OnLocationChange(oids[i], client_ids, "", NodeID::Nil());
+    pull_manager_.OnLocationChange(oids[i], client_ids, "", NodeID::Nil(), 0);
     ASSERT_EQ(num_send_pull_request_calls_, i + 1);
     ASSERT_EQ(num_restore_spilled_object_calls_, 0);
-=======
-    pull_manager_.OnLocationChange(oids[i], client_ids, "", 0);
->>>>>>> 00c14ce4
   }
   ASSERT_EQ(num_send_pull_request_calls_, oids.size());
   ASSERT_EQ(num_restore_spilled_object_calls_, 0);
@@ -472,11 +394,8 @@
   fake_time_ += 10;
   num_send_pull_request_calls_ = 0;
   for (size_t i = 0; i < oids.size(); i++) {
-<<<<<<< HEAD
     pull_manager_.OnLocationChange(oids[i], client_ids, "", NodeID::Nil());
-=======
-    pull_manager_.OnLocationChange(oids[i], client_ids, "", 0);
->>>>>>> 00c14ce4
+    pull_manager_.OnLocationChange(oids[i], client_ids, "", NodeID::Nil(), 0);
     ASSERT_EQ(num_send_pull_request_calls_, i + 1);
     ASSERT_EQ(num_restore_spilled_object_calls_, 0);
   }
@@ -490,11 +409,7 @@
   object_is_local_ = false;
   num_send_pull_request_calls_ = 0;
   for (size_t i = 0; i < oids.size(); i++) {
-<<<<<<< HEAD
-    pull_manager_.OnLocationChange(oids[i], client_ids, "", NodeID::Nil());
-=======
-    pull_manager_.OnLocationChange(oids[i], client_ids, "", 0);
->>>>>>> 00c14ce4
+    pull_manager_.OnLocationChange(oids[i], client_ids, "", NodeID::Nil(), 0);
   }
   ASSERT_EQ(num_send_pull_request_calls_, 0);
 
