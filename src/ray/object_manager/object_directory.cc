// Copyright 2017 The Ray Authors.
//
// Licensed under the Apache License, Version 2.0 (the "License");
// you may not use this file except in compliance with the License.
// You may obtain a copy of the License at
//
//  http://www.apache.org/licenses/LICENSE-2.0
//
// Unless required by applicable law or agreed to in writing, software
// distributed under the License is distributed on an "AS IS" BASIS,
// WITHOUT WARRANTIES OR CONDITIONS OF ANY KIND, either express or implied.
// See the License for the specific language governing permissions and
// limitations under the License.

#include "ray/object_manager/object_directory.h"

namespace ray {

ObjectDirectory::ObjectDirectory(boost::asio::io_service &io_service,
                                 std::shared_ptr<gcs::GcsClient> &gcs_client)
    : io_service_(io_service), gcs_client_(gcs_client) {}

namespace {

using ray::rpc::GcsChangeMode;
using ray::rpc::GcsNodeInfo;
using ray::rpc::ObjectTableData;

/// Process a notification of the object table entries and store the result in
/// node_ids. This assumes that node_ids already contains the result of the
/// object table entries up to but not including this notification.
bool UpdateObjectLocations(const std::vector<rpc::ObjectLocationChange> &location_updates,
                           std::shared_ptr<gcs::GcsClient> gcs_client,
                           std::unordered_set<NodeID> *node_ids, std::string *spilled_url,
<<<<<<< HEAD
                           NodeID *spilled_node_id) {
=======
                           size_t *object_size) {
>>>>>>> 00c14ce4
  // location_updates contains the updates of locations of the object.
  // with GcsChangeMode, we can determine whether the update mode is
  // addition or deletion.
  bool isUpdated = false;
  for (const auto &update : location_updates) {
    // The size can be 0 if the update was a deletion. This assumes that an
    // object's size is always greater than 0.
    // TODO(swang): If that's not the case, we should use a flag to check
    // whether the size is set instead.
    if (update.size() > 0) {
      *object_size = update.size();
    }

    if (!update.node_id().empty()) {
      NodeID node_id = NodeID::FromBinary(update.node_id());
      if (update.is_add() && 0 == node_ids->count(node_id)) {
        node_ids->insert(node_id);
        isUpdated = true;
      } else if (!update.is_add() && 1 == node_ids->count(node_id)) {
        node_ids->erase(node_id);
        isUpdated = true;
      }
    } else {
      RAY_CHECK(!update.spilled_url().empty());
      const auto received_spilled_node_id = NodeID::FromBinary(update.spilled_node_id());
      RAY_LOG(DEBUG) << "Received object spilled at " << update.spilled_url()
                     << " spilled at " << NodeID::FromBinary(update.spilled_node_id());
      if (update.spilled_url() != *spilled_url) {
        *spilled_url = update.spilled_url();
        *spilled_node_id = received_spilled_node_id;
        isUpdated = true;
      }
    }
  }
  // Filter out the removed nodes from the object locations.
  for (auto it = node_ids->begin(); it != node_ids->end();) {
    if (gcs_client->Nodes().IsRemoved(*it)) {
      it = node_ids->erase(it);
    } else {
      it++;
    }
  }

  return isUpdated;
}

}  // namespace

ray::Status ObjectDirectory::ReportObjectAdded(
    const ObjectID &object_id, const NodeID &node_id,
    const object_manager::protocol::ObjectInfoT &object_info) {
  size_t size = object_info.data_size + object_info.metadata_size;
  RAY_LOG(DEBUG) << "Reporting object added to GCS " << object_id << " size " << size;
  ray::Status status =
      gcs_client_->Objects().AsyncAddLocation(object_id, node_id, size, nullptr);
  return status;
}

ray::Status ObjectDirectory::ReportObjectRemoved(
    const ObjectID &object_id, const NodeID &node_id,
    const object_manager::protocol::ObjectInfoT &object_info) {
  RAY_LOG(DEBUG) << "Reporting object removed to GCS " << object_id;
  ray::Status status =
      gcs_client_->Objects().AsyncRemoveLocation(object_id, node_id, nullptr);
  return status;
};

void ObjectDirectory::LookupRemoteConnectionInfo(
    RemoteConnectionInfo &connection_info) const {
  auto node_info = gcs_client_->Nodes().Get(connection_info.node_id);
  if (node_info) {
    NodeID result_node_id = NodeID::FromBinary(node_info->node_id());
    RAY_CHECK(result_node_id == connection_info.node_id);
    connection_info.ip = node_info->node_manager_address();
    connection_info.port = static_cast<uint16_t>(node_info->object_manager_port());
  }
}

std::vector<RemoteConnectionInfo> ObjectDirectory::LookupAllRemoteConnections() const {
  std::vector<RemoteConnectionInfo> remote_connections;
  const auto &node_map = gcs_client_->Nodes().GetAll();
  for (const auto &item : node_map) {
    RemoteConnectionInfo info(item.first);
    LookupRemoteConnectionInfo(info);
    if (info.Connected() && info.node_id != gcs_client_->Nodes().GetSelfId()) {
      remote_connections.push_back(info);
    }
  }
  return remote_connections;
}

void ObjectDirectory::HandleNodeRemoved(const NodeID &node_id) {
  for (auto &listener : listeners_) {
    const ObjectID &object_id = listener.first;
    if (listener.second.current_object_locations.count(node_id) > 0) {
      // If the subscribed object has the removed node as a location, update
      // its locations with an empty update so that the location will be removed.
      UpdateObjectLocations({}, gcs_client_, &listener.second.current_object_locations,
<<<<<<< HEAD
                            &listener.second.spilled_url,
                            &listener.second.spilled_node_id);
=======
                            &listener.second.spilled_url, &listener.second.object_size);
>>>>>>> 00c14ce4
      // Re-call all the subscribed callbacks for the object, since its
      // locations have changed.
      for (const auto &callback_pair : listener.second.callbacks) {
        // It is safe to call the callback directly since this is already running
        // in the subscription callback stack.
        callback_pair.second(object_id, listener.second.current_object_locations,
<<<<<<< HEAD
                             listener.second.spilled_url,
                             listener.second.spilled_node_id);
=======
                             listener.second.spilled_url, listener.second.object_size);
>>>>>>> 00c14ce4
      }
    }
  }
}

ray::Status ObjectDirectory::SubscribeObjectLocations(const UniqueID &callback_id,
                                                      const ObjectID &object_id,
                                                      const rpc::Address &owner_address,
                                                      const OnLocationsFound &callback) {
  ray::Status status = ray::Status::OK();
  auto it = listeners_.find(object_id);
  if (it == listeners_.end()) {
    it = listeners_.emplace(object_id, LocationListenerState()).first;

    auto object_notification_callback =
        [this](const ObjectID &object_id,
               const std::vector<rpc::ObjectLocationChange> &object_notifications) {
          // Objects are added to this map in SubscribeObjectLocations.
          auto it = listeners_.find(object_id);
          // Do nothing for objects we are not listening for.
          if (it == listeners_.end()) {
            return;
          }

          // Once this flag is set to true, it should never go back to false.
          it->second.subscribed = true;
          // Update entries for this object.
<<<<<<< HEAD
          if (!UpdateObjectLocations(
                  object_notifications, gcs_client_, &it->second.current_object_locations,
                  &it->second.spilled_url, &it->second.spilled_node_id)) {
=======
          if (!UpdateObjectLocations(object_notifications, gcs_client_,
                                     &it->second.current_object_locations,
                                     &it->second.spilled_url, &it->second.object_size)) {
>>>>>>> 00c14ce4
            return;
          }
          // Copy the callbacks so that the callbacks can unsubscribe without interrupting
          // looping over the callbacks.
          auto callbacks = it->second.callbacks;
          // Call all callbacks associated with the object id locations we have
          // received.  This notifies the client even if the list of locations is
          // empty, since this may indicate that the objects have been evicted from
          // all nodes.
          for (const auto &callback_pair : callbacks) {
            // It is safe to call the callback directly since this is already running
            // in the subscription callback stack.
            callback_pair.second(object_id, it->second.current_object_locations,
<<<<<<< HEAD
                                 it->second.spilled_url, it->second.spilled_node_id);
=======
                                 it->second.spilled_url, it->second.object_size);
>>>>>>> 00c14ce4
          }
        };
    status = gcs_client_->Objects().AsyncSubscribeToLocations(
        object_id, object_notification_callback, /*done*/ nullptr);
  }

  auto &listener_state = it->second;
  // TODO(hme): Make this fatal after implementing Pull suppression.
  if (listener_state.callbacks.count(callback_id) > 0) {
    return ray::Status::OK();
  }
  listener_state.callbacks.emplace(callback_id, callback);
  // If we previously received some notifications about the object's locations,
  // immediately notify the caller of the current known locations.
  if (listener_state.subscribed) {
    auto &locations = listener_state.current_object_locations;
    auto &spilled_url = listener_state.spilled_url;
<<<<<<< HEAD
    auto &spilled_node_id = listener_state.spilled_node_id;
    io_service_.post([callback, locations, spilled_url, object_id, spilled_node_id]() {
      callback(object_id, locations, spilled_url, spilled_node_id);
=======
    auto object_size = it->second.object_size;
    io_service_.post([callback, locations, spilled_url, object_size, object_id]() {
      callback(object_id, locations, spilled_url, object_size);
>>>>>>> 00c14ce4
    });
  }
  return status;
}

ray::Status ObjectDirectory::UnsubscribeObjectLocations(const UniqueID &callback_id,
                                                        const ObjectID &object_id) {
  ray::Status status = ray::Status::OK();
  auto entry = listeners_.find(object_id);
  if (entry == listeners_.end()) {
    return status;
  }
  entry->second.callbacks.erase(callback_id);
  if (entry->second.callbacks.empty()) {
    status = gcs_client_->Objects().AsyncUnsubscribeToLocations(object_id);
    listeners_.erase(entry);
  }
  return status;
}

ray::Status ObjectDirectory::LookupLocations(const ObjectID &object_id,
                                             const rpc::Address &owner_address,
                                             const OnLocationsFound &callback) {
  ray::Status status;
  auto it = listeners_.find(object_id);
  if (it != listeners_.end() && it->second.subscribed) {
    // If we have locations cached due to a concurrent SubscribeObjectLocations
    // call, and we have received at least one notification from the GCS about
    // the object's creation, then call the callback immediately with the
    // cached locations.
    auto &locations = it->second.current_object_locations;
    auto &spilled_url = it->second.spilled_url;
<<<<<<< HEAD
    auto &spilled_node_id = it->second.spilled_node_id;
    io_service_.post([callback, object_id, spilled_url, locations, spilled_node_id]() {
      callback(object_id, locations, spilled_url, spilled_node_id);
=======
    auto object_size = it->second.object_size;
    io_service_.post([callback, object_id, spilled_url, locations, object_size]() {
      callback(object_id, locations, spilled_url, object_size);
>>>>>>> 00c14ce4
    });
  } else {
    // We do not have any locations cached due to a concurrent
    // SubscribeObjectLocations call, so look up the object's locations
    // directly from the GCS.
    status = gcs_client_->Objects().AsyncGetLocations(
        object_id,
        [this, object_id, callback](
            Status status, const boost::optional<rpc::ObjectLocationInfo> &update) {
          RAY_CHECK(status.ok())
              << "Failed to get object location from GCS: " << status.message();
          // Build the set of current locations based on the entries in the log.
          std::vector<rpc::ObjectLocationChange> notification;
          for (const auto &loc : update->locations()) {
            rpc::ObjectLocationChange change;
            change.set_is_add(true);
            change.set_node_id(loc.manager());
            notification.push_back(change);
          }
          if (!update->spilled_url().empty()) {
            rpc::ObjectLocationChange change;
            change.set_spilled_url(update->spilled_url());
            change.set_spilled_node_id(update->spilled_node_id());
            notification.push_back(change);
          }

          std::unordered_set<NodeID> node_ids;
          std::string spilled_url;
<<<<<<< HEAD
          NodeID spilled_node_id;
          UpdateObjectLocations(notification, gcs_client_, &node_ids, &spilled_url,
                                &spilled_node_id);
          // It is safe to call the callback directly since this is already running
          // in the GCS client's lookup callback stack.
          callback(object_id, node_ids, spilled_url, spilled_node_id);
=======
          size_t object_size = 0;
          UpdateObjectLocations(notification, gcs_client_, &node_ids, &spilled_url,
                                &object_size);
          // It is safe to call the callback directly since this is already running
          // in the GCS client's lookup callback stack.
          callback(object_id, node_ids, spilled_url, object_size);
>>>>>>> 00c14ce4
        });
  }
  return status;
}

std::string ObjectDirectory::DebugString() const {
  std::stringstream result;
  result << "ObjectDirectory:";
  result << "\n- num listeners: " << listeners_.size();
  return result.str();
}

}  // namespace ray<|MERGE_RESOLUTION|>--- conflicted
+++ resolved
@@ -32,11 +32,8 @@
 bool UpdateObjectLocations(const std::vector<rpc::ObjectLocationChange> &location_updates,
                            std::shared_ptr<gcs::GcsClient> gcs_client,
                            std::unordered_set<NodeID> *node_ids, std::string *spilled_url,
-<<<<<<< HEAD
-                           NodeID *spilled_node_id) {
-=======
+                           NodeID *spilled_node_id,
                            size_t *object_size) {
->>>>>>> 00c14ce4
   // location_updates contains the updates of locations of the object.
   // with GcsChangeMode, we can determine whether the update mode is
   // addition or deletion.
@@ -135,24 +132,14 @@
       // If the subscribed object has the removed node as a location, update
       // its locations with an empty update so that the location will be removed.
       UpdateObjectLocations({}, gcs_client_, &listener.second.current_object_locations,
-<<<<<<< HEAD
-                            &listener.second.spilled_url,
-                            &listener.second.spilled_node_id);
-=======
-                            &listener.second.spilled_url, &listener.second.object_size);
->>>>>>> 00c14ce4
+                            &listener.second.spilled_url, &listener.second.spilled_node_id, &listener.second.object_size);
       // Re-call all the subscribed callbacks for the object, since its
       // locations have changed.
       for (const auto &callback_pair : listener.second.callbacks) {
         // It is safe to call the callback directly since this is already running
         // in the subscription callback stack.
         callback_pair.second(object_id, listener.second.current_object_locations,
-<<<<<<< HEAD
-                             listener.second.spilled_url,
-                             listener.second.spilled_node_id);
-=======
-                             listener.second.spilled_url, listener.second.object_size);
->>>>>>> 00c14ce4
+                             listener.second.spilled_url, listener.second.spilled_node_id, listener.second.object_size);
       }
     }
   }
@@ -180,15 +167,9 @@
           // Once this flag is set to true, it should never go back to false.
           it->second.subscribed = true;
           // Update entries for this object.
-<<<<<<< HEAD
-          if (!UpdateObjectLocations(
-                  object_notifications, gcs_client_, &it->second.current_object_locations,
-                  &it->second.spilled_url, &it->second.spilled_node_id)) {
-=======
           if (!UpdateObjectLocations(object_notifications, gcs_client_,
                                      &it->second.current_object_locations,
-                                     &it->second.spilled_url, &it->second.object_size)) {
->>>>>>> 00c14ce4
+                                     &it->second.spilled_url, &it->second.spilled_node_id, &it->second.object_size)) {
             return;
           }
           // Copy the callbacks so that the callbacks can unsubscribe without interrupting
@@ -202,11 +183,7 @@
             // It is safe to call the callback directly since this is already running
             // in the subscription callback stack.
             callback_pair.second(object_id, it->second.current_object_locations,
-<<<<<<< HEAD
-                                 it->second.spilled_url, it->second.spilled_node_id);
-=======
-                                 it->second.spilled_url, it->second.object_size);
->>>>>>> 00c14ce4
+                                 it->second.spilled_url, it->second.spilled_node_id, it->second.object_size);
           }
         };
     status = gcs_client_->Objects().AsyncSubscribeToLocations(
@@ -224,15 +201,10 @@
   if (listener_state.subscribed) {
     auto &locations = listener_state.current_object_locations;
     auto &spilled_url = listener_state.spilled_url;
-<<<<<<< HEAD
     auto &spilled_node_id = listener_state.spilled_node_id;
-    io_service_.post([callback, locations, spilled_url, object_id, spilled_node_id]() {
-      callback(object_id, locations, spilled_url, spilled_node_id);
-=======
     auto object_size = it->second.object_size;
-    io_service_.post([callback, locations, spilled_url, object_size, object_id]() {
-      callback(object_id, locations, spilled_url, object_size);
->>>>>>> 00c14ce4
+    io_service_.post([callback, locations, spilled_url, object_size, object_id, spilled_node_id]() {
+      callback(object_id, locations, spilled_url, spilled_node_id, object_size);
     });
   }
   return status;
@@ -265,15 +237,10 @@
     // cached locations.
     auto &locations = it->second.current_object_locations;
     auto &spilled_url = it->second.spilled_url;
-<<<<<<< HEAD
     auto &spilled_node_id = it->second.spilled_node_id;
-    io_service_.post([callback, object_id, spilled_url, locations, spilled_node_id]() {
-      callback(object_id, locations, spilled_url, spilled_node_id);
-=======
     auto object_size = it->second.object_size;
-    io_service_.post([callback, object_id, spilled_url, locations, object_size]() {
-      callback(object_id, locations, spilled_url, object_size);
->>>>>>> 00c14ce4
+    io_service_.post([callback, object_id, spilled_url, locations, object_size, spilled_node_id]() {
+      callback(object_id, locations, spilled_url, spilled_node_id, object_size);
     });
   } else {
     // We do not have any locations cached due to a concurrent
@@ -302,21 +269,13 @@
 
           std::unordered_set<NodeID> node_ids;
           std::string spilled_url;
-<<<<<<< HEAD
           NodeID spilled_node_id;
+          size_t object_size = 0;
           UpdateObjectLocations(notification, gcs_client_, &node_ids, &spilled_url,
-                                &spilled_node_id);
+                                &spilled_node_id, &object_size);
           // It is safe to call the callback directly since this is already running
           // in the GCS client's lookup callback stack.
-          callback(object_id, node_ids, spilled_url, spilled_node_id);
-=======
-          size_t object_size = 0;
-          UpdateObjectLocations(notification, gcs_client_, &node_ids, &spilled_url,
-                                &object_size);
-          // It is safe to call the callback directly since this is already running
-          // in the GCS client's lookup callback stack.
-          callback(object_id, node_ids, spilled_url, object_size);
->>>>>>> 00c14ce4
+          callback(object_id, node_ids, spilled_url, spilled_node_id, object_size);
         });
   }
   return status;
