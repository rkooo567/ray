import os
import sys
import socket
import asyncio
import logging
import threading
from concurrent.futures import Future
from queue import Queue

import grpc

try:
    from grpc import aio as aiogrpc
except ImportError:
    from grpc.experimental import aio as aiogrpc

import ray.experimental.internal_kv as internal_kv
import ray._private.utils
from ray._private.gcs_utils import GcsClient, use_gcs_for_bootstrap
import ray._private.services
import ray.dashboard.consts as dashboard_consts
import ray.dashboard.utils as dashboard_utils
from ray import ray_constants
from ray._private.gcs_pubsub import (
    gcs_pubsub_enabled,
    GcsAioErrorSubscriber,
    GcsAioLogSubscriber,
)
from ray.core.generated import gcs_service_pb2
from ray.core.generated import gcs_service_pb2_grpc
from ray.dashboard.datacenter import DataOrganizer
from ray.dashboard.utils import async_loop_forever

logger = logging.getLogger(__name__)

aiogrpc.init_grpc_aio()
GRPC_CHANNEL_OPTIONS = (
    ("grpc.enable_http_proxy", 0),
    ("grpc.max_send_message_length", ray_constants.GRPC_CPP_MAX_MESSAGE_SIZE),
    ("grpc.max_receive_message_length", ray_constants.GRPC_CPP_MAX_MESSAGE_SIZE),
)


async def get_gcs_address_with_retry(redis_client) -> str:
    while True:
        try:
            gcs_address = (
                await redis_client.get(dashboard_consts.GCS_SERVER_ADDRESS)
            ).decode()
            if not gcs_address:
                raise Exception("GCS address not found.")
            logger.info("Connect to GCS at %s", gcs_address)
            return gcs_address
        except Exception as ex:
            logger.error("Connect to GCS failed: %s, retry...", ex)
            await asyncio.sleep(dashboard_consts.GCS_RETRY_CONNECT_INTERVAL_SECONDS)


class GCSHealthCheckThread(threading.Thread):
    def __init__(self, gcs_address: str):
        self.grpc_gcs_channel = ray._private.utils.init_grpc_channel(
            gcs_address, options=GRPC_CHANNEL_OPTIONS
        )
        self.gcs_heartbeat_info_stub = gcs_service_pb2_grpc.HeartbeatInfoGcsServiceStub(
            self.grpc_gcs_channel
        )
        self.work_queue = Queue()

        super().__init__(daemon=True)

    def run(self) -> None:
        while True:
            future = self.work_queue.get()
            check_result = self._check_once_synchrounously()
            future.set_result(check_result)

    def _check_once_synchrounously(self) -> bool:
        request = gcs_service_pb2.CheckAliveRequest()
        try:
            reply = self.gcs_heartbeat_info_stub.CheckAlive(
                request, timeout=dashboard_consts.GCS_CHECK_ALIVE_RPC_TIMEOUT
            )
            if reply.status.code != 0:
                logger.exception(f"Failed to CheckAlive: {reply.status.message}")
                return False
        except grpc.RpcError:  # Deadline Exceeded
            logger.exception("Got RpcError when checking GCS is alive")
            return False
        return True

    async def check_once(self) -> bool:
        """Ask the thread to perform a healthcheck."""
        assert (
            threading.current_thread != self
        ), "caller shouldn't be from the same thread as GCSHealthCheckThread."

        future = Future()
        self.work_queue.put(future)
        return await asyncio.wrap_future(future)


class DashboardHead:
<<<<<<< HEAD
    def __init__(self, http_host, http_port, http_port_retries, gcs_address,
                 redis_address, redis_password, log_dir, temp_dir, minimal):
        self.minimal = minimal
=======
    def __init__(
        self,
        http_host,
        http_port,
        http_port_retries,
        gcs_address,
        redis_address,
        redis_password,
        log_dir,
    ):
>>>>>>> 7f1bacc7
        self.health_check_thread: GCSHealthCheckThread = None
        self._gcs_rpc_error_counter = 0
        # Public attributes are accessible for all head modules.
        # Walkaround for issue: https://github.com/ray-project/ray/issues/7084
        self.http_host = "127.0.0.1" if http_host == "localhost" else http_host
        self.http_port = http_port
        self.http_port_retries = http_port_retries

        self.gcs_address = None
        self.redis_address = None
        self.redis_password = None
        if use_gcs_for_bootstrap():
            assert gcs_address is not None
            self.gcs_address = gcs_address
        else:
            self.redis_address = dashboard_utils.address_tuple(redis_address)
            self.redis_password = redis_password

        self.log_dir = log_dir
        self.temp_dir = temp_dir
        self.aioredis_client = None
        self.aiogrpc_gcs_channel = None
        self.gcs_error_subscriber = None
        self.gcs_log_subscriber = None
        self.ip = ray.util.get_node_ip_address()
        if not use_gcs_for_bootstrap():
            ip, port = redis_address.split(":")
        else:
            ip, port = gcs_address.split(":")

        self.server = aiogrpc.server(options=(("grpc.so_reuseport", 0),))
        grpc_ip = "127.0.0.1" if self.ip == "127.0.0.1" else "0.0.0.0"
        self.grpc_port = ray._private.tls_utils.add_port_to_grpc_server(
<<<<<<< HEAD
            self.server, f"{grpc_ip}:0")
        logger.info("Dashboard head grpc address: %s:%s", grpc_ip,
                    self.grpc_port)
        # If the dashboard is started as non-minimal version, http server should
        # be configured to communicate with the dashboard in a head node.
        self.http_server = None

    async def _configure_http_server(self, modules):
        from ray.dashboard.http_server_head import (HttpServerDashboardHead)
        http_server = HttpServerDashboardHead(
            self.ip, self.http_host, self.http_port, self.http_port_retries)
        await http_server.run(modules)
        return http_server

    @property
    def http_session(self):
        assert self.http_server, "Accessing unsupported API in a minimal ray."
        return self.http_server.http_session
=======
            self.server, f"{grpc_ip}:0"
        )
        logger.info("Dashboard head grpc address: %s:%s", grpc_ip, self.grpc_port)
>>>>>>> 7f1bacc7

    @async_loop_forever(dashboard_consts.GCS_CHECK_ALIVE_INTERVAL_SECONDS)
    async def _gcs_check_alive(self):
        check_future = self.health_check_thread.check_once()

        # NOTE(simon): making sure the check procedure doesn't timeout itself.
        # Otherwise, the dashboard will always think that gcs is alive.
        try:
            is_alive = await asyncio.wait_for(
                check_future, dashboard_consts.GCS_CHECK_ALIVE_RPC_TIMEOUT + 1
            )
        except asyncio.TimeoutError:
            logger.error("Failed to check gcs health, client timed out.")
            is_alive = False

        if is_alive:
            self._gcs_rpc_error_counter = 0
        else:
            self._gcs_rpc_error_counter += 1
            if (
                self._gcs_rpc_error_counter
                > dashboard_consts.GCS_CHECK_ALIVE_MAX_COUNT_OF_RPC_ERROR
            ):
                logger.error(
                    "Dashboard exiting because it received too many GCS RPC "
                    "errors count: %s, threshold is %s.",
                    self._gcs_rpc_error_counter,
                    dashboard_consts.GCS_CHECK_ALIVE_MAX_COUNT_OF_RPC_ERROR,
                )
                # TODO(fyrestone): Do not use ray.state in
                # PrometheusServiceDiscoveryWriter.
                # Currently, we use os._exit() here to avoid hanging at the ray
                # shutdown(). Please refer to:
                # https://github.com/ray-project/ray/issues/16328
                os._exit(-1)

    def _load_modules(self):
        """Load dashboard head modules."""
        modules = []
        head_cls_list = dashboard_utils.get_all_modules(
            dashboard_utils.DashboardHeadModule
        )
        for cls in head_cls_list:
            logger.info(
                "Loading %s: %s", dashboard_utils.DashboardHeadModule.__name__, cls
            )
            c = cls(self)
            modules.append(c)
        logger.info("Loaded %d modules.", len(modules))
        return modules

    async def get_gcs_address(self):
        # Create an aioredis client for all modules.
        if use_gcs_for_bootstrap():
            return self.gcs_address
        else:
            try:
                self.aioredis_client = await dashboard_utils.get_aioredis_client(
                    self.redis_address,
                    self.redis_password,
                    dashboard_consts.CONNECT_REDIS_INTERNAL_SECONDS,
                    dashboard_consts.RETRY_REDIS_CONNECTION_TIMES,
                )
            except (socket.gaierror, ConnectionError):
                logger.error(
                    "Dashboard head exiting: " "Failed to connect to redis at %s",
                    self.redis_address,
                )
                sys.exit(-1)
            return await get_gcs_address_with_retry(self.aioredis_client)

    async def run(self):
<<<<<<< HEAD
=======

        # Create a http session for all modules.
        # aiohttp<4.0.0 uses a 'loop' variable, aiohttp>=4.0.0 doesn't anymore
        if LooseVersion(aiohttp.__version__) < LooseVersion("4.0.0"):
            self.http_session = aiohttp.ClientSession(loop=asyncio.get_event_loop())
        else:
            self.http_session = aiohttp.ClientSession()

>>>>>>> 7f1bacc7
        gcs_address = await self.get_gcs_address()

        # Dashboard will handle connection failure automatically
        self.gcs_client = GcsClient(address=gcs_address, nums_reconnect_retry=0)
        internal_kv._initialize_internal_kv(self.gcs_client)
        self.aiogrpc_gcs_channel = ray._private.utils.init_grpc_channel(
            gcs_address, GRPC_CHANNEL_OPTIONS, asynchronous=True
        )
        if gcs_pubsub_enabled():
            self.gcs_error_subscriber = GcsAioErrorSubscriber(address=gcs_address)
            self.gcs_log_subscriber = GcsAioLogSubscriber(address=gcs_address)
            await self.gcs_error_subscriber.subscribe()
            await self.gcs_log_subscriber.subscribe()

        self.health_check_thread = GCSHealthCheckThread(gcs_address)
        self.health_check_thread.start()

        # Start a grpc asyncio server.
        await self.server.start()

        async def _async_notify():
            """Notify signals from queue."""
            while True:
                co = await dashboard_utils.NotifyQueue.get()
                try:
                    await co
                except Exception:
                    logger.exception(f"Error notifying coroutine {co}")

        modules = self._load_modules()

<<<<<<< HEAD
        http_host, http_port = self.http_host, self.http_port
        if not self.minimal:
            self.http_server = await self._configure_http_server(modules)
            http_host, http_port = self.http_server.get_address()
        internal_kv._internal_kv_put(
            ray_constants.DASHBOARD_ADDRESS,
            f"{http_host}:{http_port}",
            namespace=ray_constants.KV_NAMESPACE_DASHBOARD)

        # TODO: Use async version if performance is an issue
        # Write the dashboard head port to gcs kv.
=======
        # Http server should be initialized after all modules loaded.
        # working_dir uploads for job submission can be up to 100MiB.
        app = aiohttp.web.Application(client_max_size=100 * 1024 ** 2)
        app.add_routes(routes=routes.bound_routes())

        runner = aiohttp.web.AppRunner(app)
        await runner.setup()
        last_ex = None
        for i in range(1 + self.http_port_retries):
            try:
                site = aiohttp.web.TCPSite(runner, self.http_host, self.http_port)
                await site.start()
                break
            except OSError as e:
                last_ex = e
                self.http_port += 1
                logger.warning("Try to use port %s: %s", self.http_port, e)
        else:
            raise Exception(
                f"Failed to find a valid port for dashboard after "
                f"{self.http_port_retries} retries: {last_ex}"
            )
        http_host, http_port, *_ = site._server.sockets[0].getsockname()
        http_host = (
            self.ip if ipaddress.ip_address(http_host).is_unspecified else http_host
        )
        logger.info("Dashboard head http address: %s:%s", http_host, http_port)

        # TODO: Use async version if performance is an issue
        # Write the dashboard head port to gcs kv.
        internal_kv._internal_kv_put(
            ray_constants.DASHBOARD_ADDRESS,
            f"{http_host}:{http_port}",
            namespace=ray_constants.KV_NAMESPACE_DASHBOARD,
        )
>>>>>>> 7f1bacc7
        internal_kv._internal_kv_put(
            dashboard_consts.DASHBOARD_RPC_ADDRESS,
            f"{self.ip}:{self.grpc_port}",
            namespace=ray_constants.KV_NAMESPACE_DASHBOARD,
        )

<<<<<<< HEAD
=======
        # Dump registered http routes.
        dump_routes = [r for r in app.router.routes() if r.method != hdrs.METH_HEAD]
        for r in dump_routes:
            logger.info(r)
        logger.info("Registered %s routes.", len(dump_routes))

>>>>>>> 7f1bacc7
        # Freeze signal after all modules loaded.
        dashboard_utils.SignalManager.freeze()
        concurrent_tasks = [
            self._gcs_check_alive(),
            _async_notify(),
            DataOrganizer.purge(),
            DataOrganizer.organize(),
        ]
<<<<<<< HEAD
        await asyncio.gather(*concurrent_tasks,
                             *(m.run(self.server) for m in modules))
        await self.server.wait_for_termination()

        if not self.minimal:
            await self.http_server.cleanup()
=======
        await asyncio.gather(*concurrent_tasks, *(m.run(self.server) for m in modules))
        await self.server.wait_for_termination()
>>>>>>> 7f1bacc7
<|MERGE_RESOLUTION|>--- conflicted
+++ resolved
@@ -100,22 +100,9 @@
 
 
 class DashboardHead:
-<<<<<<< HEAD
     def __init__(self, http_host, http_port, http_port_retries, gcs_address,
                  redis_address, redis_password, log_dir, temp_dir, minimal):
         self.minimal = minimal
-=======
-    def __init__(
-        self,
-        http_host,
-        http_port,
-        http_port_retries,
-        gcs_address,
-        redis_address,
-        redis_password,
-        log_dir,
-    ):
->>>>>>> 7f1bacc7
         self.health_check_thread: GCSHealthCheckThread = None
         self._gcs_rpc_error_counter = 0
         # Public attributes are accessible for all head modules.
@@ -149,7 +136,6 @@
         self.server = aiogrpc.server(options=(("grpc.so_reuseport", 0),))
         grpc_ip = "127.0.0.1" if self.ip == "127.0.0.1" else "0.0.0.0"
         self.grpc_port = ray._private.tls_utils.add_port_to_grpc_server(
-<<<<<<< HEAD
             self.server, f"{grpc_ip}:0")
         logger.info("Dashboard head grpc address: %s:%s", grpc_ip,
                     self.grpc_port)
@@ -168,11 +154,6 @@
     def http_session(self):
         assert self.http_server, "Accessing unsupported API in a minimal ray."
         return self.http_server.http_session
-=======
-            self.server, f"{grpc_ip}:0"
-        )
-        logger.info("Dashboard head grpc address: %s:%s", grpc_ip, self.grpc_port)
->>>>>>> 7f1bacc7
 
     @async_loop_forever(dashboard_consts.GCS_CHECK_ALIVE_INTERVAL_SECONDS)
     async def _gcs_check_alive(self):
@@ -245,17 +226,6 @@
             return await get_gcs_address_with_retry(self.aioredis_client)
 
     async def run(self):
-<<<<<<< HEAD
-=======
-
-        # Create a http session for all modules.
-        # aiohttp<4.0.0 uses a 'loop' variable, aiohttp>=4.0.0 doesn't anymore
-        if LooseVersion(aiohttp.__version__) < LooseVersion("4.0.0"):
-            self.http_session = aiohttp.ClientSession(loop=asyncio.get_event_loop())
-        else:
-            self.http_session = aiohttp.ClientSession()
-
->>>>>>> 7f1bacc7
         gcs_address = await self.get_gcs_address()
 
         # Dashboard will handle connection failure automatically
@@ -287,7 +257,6 @@
 
         modules = self._load_modules()
 
-<<<<<<< HEAD
         http_host, http_port = self.http_host, self.http_port
         if not self.minimal:
             self.http_server = await self._configure_http_server(modules)
@@ -299,58 +268,12 @@
 
         # TODO: Use async version if performance is an issue
         # Write the dashboard head port to gcs kv.
-=======
-        # Http server should be initialized after all modules loaded.
-        # working_dir uploads for job submission can be up to 100MiB.
-        app = aiohttp.web.Application(client_max_size=100 * 1024 ** 2)
-        app.add_routes(routes=routes.bound_routes())
-
-        runner = aiohttp.web.AppRunner(app)
-        await runner.setup()
-        last_ex = None
-        for i in range(1 + self.http_port_retries):
-            try:
-                site = aiohttp.web.TCPSite(runner, self.http_host, self.http_port)
-                await site.start()
-                break
-            except OSError as e:
-                last_ex = e
-                self.http_port += 1
-                logger.warning("Try to use port %s: %s", self.http_port, e)
-        else:
-            raise Exception(
-                f"Failed to find a valid port for dashboard after "
-                f"{self.http_port_retries} retries: {last_ex}"
-            )
-        http_host, http_port, *_ = site._server.sockets[0].getsockname()
-        http_host = (
-            self.ip if ipaddress.ip_address(http_host).is_unspecified else http_host
-        )
-        logger.info("Dashboard head http address: %s:%s", http_host, http_port)
-
-        # TODO: Use async version if performance is an issue
-        # Write the dashboard head port to gcs kv.
-        internal_kv._internal_kv_put(
-            ray_constants.DASHBOARD_ADDRESS,
-            f"{http_host}:{http_port}",
-            namespace=ray_constants.KV_NAMESPACE_DASHBOARD,
-        )
->>>>>>> 7f1bacc7
         internal_kv._internal_kv_put(
             dashboard_consts.DASHBOARD_RPC_ADDRESS,
             f"{self.ip}:{self.grpc_port}",
             namespace=ray_constants.KV_NAMESPACE_DASHBOARD,
         )
 
-<<<<<<< HEAD
-=======
-        # Dump registered http routes.
-        dump_routes = [r for r in app.router.routes() if r.method != hdrs.METH_HEAD]
-        for r in dump_routes:
-            logger.info(r)
-        logger.info("Registered %s routes.", len(dump_routes))
-
->>>>>>> 7f1bacc7
         # Freeze signal after all modules loaded.
         dashboard_utils.SignalManager.freeze()
         concurrent_tasks = [
@@ -359,14 +282,8 @@
             DataOrganizer.purge(),
             DataOrganizer.organize(),
         ]
-<<<<<<< HEAD
-        await asyncio.gather(*concurrent_tasks,
-                             *(m.run(self.server) for m in modules))
-        await self.server.wait_for_termination()
-
-        if not self.minimal:
-            await self.http_server.cleanup()
-=======
         await asyncio.gather(*concurrent_tasks, *(m.run(self.server) for m in modules))
         await self.server.wait_for_termination()
->>>>>>> 7f1bacc7
+
+        if not self.minimal:
+            await self.http_server.cleanup()