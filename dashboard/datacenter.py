--- conflicted
+++ resolved
@@ -116,15 +116,6 @@
             pid_to_language[pid] = core_worker_stats["language"]
             pid_to_job_id[pid] = core_worker_stats["jobId"]
 
-<<<<<<< HEAD
-        # Clean up logs from a dead pid.
-        dead_pids = set(node_log_counts.keys()) - pids_on_node
-        for dead_pid in dead_pids:
-            if dead_pid in node_log_counts:
-                node_log_counts.pop(dead_pid)
-
-=======
->>>>>>> b65ec0f8
         for worker in node_physical_stats.get("workers", []):
             worker = dict(worker)
             pid = worker["pid"]
