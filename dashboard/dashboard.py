--- conflicted
+++ resolved
@@ -19,37 +19,6 @@
 # into the program using Ray. Ray provides a default configuration at
 # entry/init points.
 logger = logging.getLogger(__name__)
-<<<<<<< HEAD
-=======
-routes = dashboard_optional_utils.ClassMethodRouteTable
-
-
-class FrontendNotFoundError(OSError):
-    pass
-
-
-def setup_static_dir():
-    build_dir = os.path.join(
-        os.path.dirname(os.path.abspath(__file__)), "client", "build"
-    )
-    module_name = os.path.basename(os.path.dirname(__file__))
-    if not os.path.isdir(build_dir):
-        raise FrontendNotFoundError(
-            errno.ENOENT,
-            "Dashboard build directory not found. If installing "
-            "from source, please follow the additional steps "
-            "required to build the dashboard"
-            f"(cd python/ray/{module_name}/client "
-            "&& npm install "
-            "&& npm ci "
-            "&& npm run build)",
-            build_dir,
-        )
-
-    static_dir = os.path.join(build_dir, "static")
-    routes.static("/static", static_dir, follow_symlinks=True)
-    return build_dir
->>>>>>> 7f1bacc7
 
 
 class Dashboard:
@@ -69,7 +38,6 @@
         log_dir(str): Log directory of dashboard.
     """
 
-<<<<<<< HEAD
     def __init__(self,
                  host,
                  port,
@@ -80,18 +48,6 @@
                  log_dir=None,
                  temp_dir=None,
                  minimal=False):
-=======
-    def __init__(
-        self,
-        host,
-        port,
-        port_retries,
-        gcs_address,
-        redis_address,
-        redis_password=None,
-        log_dir=None,
-    ):
->>>>>>> 7f1bacc7
         self.dashboard_head = dashboard_head.DashboardHead(
             http_host=host,
             http_port=port,
@@ -100,42 +56,8 @@
             redis_address=redis_address,
             redis_password=redis_password,
             log_dir=log_dir,
-<<<<<<< HEAD
             temp_dir=temp_dir,
             minimal=minimal)
-=======
-        )
-
-        # Setup Dashboard Routes
-        try:
-            build_dir = setup_static_dir()
-            logger.info("Setup static dir for dashboard: %s", build_dir)
-        except FrontendNotFoundError as ex:
-            # Not to raise FrontendNotFoundError due to NPM incompatibilities
-            # with Windows.
-            # Please refer to ci.sh::build_dashboard_front_end()
-            if sys.platform in ["win32", "cygwin"]:
-                logger.warning(ex)
-            else:
-                raise ex
-        dashboard_optional_utils.ClassMethodRouteTable.bind(self)
-
-    @routes.get("/")
-    async def get_index(self, req) -> aiohttp.web.FileResponse:
-        return aiohttp.web.FileResponse(
-            os.path.join(
-                os.path.dirname(os.path.abspath(__file__)), "client/build/index.html"
-            )
-        )
-
-    @routes.get("/favicon.ico")
-    async def get_favicon(self, req) -> aiohttp.web.FileResponse:
-        return aiohttp.web.FileResponse(
-            os.path.join(
-                os.path.dirname(os.path.abspath(__file__)), "client/build/favicon.ico"
-            )
-        )
->>>>>>> 7f1bacc7
 
     async def run(self):
         await self.dashboard_head.run()
@@ -261,7 +183,6 @@
             args.redis_address,
             redis_password=args.redis_password,
             log_dir=args.log_dir,
-<<<<<<< HEAD
             temp_dir=args.temp_dir,
             minimal=args.minimal)
         loop = asyncio.get_event_loop()
@@ -274,29 +195,6 @@
                   f"failed with the following " \
                   f"error:\n{traceback_str}"
         if isinstance(e, dashboard_utils.FrontendNotFoundError):
-=======
-        )
-        # TODO(fyrestone): Avoid using ray.state in dashboard, it's not
-        # asynchronous and will lead to low performance. ray disconnect()
-        # will be hang when the ray.state is connected and the GCS is exit.
-        # Please refer to: https://github.com/ray-project/ray/issues/16328
-        service_discovery = PrometheusServiceDiscoveryWriter(
-            args.redis_address, args.redis_password, args.gcs_address, args.temp_dir
-        )
-        # Need daemon True to avoid dashboard hangs at exit.
-        service_discovery.daemon = True
-        service_discovery.start()
-        loop = asyncio.get_event_loop()
-        loop.run_until_complete(dashboard.run())
-    except Exception as e:
-        traceback_str = ray._private.utils.format_error_message(traceback.format_exc())
-        message = (
-            f"The dashboard on node {platform.uname()[1]} "
-            f"failed with the following "
-            f"error:\n{traceback_str}"
-        )
-        if isinstance(e, FrontendNotFoundError):
->>>>>>> 7f1bacc7
             logger.warning(message)
         else:
             logger.error(message)
