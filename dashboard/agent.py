import argparse
import asyncio
import logging
import logging.handlers
import os
import platform
import sys
import socket
import json
import traceback

try:
    from grpc import aio as aiogrpc
except ImportError:
    from grpc.experimental import aio as aiogrpc

import ray
import ray.experimental.internal_kv as internal_kv
import ray.dashboard.consts as dashboard_consts
import ray.dashboard.utils as dashboard_utils
import ray.dashboard.optional_utils as dashboard_optional_utils
import ray.ray_constants as ray_constants
import ray._private.services
import ray._private.utils
from ray._private.gcs_pubsub import gcs_pubsub_enabled, GcsPublisher
from ray._private.gcs_utils import GcsClient, \
    get_gcs_address_from_redis, use_gcs_for_bootstrap
from ray.core.generated import agent_manager_pb2
from ray.core.generated import agent_manager_pb2_grpc
from ray._private.ray_logging import setup_component_logger

# Import psutil after ray so the packaged version is used.
import psutil

try:
    create_task = asyncio.create_task
except AttributeError:
    create_task = asyncio.ensure_future

logger = logging.getLogger(__name__)
<<<<<<< HEAD
=======
routes = dashboard_optional_utils.ClassMethodRouteTable
>>>>>>> 6603ad45

aiogrpc.init_grpc_aio()


class DashboardAgent(object):
    def __init__(self,
                 node_ip_address,
                 redis_address,
                 dashboard_agent_port,
                 gcs_address,
                 minimal,
                 redis_password=None,
                 temp_dir=None,
                 session_dir=None,
                 runtime_env_dir=None,
                 log_dir=None,
                 metrics_export_port=None,
                 node_manager_port=None,
                 listen_port=0,
                 object_store_name=None,
                 raylet_name=None,
                 logging_params=None):
        """Initialize the DashboardAgent object."""
        # Public attributes are accessible for all agent modules.
        self.ip = node_ip_address
        self.minimal = minimal

        if use_gcs_for_bootstrap():
            assert gcs_address is not None
            self.gcs_address = gcs_address
        else:
            self.redis_address = dashboard_utils.address_tuple(redis_address)
            self.redis_password = redis_password
            self.aioredis_client = None
            self.gcs_address = None

        self.temp_dir = temp_dir
        self.session_dir = session_dir
        self.runtime_env_dir = runtime_env_dir
        self.log_dir = log_dir
        self.dashboard_agent_port = dashboard_agent_port
        self.metrics_export_port = metrics_export_port
        self.node_manager_port = node_manager_port
        self.listen_port = listen_port
        self.object_store_name = object_store_name
        self.raylet_name = raylet_name
        self.logging_params = logging_params
        self.node_id = os.environ["RAY_NODE_ID"]
        # TODO(edoakes): RAY_RAYLET_PID isn't properly set on Windows. This is
        # only used for fate-sharing with the raylet and we need a different
        # fate-sharing mechanism for Windows anyways.
        if sys.platform not in ["win32", "cygwin"]:
            self.ppid = int(os.environ["RAY_RAYLET_PID"])
            assert self.ppid > 0
            logger.info("Parent pid is %s", self.ppid)
        self.server = aiogrpc.server(options=(("grpc.so_reuseport", 0), ))
        grpc_ip = "127.0.0.1" if self.ip == "127.0.0.1" else "0.0.0.0"
        self.grpc_port = ray._private.tls_utils.add_port_to_grpc_server(
            self.server, f"{grpc_ip}:{self.dashboard_agent_port}")
        logger.info("Dashboard agent grpc address: %s:%s", grpc_ip,
                    self.grpc_port)
        options = (("grpc.enable_http_proxy", 0), )
        self.aiogrpc_raylet_channel = ray._private.utils.init_grpc_channel(
            f"{self.ip}:{self.node_manager_port}", options, asynchronous=True)

        # If the agent is started as non-minimal version, http server should
        # be configured to communicate with the dashboard in a head node.
        self.http_server = None

    async def _configure_http_server(self, modules):
        from ray.dashboard.http_server_agent import HttpServerAgent
        http_server = HttpServerAgent(self.ip, self.listen_port)
        await http_server.start(modules)
        return http_server

    def _load_modules(self):
        """Load dashboard agent modules."""
        modules = []
        agent_cls_list = dashboard_utils.get_all_modules(
            dashboard_utils.DashboardAgentModule)
        logger.info(agent_cls_list)
        for cls in agent_cls_list:
            logger.info("Loading %s: %s",
                        dashboard_utils.DashboardAgentModule.__name__, cls)
            c = cls(self)
<<<<<<< HEAD
=======
            dashboard_optional_utils.ClassMethodRouteTable.bind(c)
>>>>>>> 6603ad45
            modules.append(c)
        logger.info("Loaded %d modules.", len(modules))
        return modules

    @property
    def http_session(self):
        assert self.http_server, "Accessing unsupported API in a minimal ray."
        return self.http_server.http_session

    async def run(self):
        async def _check_parent():
            """Check if raylet is dead and fate-share if it is."""
            try:
                curr_proc = psutil.Process()
                while True:
                    parent = curr_proc.parent()
                    if (parent is None or parent.pid == 1
                            or self.ppid != parent.pid):
                        logger.error("Raylet is dead, exiting.")
                        sys.exit(0)
                    await asyncio.sleep(
                        dashboard_consts.
                        DASHBOARD_AGENT_CHECK_PARENT_INTERVAL_SECONDS)
            except Exception:
                logger.error("Failed to check parent PID, exiting.")
                sys.exit(1)

        if sys.platform not in ["win32", "cygwin"]:
            check_parent_task = create_task(_check_parent())

        if not use_gcs_for_bootstrap():
            # Create an aioredis client for all modules.
            try:
                self.aioredis_client = \
                    await dashboard_utils.get_aioredis_client(
                        self.redis_address, self.redis_password,
                        dashboard_consts.CONNECT_REDIS_INTERNAL_SECONDS,
                        dashboard_consts.RETRY_REDIS_CONNECTION_TIMES)
            except (socket.gaierror, ConnectionRefusedError):
                logger.error(
                    "Dashboard agent exiting: "
                    "Failed to connect to redis at %s", self.redis_address)
                sys.exit(-1)

        # Start a grpc asyncio server.
        await self.server.start()

        if not use_gcs_for_bootstrap():
            gcs_address = await self.aioredis_client.get(
                dashboard_consts.GCS_SERVER_ADDRESS)
            self.gcs_client = GcsClient(address=gcs_address.decode())
        else:
            self.gcs_client = GcsClient(address=self.gcs_address)
        modules = self._load_modules()

        # Setup http server if necessary.
        if not self.minimal:
            # If the agent is not minimal it should start the http server
            # to communicate with the dashboard in a head node.
            # Http server is not started in the minimal version because
            # it requires additional dependencies that are not
            # included in the minimal ray package.
            self.http_server = await self._configure_http_server(modules)

        # Write the dashboard agent port to redis.
        # TODO: Use async version if performance is an issue
        # -1 should indicate that http server is not started.
        http_port = -1 if not self.http_server else self.http_server.http_port
        internal_kv._internal_kv_put(
            f"{dashboard_consts.DASHBOARD_AGENT_PORT_PREFIX}{self.node_id}",
            json.dumps([http_port, self.grpc_port]),
            namespace=ray_constants.KV_NAMESPACE_DASHBOARD)

        # Register agent to agent manager.
        raylet_stub = agent_manager_pb2_grpc.AgentManagerServiceStub(
            self.aiogrpc_raylet_channel)

        await raylet_stub.RegisterAgent(
            agent_manager_pb2.RegisterAgentRequest(
                agent_pid=os.getpid(),
                agent_port=self.grpc_port,
                agent_ip_address=self.ip))

        tasks = [m.run(self.server) for m in modules]
        if sys.platform not in ["win32", "cygwin"]:
            tasks.append(check_parent_task)
        await asyncio.gather(*tasks)

        await self.server.wait_for_termination()

        if self.http_server:
            await self.http_server.cleanup()


if __name__ == "__main__":
    parser = argparse.ArgumentParser(description="Dashboard agent.")
    parser.add_argument(
        "--node-ip-address",
        required=True,
        type=str,
        help="the IP address of this node.")
    parser.add_argument(
        "--gcs-address",
        required=False,
        type=str,
        help="The address (ip:port) of GCS.")
    parser.add_argument(
        "--redis-address",
        required=True,
        type=str,
        help="The address to use for Redis.")
    parser.add_argument(
        "--metrics-export-port",
        required=True,
        type=int,
        help="The port to expose metrics through Prometheus.")
    parser.add_argument(
        "--dashboard-agent-port",
        required=True,
        type=int,
        help="The port on which the dashboard agent will receive GRPCs.")
    parser.add_argument(
        "--node-manager-port",
        required=True,
        type=int,
        help="The port to use for starting the node manager")
    parser.add_argument(
        "--object-store-name",
        required=True,
        type=str,
        default=None,
        help="The socket name of the plasma store")
    parser.add_argument(
        "--listen-port",
        required=False,
        type=int,
        default=0,
        help="Port for HTTP server to listen on")
    parser.add_argument(
        "--raylet-name",
        required=True,
        type=str,
        default=None,
        help="The socket path of the raylet process")
    parser.add_argument(
        "--redis-password",
        required=False,
        type=str,
        default=None,
        help="The password to use for Redis")
    parser.add_argument(
        "--logging-level",
        required=False,
        type=lambda s: logging.getLevelName(s.upper()),
        default=ray_constants.LOGGER_LEVEL,
        choices=ray_constants.LOGGER_LEVEL_CHOICES,
        help=ray_constants.LOGGER_LEVEL_HELP)
    parser.add_argument(
        "--logging-format",
        required=False,
        type=str,
        default=ray_constants.LOGGER_FORMAT,
        help=ray_constants.LOGGER_FORMAT_HELP)
    parser.add_argument(
        "--logging-filename",
        required=False,
        type=str,
        default=dashboard_consts.DASHBOARD_AGENT_LOG_FILENAME,
        help="Specify the name of log file, "
        "log to stdout if set empty, default is \"{}\".".format(
            dashboard_consts.DASHBOARD_AGENT_LOG_FILENAME))
    parser.add_argument(
        "--logging-rotate-bytes",
        required=False,
        type=int,
        default=ray_constants.LOGGING_ROTATE_BYTES,
        help="Specify the max bytes for rotating "
        "log file, default is {} bytes.".format(
            ray_constants.LOGGING_ROTATE_BYTES))
    parser.add_argument(
        "--logging-rotate-backup-count",
        required=False,
        type=int,
        default=ray_constants.LOGGING_ROTATE_BACKUP_COUNT,
        help="Specify the backup count of rotated log file, default is {}.".
        format(ray_constants.LOGGING_ROTATE_BACKUP_COUNT))
    parser.add_argument(
        "--log-dir",
        required=True,
        type=str,
        default=None,
        help="Specify the path of log directory.")
    parser.add_argument(
        "--temp-dir",
        required=True,
        type=str,
        default=None,
        help="Specify the path of the temporary directory use by Ray process.")
    parser.add_argument(
        "--session-dir",
        required=True,
        type=str,
        default=None,
        help="Specify the path of this session.")
    parser.add_argument(
        "--runtime-env-dir",
        required=True,
        type=str,
        default=None,
        help="Specify the path of the resource directory used by runtime_env.")
    parser.add_argument(
        "--minimal",
        action="store_true",
        help=(
            "Minimal agent only contains a subset of features that don't "
            "require additional dependencies installed when ray is installed "
            "by `pip install ray[default]`."))

    args = parser.parse_args()
    try:
        logging_params = dict(
            logging_level=args.logging_level,
            logging_format=args.logging_format,
            log_dir=args.log_dir,
            filename=args.logging_filename,
            max_bytes=args.logging_rotate_bytes,
            backup_count=args.logging_rotate_backup_count)
        setup_component_logger(**logging_params)

        agent = DashboardAgent(
            args.node_ip_address,
            args.redis_address,
            args.dashboard_agent_port,
            args.gcs_address,
            args.minimal,
            redis_password=args.redis_password,
            temp_dir=args.temp_dir,
            session_dir=args.session_dir,
            runtime_env_dir=args.runtime_env_dir,
            log_dir=args.log_dir,
            metrics_export_port=args.metrics_export_port,
            node_manager_port=args.node_manager_port,
            listen_port=args.listen_port,
            object_store_name=args.object_store_name,
            raylet_name=args.raylet_name,
            logging_params=logging_params)
        if os.environ.get("_RAY_AGENT_FAILING"):
            raise Exception("Failure injection failure.")

        loop = asyncio.get_event_loop()
        loop.run_until_complete(agent.run())
    except Exception as e:
        # All these env vars should be available because
        # they are provided by the parent raylet.
        restart_count = os.environ["RESTART_COUNT"]
        max_restart_count = os.environ["MAX_RESTART_COUNT"]
        raylet_pid = os.environ["RAY_RAYLET_PID"]
        node_ip = args.node_ip_address
        if restart_count >= max_restart_count:
            # Agent is failed to be started many times.
            # Push an error to all drivers, so that users can know the
            # impact of the issue.
            redis_client = None
            gcs_publisher = None
            if gcs_pubsub_enabled():
                if use_gcs_for_bootstrap():
                    gcs_publisher = GcsPublisher(args.gcs_address)
                else:
                    redis_client = ray._private.services.create_redis_client(
                        args.redis_address, password=args.redis_password)
                    gcs_publisher = GcsPublisher(
                        address=get_gcs_address_from_redis(redis_client))
            else:
                redis_client = ray._private.services.create_redis_client(
                    args.redis_address, password=args.redis_password)

            traceback_str = ray._private.utils.format_error_message(
                traceback.format_exc())
            message = (
                f"(ip={node_ip}) "
                f"The agent on node {platform.uname()[1]} failed to "
                f"be restarted {max_restart_count} "
                "times. There are 3 possible problems if you see this error."
                "\n  1. The dashboard might not display correct "
                "information on this node."
                "\n  2. Metrics on this node won't be reported."
                "\n  3. runtime_env APIs won't work."
                "\nCheck out the `dashboard_agent.log` to see the "
                "detailed failure messages.")
            ray._private.utils.publish_error_to_driver(
                ray_constants.DASHBOARD_AGENT_DIED_ERROR,
                message,
                redis_client=redis_client,
                gcs_publisher=gcs_publisher)
            logger.error(message)
        logger.exception(e)
        exit(1)<|MERGE_RESOLUTION|>--- conflicted
+++ resolved
@@ -38,10 +38,6 @@
     create_task = asyncio.ensure_future
 
 logger = logging.getLogger(__name__)
-<<<<<<< HEAD
-=======
-routes = dashboard_optional_utils.ClassMethodRouteTable
->>>>>>> 6603ad45
 
 aiogrpc.init_grpc_aio()
 
@@ -127,10 +123,6 @@
             logger.info("Loading %s: %s",
                         dashboard_utils.DashboardAgentModule.__name__, cls)
             c = cls(self)
-<<<<<<< HEAD
-=======
-            dashboard_optional_utils.ClassMethodRouteTable.bind(c)
->>>>>>> 6603ad45
             modules.append(c)
         logger.info("Loaded %d modules.", len(modules))
         return modules
