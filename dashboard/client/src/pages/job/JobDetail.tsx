import { makeStyles } from "@material-ui/core";
import dayjs from "dayjs";
import React, { useContext } from "react";
import { Link } from "react-router-dom";
import { GlobalContext } from "../../App";
import { CollapsibleSection } from "../../common/CollapsibleSection";
import { DurationText } from "../../common/DurationText";
import {
  CpuProfilingLink,
  CpuStackTraceLink,
} from "../../common/ProfilingLink";
import Loading from "../../components/Loading";
import { MetadataSection } from "../../components/MetadataSection";
import { StatusChip } from "../../components/StatusChip";
import TitleCard from "../../components/TitleCard";
import { UnifiedJob } from "../../type/job";
import ActorList from "../actor/ActorList";
import PlacementGroupList from "../state/PlacementGroup";
import TaskList from "../state/task";

import { useJobDetail } from "./hook/useJobDetail";
import { JobProgressBar } from "./JobProgressBar";
import { TaskTimeline } from "./TaskTimeline";

const useStyle = makeStyles((theme) => ({
  root: {
    padding: theme.spacing(2),
  },
}));

type JobDetailChartsPageProps = {
  newIA?: boolean;
};

export const JobDetailChartsPage = ({
  newIA = false,
}: JobDetailChartsPageProps) => {
  const classes = useStyle();
  const { job, msg, params } = useJobDetail();
  const jobId = params.id;

  if (!job) {
    return (
      <div className={classes.root}>
        <Loading loading={msg.startsWith("Loading")} />
        <TitleCard title={`JOB - ${params.id}`}>
          <StatusChip type="job" status="LOADING" />
          <br />
          Request Status: {msg} <br />
        </TitleCard>
      </div>
    );
  }

  return (
    <div className={classes.root}>
      <TitleCard title={`JOB - ${params.id}`}>
        <MetadataSection
          metadataList={[
            {
              label: "Entrypoint",
              content: job.entrypoint
                ? {
                    value: job.entrypoint,
                    copyableValue: job.entrypoint,
                  }
                : { value: "-" },
            },
            {
              label: "Status",
              content: <StatusChip type="job" status={job.status} />,
            },
            {
              label: "Job ID",
              content: job.job_id
                ? {
                    value: job.job_id,
                    copyableValue: job.job_id,
                  }
                : { value: "-" },
            },
            {
              label: "Submission ID",
              content: job.submission_id
                ? {
                    value: job.submission_id,
                    copyableValue: job.submission_id,
                  }
                : {
                    value: "-",
                  },
            },
            {
              label: "Duration",
              content: job.start_time ? (
                <DurationText
                  startTime={job.start_time}
                  endTime={job.end_time}
                />
              ) : (
                <React.Fragment>-</React.Fragment>
              ),
            },
            {
              label: "Started at",
              content: {
                value: job.start_time
                  ? dayjs(Number(job.start_time)).format("YYYY/MM/DD HH:mm:ss")
                  : "-",
              },
            },
            {
              label: "Ended at",
              content: {
                value: job.end_time
                  ? dayjs(Number(job.end_time)).format("YYYY/MM/DD HH:mm:ss")
                  : "-",
              },
            },
            {
              label: "Actions",
              content: (
                <div>
                  <JobLogsLink job={job} newIA />
                  <br />
                  <CpuProfilingLink
                    pid={job.driver_info?.pid}
                    ip={job.driver_info?.node_ip_address}
                  />
                  <br />
                  <CpuStackTraceLink
                    pid={job.driver_info?.pid}
                    ip={job.driver_info?.node_ip_address}
                  />
                </div>
              ),
            },
          ]}
        />
      </TitleCard>
      <TitleCard title="Tasks">
        <JobProgressBar jobId={jobId} job={job} />
      </TitleCard>
      <TitleCard title="Task Timeline">
        <TaskTimeline jobId={jobId} />
      </TitleCard>
      <TitleCard>
        <CollapsibleSection title="Task Table">
          <TaskList jobId={jobId} />
        </CollapsibleSection>
      </TitleCard>
      <TitleCard>
        <CollapsibleSection title="Actors">
          <ActorList jobId={jobId} />
        </CollapsibleSection>
      </TitleCard>
<<<<<<< HEAD
      <TitleCard title="Actors">
        {<ActorList jobId={jobId} newIA={newIA} />}
      </TitleCard>
      <TitleCard title="Placement Groups">
        <PlacementGroupList jobId={jobId} />
=======
      <TitleCard>
        <CollapsibleSection title="Placement Groups">
          <PlacementGroupList jobId={jobId} />
        </CollapsibleSection>
>>>>>>> d91d2d60
      </TitleCard>
    </div>
  );
};

type JobLogsLinkProps = {
  job: Pick<
    UnifiedJob,
    | "driver_agent_http_address"
    | "driver_info"
    | "job_id"
    | "submission_id"
    | "type"
  >;
  newIA?: boolean;
};

export const JobLogsLink = ({
  job: { driver_agent_http_address, driver_info, job_id, submission_id, type },
  newIA = false,
}: JobLogsLinkProps) => {
  const { ipLogMap } = useContext(GlobalContext);

  let link: string | undefined;

  const baseLink = newIA ? "/new/logs" : "/log";

  if (driver_agent_http_address) {
    link = `${baseLink}/${encodeURIComponent(
      `${driver_agent_http_address}/logs`,
    )}`;
  } else if (driver_info && ipLogMap[driver_info.node_ip_address]) {
    link = `${baseLink}/${encodeURIComponent(
      ipLogMap[driver_info.node_ip_address],
    )}`;
  }

  if (link) {
    link += `?fileName=${
      type === "DRIVER" ? job_id : `driver-${submission_id}`
    }`;
    return (
      <Link to={link} target="_blank">
        Log
      </Link>
    );
  }

  return <span>-</span>;
};<|MERGE_RESOLUTION|>--- conflicted
+++ resolved
@@ -151,21 +151,13 @@
       </TitleCard>
       <TitleCard>
         <CollapsibleSection title="Actors">
-          <ActorList jobId={jobId} />
+          <ActorList jobId={jobId} newIA={newIA} />
         </CollapsibleSection>
       </TitleCard>
-<<<<<<< HEAD
-      <TitleCard title="Actors">
-        {<ActorList jobId={jobId} newIA={newIA} />}
-      </TitleCard>
-      <TitleCard title="Placement Groups">
-        <PlacementGroupList jobId={jobId} />
-=======
       <TitleCard>
         <CollapsibleSection title="Placement Groups">
           <PlacementGroupList jobId={jobId} />
         </CollapsibleSection>
->>>>>>> d91d2d60
       </TitleCard>
     </div>
   );
