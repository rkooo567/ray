--- conflicted
+++ resolved
@@ -6,18 +6,6 @@
   return get<StateApiResponse<Task>>("api/v0/tasks?detail=1&limit=10000");
 };
 
-<<<<<<< HEAD
-export const DownloadTaskTimeline = (job_id: string | null) => {
-  let url = "api/v0/tasks/timeline";
-  if (job_id) {
-    url += `?job_id=${job_id}&download=1`;
-  }
-  // Blob is required to download a file via browser.
-  return get<Blob>(url, {
-    responseType: "blob",
-  });
-=======
 export const downloadTaskTimelineHref = (jobId: string) => {
   return `/api/v0/tasks/timeline?job_id=${jobId}&download=1`;
->>>>>>> 133fdd70
 };