--- conflicted
+++ resolved
@@ -44,17 +44,12 @@
 
     def _options_from_req(self, req: aiohttp.web.Request) -> ListApiOptions:
         """Obtain `ListApiOptions` from the aiohttp request."""
-<<<<<<< HEAD
-        limit = convert_string_to_type(req.query.get("limit"), int)
-        timeout = convert_string_to_type(req.query.get("timeout"), int)
-=======
         limit = int(
             req.query.get("limit")
             if req.query.get("limit") is not None
             else DEFAULT_LIMIT
         )
         timeout = int(req.query.get("timeout"))
->>>>>>> 51388158
         filter_keys = req.query.getall("filter_keys", [])
         filter_values = req.query.getall("filter_values", [])
         assert len(filter_keys) == len(filter_values)
