import asyncio
import logging
import aiohttp.web
import ray._private.utils
from ray.dashboard.modules.actor import actor_utils
from aioredis.pubsub import Receiver
try:
    from grpc import aio as aiogrpc
except ImportError:
    from grpc.experimental import aio as aiogrpc

from ray._private.gcs_pubsub import gcs_pubsub_enabled, GcsAioActorSubscriber
import ray._private.gcs_utils as gcs_utils
import ray.dashboard.utils as dashboard_utils
import ray.dashboard.optional_utils as dashboard_optional_utils
from ray.dashboard.optional_utils import rest_response
from ray.dashboard.modules.actor import actor_consts
from ray.dashboard.modules.actor.actor_utils import \
    actor_classname_from_task_spec
from ray.core.generated import node_manager_pb2_grpc
from ray.core.generated import gcs_service_pb2
from ray.core.generated import gcs_service_pb2_grpc
from ray.core.generated import core_worker_pb2
from ray.core.generated import core_worker_pb2_grpc
from ray.dashboard.datacenter import DataSource, DataOrganizer

logger = logging.getLogger(__name__)
routes = dashboard_optional_utils.ClassMethodRouteTable


def actor_table_data_to_dict(message):
    return dashboard_utils.message_to_dict(
        message, {
            "actorId", "parentId", "jobId", "workerId", "rayletId",
            "actorCreationDummyObjectId", "callerId", "taskId", "parentTaskId",
            "sourceActorId", "placementGroupId"
        },
        including_default_value_fields=True)


class ActorHead(dashboard_utils.DashboardHeadModule):
    def __init__(self, dashboard_head):
        super().__init__(dashboard_head)
        self._stubs = {}
        # ActorInfoGcsService
        self._gcs_actor_info_stub = None
        DataSource.nodes.signal.append(self._update_stubs)

    async def _update_stubs(self, change):
        if change.old:
            node_id, node_info = change.old
            self._stubs.pop(node_id)
        if change.new:
            # TODO(fyrestone): Handle exceptions.
            node_id, node_info = change.new
            address = "{}:{}".format(node_info["nodeManagerAddress"],
                                     int(node_info["nodeManagerPort"]))
            options = (("grpc.enable_http_proxy", 0), )
            channel = ray._private.utils.init_grpc_channel(
                address, options, asynchronous=True)
            stub = node_manager_pb2_grpc.NodeManagerServiceStub(channel)
            self._stubs[node_id] = stub

    async def _update_actors(self):
        # TODO(fyrestone): Refactor code for updating actor / node / job.

        def _process_actor_table_data(data):
            actor_class = actor_classname_from_task_spec(
                data.get("taskSpec", {}))
            data["actorClass"] = actor_class

        # Get all actor info.
        while True:
            try:
                logger.info("Getting all actor info from GCS.")
                request = gcs_service_pb2.GetAllActorInfoRequest()
                reply = await self._gcs_actor_info_stub.GetAllActorInfo(
                    request, timeout=5)
                if reply.status.code == 0:
                    actors = {}
                    for message in reply.actor_table_data:
                        actor_table_data = actor_table_data_to_dict(message)
                        _process_actor_table_data(actor_table_data)
                        actors[actor_table_data["actorId"]] = actor_table_data
                    # Update actors.
                    DataSource.actors.reset(actors)
                    # Update node actors and job actors.
                    job_actors = {}
                    node_actors = {}
                    for actor_id, actor_table_data in actors.items():
                        job_id = actor_table_data["jobId"]
                        node_id = actor_table_data["address"]["rayletId"]
                        job_actors.setdefault(job_id,
                                              {})[actor_id] = actor_table_data
                        # Update only when node_id is not Nil.
                        if node_id != actor_consts.NIL_NODE_ID:
                            node_actors.setdefault(
                                node_id, {})[actor_id] = actor_table_data
                    DataSource.job_actors.reset(job_actors)
                    DataSource.node_actors.reset(node_actors)
                    logger.info("Received %d actor info from GCS.",
                                len(actors))
                    break
                else:
                    raise Exception(
                        f"Failed to GetAllActorInfo: {reply.status.message}")
            except Exception:
                logger.exception("Error Getting all actor info from GCS.")
                await asyncio.sleep(
                    actor_consts.RETRY_GET_ALL_ACTOR_INFO_INTERVAL_SECONDS)

        state_keys = ("state", "address", "numRestarts", "timestamp", "pid")

        def process_actor_data_from_pubsub(actor_id, actor_table_data):
            actor_table_data = actor_table_data_to_dict(actor_table_data)
            _process_actor_table_data(actor_table_data)
            # If actor is not new registered but updated, we only update
            # states related fields.
            if actor_table_data["state"] != "DEPENDENCIES_UNREADY":
                actor_table_data_copy = dict(DataSource.actors[actor_id])
                for k in state_keys:
                    actor_table_data_copy[k] = actor_table_data[k]
                actor_table_data = actor_table_data_copy
            actor_id = actor_table_data["actorId"]
            job_id = actor_table_data["jobId"]
            node_id = actor_table_data["address"]["rayletId"]
            # Update actors.
            DataSource.actors[actor_id] = actor_table_data
            # Update node actors (only when node_id is not Nil).
            if node_id != actor_consts.NIL_NODE_ID:
                node_actors = dict(DataSource.node_actors.get(node_id, {}))
                node_actors[actor_id] = actor_table_data
                DataSource.node_actors[node_id] = node_actors
            # Update job actors.
            job_actors = dict(DataSource.job_actors.get(job_id, {}))
            job_actors[actor_id] = actor_table_data
            DataSource.job_actors[job_id] = job_actors

        # Receive actors from channel.
        if gcs_pubsub_enabled():
            gcs_addr = await self._dashboard_head.get_gcs_address()
            subscriber = GcsAioActorSubscriber(address=gcs_addr)
            await subscriber.subscribe()

            while True:
                try:
                    actor_id, actor_table_data = await subscriber.poll()
                    if actor_id is not None:
                        # Convert to lower case hex ID.
                        actor_id = actor_id.hex()
                        process_actor_data_from_pubsub(actor_id,
                                                       actor_table_data)
                except Exception:
                    logger.exception("Error processing actor info from GCS.")

        else:
            aioredis_client = self._dashboard_head.aioredis_client
            receiver = Receiver()
            key = "{}:*".format(actor_consts.ACTOR_CHANNEL)
            pattern = receiver.pattern(key)
            await aioredis_client.psubscribe(pattern)
            logger.info("Subscribed to %s", key)

            async for sender, msg in receiver.iter():
                try:
                    actor_id, actor_table_data = msg
                    actor_id = actor_id.decode("UTF-8")[len(
                        gcs_utils.TablePrefix_ACTOR_string + ":"):]
                    pubsub_message = gcs_utils.PubSubMessage.FromString(
                        actor_table_data)
                    actor_table_data = gcs_utils.ActorTableData.FromString(
                        pubsub_message.data)
                    process_actor_data_from_pubsub(actor_id, actor_table_data)
                except Exception:
                    logger.exception("Error processing actor info from Redis.")

    @routes.get("/logical/actor_groups")
    async def get_actor_groups(self, req) -> aiohttp.web.Response:
        actors = await DataOrganizer.get_all_actors()
        actor_creation_tasks = await DataOrganizer.get_actor_creation_tasks()
        # actor_creation_tasks have some common interface with actors,
        # and they get processed and shown in tandem in the logical view
        # hence we merge them together before constructing actor groups.
        actors.update(actor_creation_tasks)
        actor_groups = actor_utils.construct_actor_groups(actors)
        return rest_response(
            success=True,
            message="Fetched actor groups.",
            actor_groups=actor_groups)

    @routes.get("/logical/actors")
    @dashboard_optional_utils.aiohttp_cache
    async def get_all_actors(self, req) -> aiohttp.web.Response:
<<<<<<< HEAD
        return rest_response(
=======
        return dashboard_optional_utils.rest_response(
>>>>>>> 6603ad45
            success=True,
            message="All actors fetched.",
            actors=DataSource.actors)

    @routes.get("/logical/kill_actor")
    async def kill_actor(self, req) -> aiohttp.web.Response:
        try:
            actor_id = req.query["actorId"]
            ip_address = req.query["ipAddress"]
            port = req.query["port"]
        except KeyError:
            return rest_response(success=False, message="Bad Request")
        try:
            options = (("grpc.enable_http_proxy", 0), )
            channel = ray._private.utils.init_grpc_channel(
                f"{ip_address}:{port}", options=options, asynchronous=True)
            stub = core_worker_pb2_grpc.CoreWorkerServiceStub(channel)

            await stub.KillActor(
                core_worker_pb2.KillActorRequest(
                    intended_actor_id=ray._private.utils.hex_to_binary(
                        actor_id)))

        except aiogrpc.AioRpcError:
            # This always throws an exception because the worker
            # is killed and the channel is closed on the worker side
            # before this handler, however it deletes the actor correctly.
            pass

        return rest_response(
            success=True, message=f"Killed actor with id {actor_id}")

    async def run(self, server):
        gcs_channel = self._dashboard_head.aiogrpc_gcs_channel
        self._gcs_actor_info_stub = \
            gcs_service_pb2_grpc.ActorInfoGcsServiceStub(gcs_channel)

        await asyncio.gather(self._update_actors())

    @staticmethod
    def is_optional():
        return True<|MERGE_RESOLUTION|>--- conflicted
+++ resolved
@@ -191,11 +191,7 @@
     @routes.get("/logical/actors")
     @dashboard_optional_utils.aiohttp_cache
     async def get_all_actors(self, req) -> aiohttp.web.Response:
-<<<<<<< HEAD
         return rest_response(
-=======
-        return dashboard_optional_utils.rest_response(
->>>>>>> 6603ad45
             success=True,
             message="All actors fetched.",
             actors=DataSource.actors)
